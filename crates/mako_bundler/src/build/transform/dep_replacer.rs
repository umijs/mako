use std::collections::HashMap;
<<<<<<< HEAD

=======
>>>>>>> e6db8497
use swc_ecma_ast::{Callee, Expr, ExprOrSpread, Ident, Lit, Str};
use swc_ecma_visit::{VisitMut, VisitMutWith};

pub struct DepReplacer {
    pub dep_map: HashMap<String, String>,
}

impl VisitMut for DepReplacer {
    fn visit_mut_expr(&mut self, expr: &mut Expr) {
        if let Expr::Call(call_expr) = expr {
            if let Callee::Expr(box Expr::Ident(Ident { sym, .. })) = &call_expr.callee {
                if sym == "require" {
                    if let ExprOrSpread {
                        expr: box Expr::Lit(Lit::Str(ref mut source)),
                        ..
                    } = &mut call_expr.args[0]
                    {
                        if let Some(replacement) = self.dep_map.get(&source.value.to_string()) {
<<<<<<< HEAD
                            *source = Str::from(replacement.clone())
=======
                            let span = source.span;

                            // NOTE: JsWord 有缓存，直接设置 value 的方式在这种情况下不会生效
                            // if (process.env.NODE_ENV === 'development') { require("./foo") }
                            *source = Str::from(replacement.clone());
                            // 保持原来的 span，不确定不加的话会不会导致 sourcemap 错误
                            (*source).span = span;
>>>>>>> e6db8497
                        }
                    }
                }
            }
        }
        expr.visit_mut_children_with(self);
    }
}<|MERGE_RESOLUTION|>--- conflicted
+++ resolved
@@ -1,8 +1,4 @@
 use std::collections::HashMap;
-<<<<<<< HEAD
-
-=======
->>>>>>> e6db8497
 use swc_ecma_ast::{Callee, Expr, ExprOrSpread, Ident, Lit, Str};
 use swc_ecma_visit::{VisitMut, VisitMutWith};
 
@@ -21,9 +17,6 @@
                     } = &mut call_expr.args[0]
                     {
                         if let Some(replacement) = self.dep_map.get(&source.value.to_string()) {
-<<<<<<< HEAD
-                            *source = Str::from(replacement.clone())
-=======
                             let span = source.span;
 
                             // NOTE: JsWord 有缓存，直接设置 value 的方式在这种情况下不会生效
@@ -31,7 +24,6 @@
                             *source = Str::from(replacement.clone());
                             // 保持原来的 span，不确定不加的话会不会导致 sourcemap 错误
                             (*source).span = span;
->>>>>>> e6db8497
                         }
                     }
                 }
