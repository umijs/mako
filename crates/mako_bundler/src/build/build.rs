use maplit::hashset;
use nodejs_resolver::{Options, Resolver};

use std::ops::ControlFlow;
use std::sync::Arc;
use std::{
    cell::RefCell,
    collections::{HashMap, HashSet, VecDeque},
    rc::Rc,
};
use tokio::sync::mpsc::error::TryRecvError;

use crate::context::Context;

use crate::module_graph::ModuleGraph;
use crate::utils::bfs::{Bfs, NextResult};
use crate::{
    chunk::ChunkType,
    compiler::Compiler,
    config::get_first_entry_value,
    module::{Module, ModuleId, ModuleInfo},
    module_graph::Dependency,
};

use super::{
    analyze_deps::{analyze_deps, AnalyzeDepsParam},
    load::{load, LoadParam},
    parse::{parse, ParseParam},
    resolve::{resolve, ResolveParam},
    transform::transform::{transform, TransformParam},
};

pub struct BuildParam {
    pub files: Option<HashMap<String, String>>,
}

#[derive(Debug)]
struct Task {
    pub path: String,
    pub parent_module_id: Option<ModuleId>,
    pub parent_dependency: Option<Dependency>,
}

#[derive(Debug)]
enum BuildModuleGraphResult {
    Done,
    Next(Vec<Task>),
}

impl Compiler {
    pub fn build(&mut self, build_param: &'static BuildParam) {
        let cwd = &self.context.config.root;
        let entry_point = cwd
            .join(get_first_entry_value(&self.context.config.entry).unwrap())
            .to_string_lossy()
            .to_string();

        // build
        self.build_module_graph_threaded(entry_point, build_param);

        self.grouping_chunks();
    }

    fn build_module_graph_threaded(
        &mut self,
        entry_point: String,
        _build_param: &'static BuildParam,
    ) {
        let resolver = Arc::new(Resolver::new(Options {
            extensions: vec![
                ".js".to_string(),
                ".jsx".to_string(),
                ".ts".to_string(),
                ".tsx".to_string(),
                ".mjs".to_string(),
                ".cjs".to_string(),
            ],
            condition_names: hashset! {
                "node".to_string(),
                "require".to_string(),
                "import".to_string(),
                "browser".to_string(),
                "default".to_string()
            },
            external_cache: Some(Arc::new(Default::default())),
            ..Default::default()
        }));

        let mut queue: VecDeque<Task> = VecDeque::new();
        queue.push_back(Task {
            path: entry_point.clone(),
            parent_module_id: None,
            parent_dependency: None,
        });

        let (result_sender, mut result_receiver) =
            tokio::sync::mpsc::unbounded_channel::<BuildModuleGraphResult>();
        let mut active_task_count = 0usize;
        tokio::task::block_in_place(move || loop {
            while let Some(task) = queue.pop_front() {
                let ctx = self.context.clone();
                let ep = entry_point.clone();
                let res = resolver.clone();

                if let ControlFlow::Break(_) = Self::add_module(&task, &ctx) {
                    continue;
                }

                tokio::spawn({
                    active_task_count += 1;
                    let sender = result_sender.clone();
                    async move {
                        let result = Self::build_module(ctx, task, ep, _build_param, res);
                        sender.send(result).expect("Failed to send build result");
                    }
                });
            }
            match result_receiver.try_recv() {
                Ok(result) => {
                    match result {
                        BuildModuleGraphResult::Done => {}
                        BuildModuleGraphResult::Next(tasks) => {
                            for task in tasks {
                                queue.push_back(task);
                            }
                        }
                    }
                    active_task_count -= 1;
                }
                Err(TryRecvError::Empty) => {
                    if active_task_count == 0 {
                        break;
                    }
                }
                Err(TryRecvError::Disconnected) => {
                    break;
                }
            }
        });
    }

    fn build_module(
        context: Arc<Context>,
        task: Task,
        entry_point: String,
        build_param: &BuildParam,
        resolver: Arc<Resolver>,
    ) -> BuildModuleGraphResult {
        let path_str = task.path.as_str();
        let module_id = ModuleId::new(path_str);
        let is_entry = path_str == entry_point;

<<<<<<< HEAD
        // load
        let load_param = LoadParam {
            path: path_str,
            files: build_param.files.as_ref(),
        };
        let load_result = load(&load_param, &context);

        // parse
        let parse_param = ParseParam {
            path: path_str,
            content: load_result.content,
        };
        let parse_result = parse(&parse_param, &context);
=======
            // parse
            let parse_param = ParseParam {
                path: path_str,
                content: load_result.content,
                content_type: load_result.content_type,
            };
            let parse_result = parse(&parse_param, &self.context);

            // transform
            let transform_param = TransformParam {
                path: path_str,
                ast: &parse_result.ast,
                cm: &parse_result.cm,
            };
            let transform_result = transform(&transform_param, &self.context);

            // add current module to module graph
            let info = ModuleInfo {
                path: task.path.clone(),
                is_external: false,
                external_name: None,
                is_entry,
                original_cm: Some(parse_result.cm),
                original_ast: transform_result.ast.clone(),
            };
            let module = Module::new(module_id.clone(), info);
>>>>>>> cd8c8e36

        // transform
        let transform_param = TransformParam {
            path: path_str,
            ast: &ModuleAst::Script(parse_result.ast.clone()),
            cm: &parse_result.cm,
        };
        let transform_result = transform(&transform_param, &context);

        // add module info
        let info = ModuleInfo {
            path: task.path.clone(),
            is_external: false,
            external_name: None,
            is_entry,
            original_cm: Some(parse_result.cm),
            original_ast: ModuleAst::Script(transform_result.ast),
        };
        let mut module_graph_w = context.module_graph.write().unwrap();
        if info.is_entry {
            module_graph_w.mark_entry_module(&module_id);
        }
        let module = module_graph_w.get_module_mut(&module_id).unwrap();
        module.add_info(info);
        drop(module_graph_w);

<<<<<<< HEAD
        // analyze deps
        let analyze_deps_param = AnalyzeDepsParam {
            path: path_str,
            ast: &parse_result.ast,
        };
        let analyze_deps_result = analyze_deps(&analyze_deps_param, &context);
        let mut tasks = vec![];
        // resolve
        for d in &analyze_deps_result.dependencies {
            let resolve_param = ResolveParam {
                path: path_str,
                dependency: &d.source,
                files: None,
=======
            // analyze deps
            // if info.original_ast matches ModuleAst::Script
            let analyze_deps_param = AnalyzeDepsParam {
                path: path_str,
                ast: &parse_result.ast,
                transform_ast: &transform_result.ast,
>>>>>>> cd8c8e36
            };
            let resolve_result = resolve(&resolve_param, &context, &resolver);
            println!(
                "> resolve {} from {} -> {}",
                &d.source, path_str, resolve_result.path
            );
            if resolve_result.is_external {
                let external_name = resolve_result.external_name.unwrap();
                let info = ModuleInfo {
                    path: resolve_result.path.clone(),
                    is_external: resolve_result.is_external,
                    external_name: Some(external_name),
                    is_entry: false,
                    original_cm: None,
                    original_ast: crate::module::ModuleAst::None,
                };
                let external_module_id = ModuleId::new(&resolve_result.path);
                let mut external_module = Module::new(external_module_id.clone());
                external_module.add_info(info);
                let mut module_graph_w = context.module_graph.write().unwrap();
                module_graph_w.add_module(external_module);
                module_graph_w.add_dependency(&module_id, &external_module_id, d.clone());
                drop(module_graph_w);
            } else {
                tasks.push(Task {
                    parent_module_id: Some(module_id.clone()),
                    path: resolve_result.path,
                    parent_dependency: Some(d.clone()),
                });
            }
        }

        if tasks.is_empty() {
            return BuildModuleGraphResult::Done;
        }
        BuildModuleGraphResult::Next(tasks)
    }

    fn bind_dependency(module_graph: &mut ModuleGraph, task: &Task, module_id: &ModuleId) {
        if let Some(parent_module_id) = &task.parent_module_id {
            let parent_dependency = task
                .parent_dependency
                .as_ref()
                .expect("parent dependency is required for parent_module_id");
            module_graph.add_dependency(parent_module_id, module_id, parent_dependency.clone());
        }
    }

    fn add_module(task: &Task, ctx: &Arc<Context>) -> ControlFlow<()> {
        let path_str = task.path.as_str();
        let module_id = ModuleId::new(path_str);
        let mut module_graph_w = ctx.module_graph.write().unwrap();

        // check if module is already in the graph
        if module_graph_w.has_module(&module_id) {
            Self::bind_dependency(&mut module_graph_w, task, &module_id);
            drop(module_graph_w);
            return ControlFlow::Break(());
        }
        let module = Module::new(module_id.clone());

        // setup entry module
        module_graph_w.add_module(module);

        // handle dependency bind
        Self::bind_dependency(&mut module_graph_w, task, &module_id);
        drop(module_graph_w);

        ControlFlow::Continue(())
    }

    // 通过 BFS 搜索从入口模块进入后的所有依赖，直到遇到 DynamicImport 为止，作为一个 chunk
    // TODO: 后续可增加 common-chunk 算法等
    fn grouping_chunks(&mut self) {
        let visited = Rc::new(RefCell::new(HashSet::new()));
        let mut module_graph = self.context.module_graph.write().unwrap();
        let mut chunk_graph = self.context.chunk_graph.write().unwrap();
        let mut edges = vec![];
        let entries_modules = module_graph.get_entry_modules();
        for entry_id in entries_modules {
            // 处理入口 chunk
            let (chunk, dynamic_dependencies) =
                module_graph.create_chunk_by_entry_module_id(&entry_id, ChunkType::Entry);
            visited.borrow_mut().insert(entry_id.clone());

            edges.extend(
                dynamic_dependencies
                    .clone()
                    .into_iter()
                    .map(|dep| (chunk.id.clone(), dep)),
            );

            chunk_graph.add_chunk(chunk);

            // 处理 dynamic import 部分的chunk
            let mut bfs = Bfs::new(VecDeque::from(dynamic_dependencies), visited.clone());
            while !bfs.done() {
                match bfs.next_node() {
                    NextResult::Visited => continue,
                    NextResult::First(head) => {
                        let (chunk, dynamic_dependencies) =
                            module_graph.create_chunk_by_entry_module_id(&head, ChunkType::Async);

                        edges.extend(
                            dynamic_dependencies
                                .clone()
                                .into_iter()
                                .map(|dep| (chunk.id.clone(), dep)),
                        );

                        chunk_graph.add_chunk(chunk);
                        for dep_module_id in &dynamic_dependencies {
                            bfs.visit(dep_module_id.clone());
                        }
                    }
                }
            }
        }

        for (from, to) in &edges {
            chunk_graph.add_edge(from, to);
        }
    }
}<|MERGE_RESOLUTION|>--- conflicted
+++ resolved
@@ -150,7 +150,6 @@
         let module_id = ModuleId::new(path_str);
         let is_entry = path_str == entry_point;
 
-<<<<<<< HEAD
         // load
         let load_param = LoadParam {
             path: path_str,
@@ -162,41 +161,14 @@
         let parse_param = ParseParam {
             path: path_str,
             content: load_result.content,
+            content_type: load_result.content_type,
         };
         let parse_result = parse(&parse_param, &context);
-=======
-            // parse
-            let parse_param = ParseParam {
-                path: path_str,
-                content: load_result.content,
-                content_type: load_result.content_type,
-            };
-            let parse_result = parse(&parse_param, &self.context);
-
-            // transform
-            let transform_param = TransformParam {
-                path: path_str,
-                ast: &parse_result.ast,
-                cm: &parse_result.cm,
-            };
-            let transform_result = transform(&transform_param, &self.context);
-
-            // add current module to module graph
-            let info = ModuleInfo {
-                path: task.path.clone(),
-                is_external: false,
-                external_name: None,
-                is_entry,
-                original_cm: Some(parse_result.cm),
-                original_ast: transform_result.ast.clone(),
-            };
-            let module = Module::new(module_id.clone(), info);
->>>>>>> cd8c8e36
 
         // transform
         let transform_param = TransformParam {
             path: path_str,
-            ast: &ModuleAst::Script(parse_result.ast.clone()),
+            ast: &parse_result.ast,
             cm: &parse_result.cm,
         };
         let transform_result = transform(&transform_param, &context);
@@ -208,7 +180,7 @@
             external_name: None,
             is_entry,
             original_cm: Some(parse_result.cm),
-            original_ast: ModuleAst::Script(transform_result.ast),
+            original_ast: transform_result.ast.clone(),
         };
         let mut module_graph_w = context.module_graph.write().unwrap();
         if info.is_entry {
@@ -218,11 +190,11 @@
         module.add_info(info);
         drop(module_graph_w);
 
-<<<<<<< HEAD
         // analyze deps
         let analyze_deps_param = AnalyzeDepsParam {
             path: path_str,
             ast: &parse_result.ast,
+            transform_ast: &transform_result.ast,
         };
         let analyze_deps_result = analyze_deps(&analyze_deps_param, &context);
         let mut tasks = vec![];
@@ -232,14 +204,6 @@
                 path: path_str,
                 dependency: &d.source,
                 files: None,
-=======
-            // analyze deps
-            // if info.original_ast matches ModuleAst::Script
-            let analyze_deps_param = AnalyzeDepsParam {
-                path: path_str,
-                ast: &parse_result.ast,
-                transform_ast: &transform_result.ast,
->>>>>>> cd8c8e36
             };
             let resolve_result = resolve(&resolve_param, &context, &resolver);
             println!(
