--- conflicted
+++ resolved
@@ -119,11 +119,7 @@
                 external_name: None,
                 is_entry,
                 original_cm: Some(parse_result.cm),
-<<<<<<< HEAD
-                original_ast: transform_result.ast,
-=======
-                original_ast: ModuleAst::Script(transform_result.ast.clone()),
->>>>>>> eedd5523
+                original_ast: transform_result.ast.clone(),
             };
             let module = Module::new(module_id.clone(), info);
 
