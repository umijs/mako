--- conflicted
+++ resolved
@@ -1,17 +1,9 @@
 #![feature(box_patterns)]
 
+use std::{collections::HashMap, path::PathBuf, str::FromStr};
 use compiler::Compiler;
 use crate::config::Config;
 
-<<<<<<< HEAD
-pub mod config;
-pub(crate) mod build;
-pub(crate) mod compiler;
-pub(crate) mod context;
-pub(crate) mod generate;
-pub(crate) mod module;
-pub(crate) mod module_graph;
-=======
 pub mod build;
 pub mod compiler;
 pub mod config;
@@ -20,7 +12,6 @@
 pub mod module;
 pub mod module_graph;
 pub mod utils;
->>>>>>> 19c22ac8
 
 pub fn run() {
     let args: Vec<String> = std::env::args().collect();
@@ -48,22 +39,19 @@
     "#,
             root
         )
-        .as_str(),
+            .as_str(),
     )
-    .unwrap();
+        .unwrap();
     config.normalize();
 
     // compiler_origin::run_compiler(config);
     let mut compiler = Compiler::new(config);
     compiler.run();
-<<<<<<< HEAD
+
+    println!("✅ DONE");
 }
 
 pub fn run_with_config(config: Config) {
     let mut compiler = Compiler::new(config);
     compiler.run();
-=======
-
-    println!("✅ DONE");
->>>>>>> 19c22ac8
 }