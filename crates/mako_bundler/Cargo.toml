--- conflicted
+++ resolved
@@ -31,16 +31,13 @@
 serde_json = "1.0.96"
 config = "0.13.3"
 nodejs-resolver = "0.0.78"
-<<<<<<< HEAD
 lightningcss = "1.0.0-alpha.41"
 swc_css_ast = "0.136.6"
 swc_css_codegen = "0.146.6"
 swc_css_parser = "0.145.6"
 swc_css_visit = "0.135.6"
 swc_css_utils = "0.133.6"
-=======
 rayon = "1.7.0"
->>>>>>> 741d6066
 
 [dev-dependencies]
 insta = { version = "1.29.0", features = ["yaml"] }