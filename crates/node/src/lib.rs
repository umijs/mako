--- conflicted
+++ resolved
@@ -47,97 +47,7 @@
 }
 
 #[napi]
-<<<<<<< HEAD
-pub fn build(
-    e: Env,
-    root: String,
-    #[napi(ts_arg_type = r#"
-{
-    entry?: Record<string, string>;
-    output?: {
-        path: string;
-        mode: "bundle" | "bundless" ;
-        esVersion?: string;
-        meta?: boolean;
-        asciiOnly?: boolean,
-        preserveModules?: boolean;
-        preserveModulesRoot?: string;
-    };
-    resolve?: {
-       alias?: Record<string, string>;
-       extensions?: string[];
-    };
-    manifest?: boolean;
-    manifestConfig?: {
-        fileName: string;
-        basePath: string;
-    };
-    minify?: boolean;
-    mode?: "development" | "production";
-    define?: Record<string, string>;
-    devtool?: "source-map" | "inline-source-map" | "none";
-    externals?: Record<
-        string,
-        string | {
-            root: string;
-            script?: string;
-            subpath?: {
-                exclude?: string[];
-                rules: {
-                    regex: string;
-                    target: string | '$EMPTY';
-                    targetConverter?: 'PascalCase';
-                }[];
-            };
-        }
-    >;
-    copy?: string[];
-    code_splitting?: "auto" | "none";
-    providers?: Record<string, string[]>;
-    publicPath?: string;
-    inlineLimit?: number;
-    targets?: Record<string, number>;
-    platform?: "node" | "browser";
-    hmr?: boolean;
-    hmrPort?: string;
-    hmrHost?: string;
-    px2rem?: boolean;
-    px2remConfig?: {
-        root: number;
-        propBlackList: string[];
-        propWhiteList: string[];
-        selectorBlackList: string[];
-        selectorWhiteList: string[];
-    };
-    stats?: boolean;
-    hash?: boolean;
-    autoCssModules?: boolean;
-    ignoreCSSParserErrors?: boolean;
-    dynamicImportToRequire?: boolean;
-    umd?: string;
-    transformImport?: { libraryName: string; libraryDirectory?: string; style?: boolean | string }[];
-    clean?: boolean;
-    nodePolyfill?: boolean;
-    ignores?: string[];
-    _minifish?: {
-        mapping: Record<string, string>;
-        metaPath?: string;
-        inject?: Record<string, { from:string;exclude?:string; } |
-            { from:string; named:string; exclude?:string } |
-            { from:string; namespace: true; exclude?:string }
-            >;
-    };
-    optimizePackageImports?: boolean;
-    emotion?: boolean;
-}"#)]
-    config: serde_json::Value,
-    callback: JsFunction,
-    watch: bool,
-) -> napi::Result<()> {
-    // logger
-=======
 pub fn build(env: Env, build_params: BuildParams) -> napi::Result<JsObject> {
->>>>>>> 450923df
     LOG_INIT.call_once(|| {
         init_logger();
     });
