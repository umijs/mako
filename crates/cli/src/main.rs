--- conflicted
+++ resolved
@@ -6,10 +6,10 @@
 use cmd::rebuild::rebuild;
 use cmd::update::update;
 use cmd::{clean::clean, deps::build_workspace};
-use constants::cmd::UPDATE_ABOUT;
 use helper::auto_update::init_auto_update;
 use util::config::{set_legacy_peer_deps, set_registry};
 use util::logger::{log_error, log_info, log_warning, set_verbose, write_verbose_logs_to_file};
+use util::save_type::{parse_save_type, PackageAction, SaveType};
 
 mod cmd;
 mod constants;
@@ -21,6 +21,7 @@
 use crate::constants::cmd::{
     CLEAN_ABOUT, CLEAN_NAME, DEPS_ABOUT, DEPS_NAME, REBUILD_ABOUT,
     REBUILD_NAME,
+    INSTALL_ABOUT, INSTALL_NAME, UNINSTALL_ABOUT, UNINSTALL_NAME, UPDATE_ABOUT
 };
 use crate::constants::{APP_ABOUT, APP_NAME, APP_VERSION};
 
@@ -45,12 +46,13 @@
     legacy_peer_deps: Option<bool>,
 
     #[command(subcommand)]
-    command: Commands,
+    command: Option<Commands>,
 }
 
 #[derive(Subcommand)]
 enum Commands {
     /// Install dependencies
+    #[command(name = INSTALL_NAME, alias = "i", about = INSTALL_ABOUT)]
     Install {
         /// Package specification (e.g. "lodash@4.17.21")
         spec: Option<String>,
@@ -76,6 +78,7 @@
         save_optional: bool,
     },
     /// Uninstall dependencies
+    #[command(name = UNINSTALL_NAME, alias = "un", about = UNINSTALL_ABOUT)]
     Uninstall {
         /// Package specification (e.g. "lodash@4.17.21")
         spec: Option<String>,
@@ -140,52 +143,44 @@
     //     return;
     // }
 
-    match &cli.command {
-        Commands::Clean { pattern } => {
+    match cli.command {
+        Some(Commands::Clean { pattern }) => {
             if let Err(e) = clean(&pattern).await {
                 log_error(&e.to_string());
                 let _ = write_verbose_logs_to_file();
                 process::exit(1);
             }
         }
-        Commands::Install {
+        Some(Commands::Install {
             spec,
             workspace,
             ignore_scripts,
             save_dev,
             save_peer,
             save_optional,
-        } => {
+        }) => {
             if let Some(spec) = spec {
-                let save_type = if *save_dev {
-                    "dev"
-                } else if *save_peer {
-                    "peer"
-                } else if *save_optional {
-                    "optional"
-                } else {
-                    "prod"
-                };
-                if let Err(e) = update_package("add", spec, workspace.clone(), *ignore_scripts, save_type).await {
+                let save_type = parse_save_type(save_dev, save_peer, save_optional);
+                if let Err(e) = update_package(PackageAction::Add, &spec, workspace.clone(), ignore_scripts, save_type).await {
                     log_error(&e.to_string());
                     let _ = write_verbose_logs_to_file();
                     process::exit(1);
                 }
             } else {
-                if let Err(e) = install(*ignore_scripts).await {
+                if let Err(e) = install(ignore_scripts).await {
                     log_error(&e.to_string());
                     let _ = write_verbose_logs_to_file();
                     process::exit(1);
                 }
             }
         }
-        Commands::Uninstall {
+        Some(Commands::Uninstall {
             spec,
             workspace,
             ignore_scripts,
-        } => {
+        }) => {
             if let Some(spec) = spec {
-                if let Err(e) = update_package("rm", spec, workspace.clone(), *ignore_scripts, "prod").await {
+                if let Err(e) = update_package(PackageAction::Remove, &spec, workspace.clone(), ignore_scripts, SaveType::Prod).await {
                     log_error(&e.to_string());
                     let _ = write_verbose_logs_to_file();
                     process::exit(1);
@@ -194,7 +189,7 @@
                 return Err("Package specification is required for uninstall".into());
             }
         }
-        Commands::Rebuild => {
+        Some(Commands::Rebuild) => {
             log_info("Executing dependency hook scripts and creating node_modules/.bin links");
             if let Err(e) = rebuild().await {
                 log_error(&e);
@@ -202,8 +197,8 @@
             }
             log_info("💫 All dependencies rebuild completed");
         }
-        Commands::Deps { workspace_only } => {
-            let result = if *workspace_only {
+        Some(Commands::Deps { workspace_only }) => {
+            let result = if workspace_only {
                 build_workspace().await
             } else {
                 build_deps().await
@@ -215,8 +210,6 @@
                 process::exit(1);
             }
         }
-<<<<<<< HEAD
-=======
         Some(Commands::Update) => {
             if let Err(e) = update(false).await {
                 log_error(&e.to_string());
@@ -232,7 +225,6 @@
                 process::exit(1);
             }
         }
->>>>>>> 29789a3c
     }
 
     Ok(())
