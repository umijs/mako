--- conflicted
+++ resolved
@@ -1,27 +1,20 @@
 use std::collections::HashMap;
 use std::sync::Arc;
 
-<<<<<<< HEAD
-use swc_ecma_ast::{Expr, ExprOrSpread, Lit, NamedExport, Str};
-=======
 use swc_atoms::js_word;
 use swc_common::DUMMY_SP;
 use swc_ecma_ast::Expr::Call;
 use swc_ecma_ast::{
     AssignExpr, AssignOp, BindingIdent, BlockStmt, CallExpr, Callee, Decl, Expr, ExprOrSpread,
-    ExprStmt, FnExpr, Function, Ident, ImportDecl, Lit, MemberExpr, MemberProp, NewExpr, Pat,
+    ExprStmt, FnExpr, Function, Ident, Lit, MemberExpr, MemberProp, NamedExport, NewExpr, Pat,
     PatOrExpr, Stmt, Str, ThrowStmt, VarDecl, VarDeclKind, VarDeclarator,
 };
 use swc_ecma_utils::quote_ident;
->>>>>>> 6a0979f3
 use swc_ecma_visit::{VisitMut, VisitMutWith};
 
 use crate::analyze_deps::{is_commonjs_require, is_dynamic_import};
 use crate::compiler::Context;
-<<<<<<< HEAD
-=======
-use crate::module::{generate_module_id, ResolveType};
->>>>>>> 6a0979f3
+use crate::module::ResolveType;
 
 pub struct DepReplacer<'a> {
     pub to_replace: &'a DependenciesToReplace,
@@ -121,10 +114,6 @@
 }
 
 impl VisitMut for DepReplacer<'_> {
-    fn visit_mut_import_decl(&mut self, import_decl: &mut ImportDecl) {
-        self.replace_source(&mut import_decl.src);
-    }
-
     fn visit_mut_expr(&mut self, expr: &mut Expr) {
         if let Expr::Call(call_expr) = expr {
             if is_commonjs_require(call_expr) || is_dynamic_import(call_expr) {
@@ -183,57 +172,16 @@
 
 #[cfg(test)]
 mod tests {
-<<<<<<< HEAD
-=======
     use std::collections::HashMap;
->>>>>>> 6a0979f3
     use std::sync::Arc;
 
     use maplit::hashmap;
     use swc_common::GLOBALS;
-<<<<<<< HEAD
-=======
     use swc_ecma_visit::VisitMut;
->>>>>>> 6a0979f3
 
     use crate::assert_display_snapshot;
     use crate::ast::build_js_ast;
     use crate::compiler::Context;
-<<<<<<< HEAD
-    use crate::test_helper::transform_ast_with;
-    use crate::transform_dep_replacer::DepReplacer;
-
-    #[test]
-    fn test_import_replace() {
-        assert_display_snapshot!(transform_code("import x from 'x'"));
-    }
-
-    #[test]
-    fn test_export_from_replace() {
-        assert_display_snapshot!(transform_code("export {x} from 'x'"));
-    }
-
-    #[test]
-    fn test_dynamic_import_from_replace() {
-        assert_display_snapshot!(transform_code("const x = import('x')"));
-    }
-
-    fn transform_code(code: &str) -> String {
-        let context: Arc<Context> = Arc::new(Default::default());
-
-        GLOBALS.set(&context.meta.script.globals, || {
-            let mut ast = build_js_ast("test.js", code, &context).unwrap();
-
-            let mut visitor = DepReplacer {
-                dep_map: hashmap! {
-                    "x".to_string() => "/x/index.js".to_string()
-                },
-                context: &context,
-            };
-
-            transform_ast_with(&mut ast.ast, &mut visitor, &context.meta.script.cm)
-        })
-=======
     use crate::module::ResolveType;
     use crate::test_helper::transform_ast_with;
     use crate::transform_dep_replacer::{DepReplacer, DependenciesToReplace};
@@ -258,7 +206,7 @@
                 context: &cloned,
             });
 
-            assert_display_snapshot!(transform_ast_with(&mut ast.ast, &mut visitor));
+            assert_display_snapshot!(transform_ast_with(&mut ast.ast, &mut visitor, &context.meta.script.cm));
         });
     }
 
@@ -281,7 +229,11 @@
                 context: &cloned,
             });
 
-            assert_display_snapshot!(transform_ast_with(&mut ast.ast, &mut visitor));
+            assert_display_snapshot!(transform_ast_with(
+                &mut ast.ast,
+                &mut visitor,
+                &context.meta.script.cm
+            ));
         });
     }
 
@@ -309,8 +261,46 @@
                 context: &cloned,
             });
 
-            assert_display_snapshot!(transform_ast_with(&mut ast.ast, &mut visitor));
+            assert_display_snapshot!(transform_ast_with(
+                &mut ast.ast,
+                &mut visitor,
+                &context.meta.script.cm
+            ));
         });
->>>>>>> 6a0979f3
+    }
+
+    #[test]
+    fn test_import_replace() {
+        assert_display_snapshot!(transform_code("import x from 'x'"));
+    }
+
+    #[test]
+    fn test_export_from_replace() {
+        assert_display_snapshot!(transform_code("export {x} from 'x'"));
+    }
+
+    #[test]
+    fn test_dynamic_import_from_replace() {
+        assert_display_snapshot!(transform_code("const x = import('x')"));
+    }
+
+    fn transform_code(code: &str) -> String {
+        let context: Arc<Context> = Arc::new(Default::default());
+
+        GLOBALS.set(&context.meta.script.globals, || {
+            let mut ast = build_js_ast("test.js", code, &context).unwrap();
+
+            let mut visitor = DepReplacer {
+                to_replace: &DependenciesToReplace {
+                    resolved: hashmap! {
+                        "x".to_string() => "/x/index.js".to_string()
+                    },
+                    missing: hashmap! {},
+                },
+                context: &context,
+            };
+
+            transform_ast_with(&mut ast.ast, &mut visitor, &context.meta.script.cm)
+        })
     }
 }