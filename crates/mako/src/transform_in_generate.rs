--- conflicted
+++ resolved
@@ -3,16 +3,11 @@
 use std::path::PathBuf;
 use std::sync::Arc;
 
-<<<<<<< HEAD
-use lightningcss::stylesheet::{MinifyOptions, ParserOptions, PrinterOptions, StyleSheet};
 use swc_common::DUMMY_SP;
 use swc_ecma_ast::{
     ArrowExpr, BindingIdent, BlockStmt, BlockStmtOrExpr, CallExpr, Callee, Expr, ExprOrSpread,
     ExprStmt, Ident, Module, ModuleItem, Pat, Stmt,
 };
-=======
-use swc_ecma_ast::Module;
->>>>>>> e27ac6be
 use tracing::debug;
 
 use crate::ast::{base64_encode, build_js_ast, css_ast_to_code};
