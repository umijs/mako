use std::collections::HashMap;
use std::path::PathBuf;
use std::sync::Arc;
use std::{fs, vec};

<<<<<<< HEAD
use swc_common::DUMMY_SP;
use swc_ecma_ast::{
    ArrayLit, ArrowExpr, AssignExpr, AssignOp, AwaitExpr, BindingIdent, BlockStmt, BlockStmtOrExpr,
    CallExpr, Callee, CondExpr, Decl, Expr, ExprOrSpread, ExprStmt, Ident, Lit, MemberExpr,
    MemberProp, Module, ModuleItem, ParenExpr, Pat, PatOrExpr, Stmt, Str, VarDecl, VarDeclKind,
    VarDeclarator,
};
=======
use anyhow::Result;
use swc_common::errors::HANDLER;
use swc_common::GLOBALS;
use swc_css_visit::VisitMutWith as CSSVisitMutWith;
use swc_ecma_transforms::feature::FeatureFlag;
use swc_ecma_transforms::fixer;
use swc_ecma_transforms::helpers::{inject_helpers, Helpers, HELPERS};
use swc_ecma_transforms::hygiene::hygiene_with_config;
use swc_ecma_transforms::modules::common_js;
use swc_ecma_transforms::modules::import_analysis::import_analyzer;
use swc_ecma_transforms::modules::util::{Config, ImportInterop};
use swc_ecma_visit::VisitMutWith;
use swc_error_reporters::handler::try_with_handler;
>>>>>>> 08a19d0b
use tracing::debug;

use crate::ast::{base64_encode, build_js_ast, css_ast_to_code, Ast};
use crate::compiler::{Compiler, Context};
<<<<<<< HEAD
use crate::config::DevtoolConfig;
use crate::lightningcss::lightingcss_transform;
use crate::module::{Dependency, ModuleAst, ModuleId, ModuleInfo, ResolveType};
=======
use crate::config::{DevtoolConfig, Mode};
use crate::module::{ModuleAst, ModuleId};
use crate::targets;
use crate::transform_dep_replacer::DepReplacer;
use crate::transform_dynamic_import::DynamicImport;
use crate::transform_react::react_refresh_entry_prefix;
>>>>>>> 08a19d0b

impl Compiler {
    pub fn transform_all(&self) -> Result<()> {
        let context = &self.context;
        let module_graph = context.module_graph.read().unwrap();
        let module_ids = module_graph.get_module_ids();
        drop(module_graph);
        debug!("module ids: {:?}", module_ids);
        transform_modules(module_ids, context)?;
        Ok(())
    }
}

pub fn transform_modules(module_ids: Vec<ModuleId>, context: &Arc<Context>) -> Result<()> {
    module_ids.iter().for_each(|module_id| {
        let module_graph = context.module_graph.read().unwrap();
<<<<<<< HEAD
        let deps = module_graph.get_dependencies_info(module_id);
=======
        let deps = module_graph.get_dependencies(module_id);

        let dep_map: HashMap<String, String> = deps
            .into_iter()
            .map(|(id, dep)| (dep.source.clone(), id.generate(context)))
            .collect();
>>>>>>> 08a19d0b
        drop(module_graph);

        // let deps: Vec<(&ModuleId, &crate::module::Dependency)> =
        //     module_graph.get_dependencies(module_id);
        let mut module_graph = context.module_graph.write().unwrap();
        let module = module_graph.get_module_mut(module_id).unwrap();
        let info = module.info.as_mut().unwrap();
        let path = info.path.clone();
        let ast = &mut info.ast;

        if let ModuleAst::Script(ast) = ast {
<<<<<<< HEAD
            let dep_map: HashMap<String, (Dependency, ModuleInfo)> = deps
                .into_iter()
                .map(|(id, dep, module_info)| (id.generate(context), (dep, module_info)))
                .collect();
            // transform async module
            if info.is_async {
                let ast = transform_js(ast, dep_map, info.top_level_await);
                info.set_ast(ModuleAst::Script(ast));
            }
        } else if let ModuleAst::Css(ast) = ast {
            let dep_map: HashMap<String, String> = deps
                .into_iter()
                // 仅保留 .css 后缀的 require，避免不必要的计算和内存使用
                // .filter(|(id, _dep)| id.id.ends_with(".css"))
                .map(|(id, dep, _)| (dep.source, id.generate(context)))
                .collect();
=======
            transform_js_generate(context, ast, &dep_map, module.is_entry);
        }

        if let ModuleAst::Css(ast) = ast {
>>>>>>> 08a19d0b
            let ast = transform_css(ast, &path, dep_map, context);
            info.set_ast(ModuleAst::Script(ast));
        }
    });
    Ok(())
}

pub fn transform_js_generate(
    context: &Arc<Context>,
    ast: &mut Ast,
    dep_map: &HashMap<String, String>,
    is_entry: bool,
) {
    let is_dev = matches!(context.config.mode, Mode::Development);
    GLOBALS
        .set(&context.meta.script.globals, || {
            try_with_handler(
                context.meta.script.cm.clone(),
                Default::default(),
                |handler| {
                    HELPERS.set(&Helpers::new(true), || {
                        HANDLER.set(handler, || {
                            let unresolved_mark = ast.unresolved_mark;
                            let top_level_mark = ast.top_level_mark;

                            let import_interop = ImportInterop::Swc;
                            // FIXME: 执行两轮 import_analyzer + inject_helpers，第一轮是为了 module_graph，第二轮是为了依赖替换
                            ast.ast
                                .visit_mut_with(&mut import_analyzer(import_interop, true));
                            ast.ast.visit_mut_with(&mut inject_helpers(unresolved_mark));
                            ast.ast.visit_mut_with(&mut common_js(
                                unresolved_mark,
                                Config {
                                    import_interop: Some(import_interop),
                                    // NOTE: 这里后面要调整为注入自定义require
                                    ignore_dynamic: true,
                                    preserve_import_meta: true,
                                    ..Default::default()
                                },
                                FeatureFlag::empty(),
                                Some(
                                    context
                                        .meta
                                        .script
                                        .origin_comments
                                        .read()
                                        .unwrap()
                                        .get_swc_comments(),
                                ),
                            ));

                            if is_entry && is_dev {
                                ast.ast
                                    .visit_mut_with(&mut react_refresh_entry_prefix(context));
                            }

                            let mut dep_replacer = DepReplacer {
                                dep_map: dep_map.clone(),
                                context,
                            };
                            ast.ast.visit_mut_with(&mut dep_replacer);

                            let mut dynamic_import = DynamicImport { context };
                            ast.ast.visit_mut_with(&mut dynamic_import);

                            ast.ast.visit_mut_with(&mut hygiene_with_config(
                                swc_ecma_transforms::hygiene::Config {
                                    top_level_mark,
                                    ..Default::default()
                                },
                            ));
                            ast.ast.visit_mut_with(&mut fixer(Some(
                                context
                                    .meta
                                    .script
                                    .origin_comments
                                    .read()
                                    .unwrap()
                                    .get_swc_comments(),
                            )));
                            Ok(())
                        })
                    })
                },
            )
        })
        .unwrap();
}

const ASYNC_DEPS_IDENT: &str = "__mako_async_dependencies__";
const ASYNC_IMPORTED_MODULE: &str = "_async__mako_imported_module_";

fn transform_js(
    ast: &mut Module,
    dep_map: HashMap<String, (Dependency, ModuleInfo)>,
    top_level_await: bool,
) -> Module {
    handle_async_deps(ast, dep_map);
    wrap_async_module(ast, top_level_await)
}

/// handle async module dependency
fn handle_async_deps(ast: &mut Module, dep_map: HashMap<String, (Dependency, ModuleInfo)>) {
    // get all async deps, such as ['async1', 'async2']
    let mut async_deps = vec![];
    // get the index of last async dep in ast.body
    let mut last_async_dep_index = 0;

    for (i, module_item) in ast.body.iter_mut().enumerate() {
        if let ModuleItem::Stmt(stmt) = module_item {
            match stmt {
                // `require('./async');` => `var _async__mako_imported_module_n__ = require('./async');`
                Stmt::Expr(expr_stmt) => {
                    if let Expr::Call(call_expr) = &*expr_stmt.expr {
                        if let Callee::Expr(box Expr::Ident(swc_ecma_ast::Ident { sym, .. })) =
                            &call_expr.callee
                        {
                            if sym == "require" {
                                if let Expr::Lit(Lit::Str(Str { value, .. })) =
                                    &*call_expr.args[0].expr
                                {
                                    let source = value.to_string();
                                    if let Some((dep, info)) = dep_map.get(&source) {
                                        if matches!(dep.resolve_type, ResolveType::Import) {
                                            // filter the async deps
                                            if info.is_async {
                                                let ident_name =
                                                    format!("{}{}__", ASYNC_IMPORTED_MODULE, i);
                                                *stmt = Stmt::Decl(Decl::Var(Box::new(VarDecl {
                                                    span: DUMMY_SP,
                                                    kind: VarDeclKind::Var,
                                                    declare: false,
                                                    decls: vec![VarDeclarator {
                                                        span: DUMMY_SP,
                                                        name: Pat::Ident(BindingIdent {
                                                            id: Ident {
                                                                span: DUMMY_SP,
                                                                sym: ident_name.clone().into(),
                                                                optional: false,
                                                            },
                                                            type_ann: None,
                                                        }),
                                                        init: Some(Box::new(
                                                            *expr_stmt.expr.clone(),
                                                        )),
                                                        definite: false,
                                                    }],
                                                })));
                                                async_deps.push(ident_name);
                                                last_async_dep_index = i;
                                            }
                                        }
                                    }
                                }
                            }
                        }
                    }
                }
                // `var async = require('./async');`
                Stmt::Decl(Decl::Var(var_decl)) => {
                    for decl in &var_decl.decls {
                        if let Some(box Expr::Call(call_expr)) = &decl.init {
                            if let Callee::Expr(box Expr::Ident(swc_ecma_ast::Ident {
                                sym, ..
                            })) = &call_expr.callee
                            {
                                if sym == "require" {
                                    if let Expr::Lit(Lit::Str(Str { value, .. })) =
                                        &*call_expr.args[0].expr
                                    {
                                        let source = value.to_string();
                                        if let Some((dep, info)) = dep_map.get(&source) {
                                            if matches!(dep.resolve_type, ResolveType::Import) {
                                                // filter the async deps
                                                if info.is_async {
                                                    if let Pat::Ident(binding_ident) = &decl.name {
                                                        async_deps
                                                            .push(binding_ident.id.sym.to_string());
                                                        last_async_dep_index = i;
                                                    }
                                                }
                                            }
                                        }
                                    }
                                }
                            }
                        }
                    }
                }
                _ => {}
            }
        }
    }

    // insert a new stmt after all async deps
    // `var __mako_async_dependencies__ = handleAsyncDeps([async1, async2]);`
    ast.body.insert(
        last_async_dep_index + 1,
        ModuleItem::Stmt(Stmt::Decl(Decl::Var(Box::new(VarDecl {
            span: DUMMY_SP,
            kind: VarDeclKind::Var,
            declare: false,
            decls: vec![VarDeclarator {
                span: DUMMY_SP,
                name: Pat::Ident(BindingIdent {
                    id: Ident {
                        span: DUMMY_SP,
                        sym: ASYNC_DEPS_IDENT.into(),
                        optional: false,
                    },
                    type_ann: None,
                }),
                init: Some(Box::new(Expr::Call(CallExpr {
                    span: DUMMY_SP,
                    callee: Callee::Expr(Box::new(Expr::Ident(Ident {
                        span: DUMMY_SP,
                        sym: "handleAsyncDeps".into(),
                        optional: false,
                    }))),
                    args: vec![ExprOrSpread {
                        spread: None,
                        expr: Box::new(Expr::Array(ArrayLit {
                            span: DUMMY_SP,
                            elems: async_deps
                                .iter()
                                .map(|dep| {
                                    Some(ExprOrSpread {
                                        spread: None,
                                        expr: Box::new(Expr::Ident(Ident {
                                            span: DUMMY_SP,
                                            sym: dep.clone().into(),
                                            optional: false,
                                        })),
                                    })
                                })
                                .collect(),
                        })),
                    }],
                    type_args: None,
                }))),
                definite: false,
            }],
        })))),
    );

    // insert a new stmt after above stmt
    // `[async1, async2] = __mako_async_dependencies__.then ? (await __mako_async_dependencies__)() : __mako_async_dependencies__;`
    ast.body.insert(
        last_async_dep_index + 2,
        ModuleItem::Stmt(Stmt::Expr(ExprStmt {
            span: DUMMY_SP,
            expr: Box::new(Expr::Assign(AssignExpr {
                span: DUMMY_SP,
                left: PatOrExpr::Expr(Box::new(Expr::Array(ArrayLit {
                    span: DUMMY_SP,
                    elems: async_deps
                        .iter()
                        .map(|dep| {
                            Some(ExprOrSpread {
                                spread: None,
                                expr: Box::new(Expr::Ident(Ident {
                                    span: DUMMY_SP,
                                    sym: dep.clone().into(),
                                    optional: false,
                                })),
                            })
                        })
                        .collect(),
                }))),
                right: Box::new(Expr::Cond(CondExpr {
                    span: DUMMY_SP,
                    test: Box::new(Expr::Member(MemberExpr {
                        span: DUMMY_SP,
                        obj: Box::new(Expr::Ident(Ident {
                            span: DUMMY_SP,
                            sym: ASYNC_DEPS_IDENT.into(),
                            optional: false,
                        })),
                        prop: MemberProp::Ident(Ident {
                            span: DUMMY_SP,
                            sym: "then".into(),
                            optional: false,
                        }),
                    })),
                    cons: Box::new(Expr::Call(CallExpr {
                        span: DUMMY_SP,
                        callee: Callee::Expr(Box::new(Expr::Paren(ParenExpr {
                            span: DUMMY_SP,
                            expr: Box::new(Expr::Await(AwaitExpr {
                                span: DUMMY_SP,
                                arg: Box::new(Expr::Ident(Ident {
                                    span: DUMMY_SP,
                                    sym: ASYNC_DEPS_IDENT.into(),
                                    optional: false,
                                })),
                            })),
                        }))),
                        args: vec![],
                        type_args: None,
                    })),
                    alt: Box::new(Expr::Ident(Ident {
                        span: DUMMY_SP,
                        sym: ASYNC_DEPS_IDENT.into(),
                        optional: false,
                    })),
                })),
                op: AssignOp::Assign,
            })),
        })),
    );
}

/// Wrap async module with `require._async(module, async (handleAsyncDeps, asyncResult) => { });`
fn wrap_async_module(ast: &mut Module, top_level_await: bool) -> Module {
    ast.body.push(ModuleItem::Stmt(Stmt::Expr(ExprStmt {
        span: DUMMY_SP,
        expr: Box::new(Expr::Call(CallExpr {
            span: DUMMY_SP,
            callee: Callee::Expr(Box::new(Expr::Ident(Ident {
                span: DUMMY_SP,
                sym: "asyncResult".into(),
                optional: false,
            }))),
            type_args: None,
            args: vec![],
        })),
    })));

    let require_expr = Expr::Call(CallExpr {
        span: DUMMY_SP,
        callee: Callee::Expr(Box::new(Expr::Ident(Ident {
            span: DUMMY_SP,
            sym: "require._async".into(),
            optional: false,
        }))),
        type_args: None,
        args: vec![
            ExprOrSpread {
                spread: None,
                expr: Box::new(Expr::Ident(Ident {
                    span: DUMMY_SP,
                    sym: "module".into(),
                    optional: false,
                })),
            },
            ExprOrSpread {
                spread: None,
                expr: Box::new(Expr::Arrow(ArrowExpr {
                    is_async: true,
                    is_generator: false,
                    type_params: None,
                    return_type: None,
                    span: DUMMY_SP,
                    params: vec![
                        Pat::Ident(BindingIdent {
                            id: Ident {
                                span: DUMMY_SP,
                                sym: "handleAsyncDeps".into(),
                                optional: false,
                            },
                            type_ann: None,
                        }),
                        Pat::Ident(BindingIdent {
                            id: Ident {
                                span: DUMMY_SP,
                                sym: "asyncResult".into(),
                                optional: false,
                            },
                            type_ann: None,
                        }),
                    ],
                    body: Box::new(BlockStmtOrExpr::BlockStmt(BlockStmt {
                        span: DUMMY_SP,
                        stmts: ast
                            .body
                            .iter()
                            .map(|stmt| stmt.as_stmt().unwrap().clone())
                            .collect(),
                    })),
                })),
            },
            ExprOrSpread {
                spread: None,
                expr: Box::new(Expr::Ident(Ident {
                    span: DUMMY_SP,
                    sym: if top_level_await { "1" } else { "0" }.into(),
                    optional: false,
                })),
            },
        ],
    });

    Module {
        shebang: None,
        span: DUMMY_SP,
        body: vec![ModuleItem::Stmt(Stmt::Expr(ExprStmt {
            span: DUMMY_SP,
            expr: Box::new(require_expr),
        }))],
    }
}

fn transform_css(
    ast: &mut swc_css_ast::Stylesheet,
    path: &str,
    dep_map: HashMap<String, String>,
    context: &Arc<Context>,
) -> Ast {
    // prefixer
    let mut prefixer = swc_css_prefixer::prefixer(swc_css_prefixer::options::Options {
        env: Some(targets::swc_preset_env_targets_from_map(
            context.config.targets.clone(),
        )),
    });
    ast.visit_mut_with(&mut prefixer);

    // minifier
    if matches!(context.config.mode, Mode::Production) {
        swc_css_minifier::minify(ast, Default::default());
    }

    // ast to code
    let (mut code, sourcemap) = css_ast_to_code(ast, context);
    // lightingcss
    // let mut code = lightingcss_transform(&code, context);

    // TODO: 后续支持生成单独的 css 文件后需要优化
    if matches!(context.config.devtool, DevtoolConfig::SourceMap) {
        let path_buf = PathBuf::from(path);
        let filename = path_buf.file_name().unwrap();
        fs::write(
            format!(
                "{}.map",
                context.config.output.path.join(filename).to_string_lossy()
            ),
            &sourcemap,
        )
        .unwrap_or(());
        code = format!(
            "{code}\n/*# sourceMappingURL={}.map*/",
            filename.to_string_lossy()
        );
    } else if matches!(context.config.devtool, DevtoolConfig::InlineSourceMap) {
        code = format!(
            "{code}\n/*# sourceMappingURL=data:application/json;charset=utf-8;base64,{}*/",
            base64_encode(&sourcemap)
        );
    }

    // code to js ast
    let content = include_str!("runtime/runtime_css.ts").to_string();
    let content = content.replace("__CSS__", code.as_str());
    let require_code: Vec<String> = dep_map
        .values()
        .map(|val| format!("require(\"{}\");\n", val))
        .collect();
    let content = format!("{}{}", require_code.join(""), content);
    let path = format!("{}.ts", path);
    let path = path.as_str();
    // TODO: handle error
    build_js_ast(path, content.as_str(), context).unwrap()
}

#[cfg(test)]
mod tests {
    use std::collections::HashMap;
    use std::path::PathBuf;
    use std::sync::{Arc, Mutex, RwLock};

    use super::transform_css;
    use crate::ast::{build_css_ast, js_ast_to_code};
    use crate::chunk_graph::ChunkGraph;
    use crate::compiler::{Context, Meta};
    use crate::module_graph::ModuleGraph;

    #[test]
    fn test_transform_css() {
        let code = r#"
.foo { color: red; }
        "#
        .trim();
        let (code, _cm) = transform_css_code(code, None, Default::default());
        println!(">> CODE\n{}", code);
        assert_eq!(
            code,
            r#"
let css = `.foo {
  color: red;
}
/*# sourceMappingURL=test.tsx.map*/`;
let style = document.createElement('style');
style.innerHTML = css;
document.head.appendChild(style);

//# sourceMappingURL=index.js.map
        "#
            .trim()
        );
    }

    #[test]
    fn test_transform_css_import() {
        let code = r#"
.foo { color: red; }
        "#
        .trim();
        let (code, _cm) =
            transform_css_code(code, None, HashMap::from([("1".into(), "bar.css".into())]));
        println!(">> CODE\n{}", code);
        assert_eq!(
            code,
            r#"
require("bar.css");
let css = `.foo {
  color: red;
}
/*# sourceMappingURL=test.tsx.map*/`;
let style = document.createElement('style');
style.innerHTML = css;
document.head.appendChild(style);

//# sourceMappingURL=index.js.map
        "#
            .trim()
        );
    }

    fn transform_css_code(
        content: &str,
        path: Option<&str>,
        dep_map: HashMap<String, String>,
    ) -> (String, String) {
        let path = if let Some(p) = path { p } else { "test.tsx" };
        let root = PathBuf::from("/path/to/root");
        let context = Arc::new(Context {
            config: Default::default(),
            root,
            module_graph: RwLock::new(ModuleGraph::new()),
            chunk_graph: RwLock::new(ChunkGraph::new()),
            assets_info: Mutex::new(HashMap::new()),
            meta: Meta::new(),
        });
        let mut ast = build_css_ast(path, content, &context).unwrap();
        let ast = transform_css(&mut ast, path, dep_map, &context);
        let (code, _sourcemap) = js_ast_to_code(&ast.ast, &context, "index.js").unwrap();
        let code = code.trim().to_string();
        (code, _sourcemap)
    }
}<|MERGE_RESOLUTION|>--- conflicted
+++ resolved
@@ -3,19 +3,16 @@
 use std::sync::Arc;
 use std::{fs, vec};
 
-<<<<<<< HEAD
-use swc_common::DUMMY_SP;
+use anyhow::Result;
+use swc_common::errors::HANDLER;
+use swc_common::{DUMMY_SP, GLOBALS};
+use swc_css_visit::VisitMutWith as CSSVisitMutWith;
 use swc_ecma_ast::{
     ArrayLit, ArrowExpr, AssignExpr, AssignOp, AwaitExpr, BindingIdent, BlockStmt, BlockStmtOrExpr,
     CallExpr, Callee, CondExpr, Decl, Expr, ExprOrSpread, ExprStmt, Ident, Lit, MemberExpr,
-    MemberProp, Module, ModuleItem, ParenExpr, Pat, PatOrExpr, Stmt, Str, VarDecl, VarDeclKind,
+    MemberProp, ModuleItem, ParenExpr, Pat, PatOrExpr, Stmt, Str, VarDecl, VarDeclKind,
     VarDeclarator,
 };
-=======
-use anyhow::Result;
-use swc_common::errors::HANDLER;
-use swc_common::GLOBALS;
-use swc_css_visit::VisitMutWith as CSSVisitMutWith;
 use swc_ecma_transforms::feature::FeatureFlag;
 use swc_ecma_transforms::fixer;
 use swc_ecma_transforms::helpers::{inject_helpers, Helpers, HELPERS};
@@ -25,23 +22,16 @@
 use swc_ecma_transforms::modules::util::{Config, ImportInterop};
 use swc_ecma_visit::VisitMutWith;
 use swc_error_reporters::handler::try_with_handler;
->>>>>>> 08a19d0b
 use tracing::debug;
 
 use crate::ast::{base64_encode, build_js_ast, css_ast_to_code, Ast};
 use crate::compiler::{Compiler, Context};
-<<<<<<< HEAD
-use crate::config::DevtoolConfig;
-use crate::lightningcss::lightingcss_transform;
+use crate::config::{DevtoolConfig, Mode};
 use crate::module::{Dependency, ModuleAst, ModuleId, ModuleInfo, ResolveType};
-=======
-use crate::config::{DevtoolConfig, Mode};
-use crate::module::{ModuleAst, ModuleId};
 use crate::targets;
 use crate::transform_dep_replacer::DepReplacer;
 use crate::transform_dynamic_import::DynamicImport;
 use crate::transform_react::react_refresh_entry_prefix;
->>>>>>> 08a19d0b
 
 impl Compiler {
     pub fn transform_all(&self) -> Result<()> {
@@ -58,16 +48,13 @@
 pub fn transform_modules(module_ids: Vec<ModuleId>, context: &Arc<Context>) -> Result<()> {
     module_ids.iter().for_each(|module_id| {
         let module_graph = context.module_graph.read().unwrap();
-<<<<<<< HEAD
         let deps = module_graph.get_dependencies_info(module_id);
-=======
-        let deps = module_graph.get_dependencies(module_id);
 
         let dep_map: HashMap<String, String> = deps
+            .clone()
             .into_iter()
-            .map(|(id, dep)| (dep.source.clone(), id.generate(context)))
+            .map(|(id, dep, _)| (dep.source, id.generate(context)))
             .collect();
->>>>>>> 08a19d0b
         drop(module_graph);
 
         // let deps: Vec<(&ModuleId, &crate::module::Dependency)> =
@@ -79,29 +66,17 @@
         let ast = &mut info.ast;
 
         if let ModuleAst::Script(ast) = ast {
-<<<<<<< HEAD
-            let dep_map: HashMap<String, (Dependency, ModuleInfo)> = deps
+            transform_js_generate(context, ast, &dep_map, module.is_entry);
+            let dep_info_map: HashMap<String, (Dependency, ModuleInfo)> = deps
                 .into_iter()
                 .map(|(id, dep, module_info)| (id.generate(context), (dep, module_info)))
                 .collect();
             // transform async module
             if info.is_async {
-                let ast = transform_js(ast, dep_map, info.top_level_await);
+                let ast = transform_js(ast, dep_info_map, info.top_level_await);
                 info.set_ast(ModuleAst::Script(ast));
             }
         } else if let ModuleAst::Css(ast) = ast {
-            let dep_map: HashMap<String, String> = deps
-                .into_iter()
-                // 仅保留 .css 后缀的 require，避免不必要的计算和内存使用
-                // .filter(|(id, _dep)| id.id.ends_with(".css"))
-                .map(|(id, dep, _)| (dep.source, id.generate(context)))
-                .collect();
-=======
-            transform_js_generate(context, ast, &dep_map, module.is_entry);
-        }
-
-        if let ModuleAst::Css(ast) = ast {
->>>>>>> 08a19d0b
             let ast = transform_css(ast, &path, dep_map, context);
             info.set_ast(ModuleAst::Script(ast));
         }
@@ -195,22 +170,22 @@
 const ASYNC_IMPORTED_MODULE: &str = "_async__mako_imported_module_";
 
 fn transform_js(
-    ast: &mut Module,
+    ast: &mut Ast,
     dep_map: HashMap<String, (Dependency, ModuleInfo)>,
     top_level_await: bool,
-) -> Module {
+) -> Ast {
     handle_async_deps(ast, dep_map);
     wrap_async_module(ast, top_level_await)
 }
 
 /// handle async module dependency
-fn handle_async_deps(ast: &mut Module, dep_map: HashMap<String, (Dependency, ModuleInfo)>) {
+fn handle_async_deps(ast: &mut Ast, dep_map: HashMap<String, (Dependency, ModuleInfo)>) {
     // get all async deps, such as ['async1', 'async2']
     let mut async_deps = vec![];
     // get the index of last async dep in ast.body
     let mut last_async_dep_index = 0;
 
-    for (i, module_item) in ast.body.iter_mut().enumerate() {
+    for (i, module_item) in ast.ast.body.iter_mut().enumerate() {
         if let ModuleItem::Stmt(stmt) = module_item {
             match stmt {
                 // `require('./async');` => `var _async__mako_imported_module_n__ = require('./async');`
@@ -298,7 +273,7 @@
 
     // insert a new stmt after all async deps
     // `var __mako_async_dependencies__ = handleAsyncDeps([async1, async2]);`
-    ast.body.insert(
+    ast.ast.body.insert(
         last_async_dep_index + 1,
         ModuleItem::Stmt(Stmt::Decl(Decl::Var(Box::new(VarDecl {
             span: DUMMY_SP,
@@ -349,7 +324,7 @@
 
     // insert a new stmt after above stmt
     // `[async1, async2] = __mako_async_dependencies__.then ? (await __mako_async_dependencies__)() : __mako_async_dependencies__;`
-    ast.body.insert(
+    ast.ast.body.insert(
         last_async_dep_index + 2,
         ModuleItem::Stmt(Stmt::Expr(ExprStmt {
             span: DUMMY_SP,
@@ -415,8 +390,8 @@
 }
 
 /// Wrap async module with `require._async(module, async (handleAsyncDeps, asyncResult) => { });`
-fn wrap_async_module(ast: &mut Module, top_level_await: bool) -> Module {
-    ast.body.push(ModuleItem::Stmt(Stmt::Expr(ExprStmt {
+fn wrap_async_module(ast: &mut Ast, top_level_await: bool) -> Ast {
+    ast.ast.body.push(ModuleItem::Stmt(Stmt::Expr(ExprStmt {
         span: DUMMY_SP,
         expr: Box::new(Expr::Call(CallExpr {
             span: DUMMY_SP,
@@ -430,78 +405,74 @@
         })),
     })));
 
-    let require_expr = Expr::Call(CallExpr {
+    ast.ast.body = vec![ModuleItem::Stmt(Stmt::Expr(ExprStmt {
         span: DUMMY_SP,
-        callee: Callee::Expr(Box::new(Expr::Ident(Ident {
+        expr: Box::new(Expr::Call(CallExpr {
             span: DUMMY_SP,
-            sym: "require._async".into(),
-            optional: false,
-        }))),
-        type_args: None,
-        args: vec![
-            ExprOrSpread {
-                spread: None,
-                expr: Box::new(Expr::Ident(Ident {
-                    span: DUMMY_SP,
-                    sym: "module".into(),
-                    optional: false,
-                })),
-            },
-            ExprOrSpread {
-                spread: None,
-                expr: Box::new(Expr::Arrow(ArrowExpr {
-                    is_async: true,
-                    is_generator: false,
-                    type_params: None,
-                    return_type: None,
-                    span: DUMMY_SP,
-                    params: vec![
-                        Pat::Ident(BindingIdent {
-                            id: Ident {
-                                span: DUMMY_SP,
-                                sym: "handleAsyncDeps".into(),
-                                optional: false,
-                            },
-                            type_ann: None,
-                        }),
-                        Pat::Ident(BindingIdent {
-                            id: Ident {
-                                span: DUMMY_SP,
-                                sym: "asyncResult".into(),
-                                optional: false,
-                            },
-                            type_ann: None,
-                        }),
-                    ],
-                    body: Box::new(BlockStmtOrExpr::BlockStmt(BlockStmt {
-                        span: DUMMY_SP,
-                        stmts: ast
-                            .body
-                            .iter()
-                            .map(|stmt| stmt.as_stmt().unwrap().clone())
-                            .collect(),
+            callee: Callee::Expr(Box::new(Expr::Ident(Ident {
+                span: DUMMY_SP,
+                sym: "require._async".into(),
+                optional: false,
+            }))),
+            type_args: None,
+            args: vec![
+                ExprOrSpread {
+                    spread: None,
+                    expr: Box::new(Expr::Ident(Ident {
+                        span: DUMMY_SP,
+                        sym: "module".into(),
+                        optional: false,
                     })),
-                })),
-            },
-            ExprOrSpread {
-                spread: None,
-                expr: Box::new(Expr::Ident(Ident {
-                    span: DUMMY_SP,
-                    sym: if top_level_await { "1" } else { "0" }.into(),
-                    optional: false,
-                })),
-            },
-        ],
-    });
-
-    Module {
-        shebang: None,
-        span: DUMMY_SP,
-        body: vec![ModuleItem::Stmt(Stmt::Expr(ExprStmt {
-            span: DUMMY_SP,
-            expr: Box::new(require_expr),
-        }))],
-    }
+                },
+                ExprOrSpread {
+                    spread: None,
+                    expr: Box::new(Expr::Arrow(ArrowExpr {
+                        is_async: true,
+                        is_generator: false,
+                        type_params: None,
+                        return_type: None,
+                        span: DUMMY_SP,
+                        params: vec![
+                            Pat::Ident(BindingIdent {
+                                id: Ident {
+                                    span: DUMMY_SP,
+                                    sym: "handleAsyncDeps".into(),
+                                    optional: false,
+                                },
+                                type_ann: None,
+                            }),
+                            Pat::Ident(BindingIdent {
+                                id: Ident {
+                                    span: DUMMY_SP,
+                                    sym: "asyncResult".into(),
+                                    optional: false,
+                                },
+                                type_ann: None,
+                            }),
+                        ],
+                        body: Box::new(BlockStmtOrExpr::BlockStmt(BlockStmt {
+                            span: DUMMY_SP,
+                            stmts: ast
+                                .ast
+                                .body
+                                .iter()
+                                .map(|stmt| stmt.as_stmt().unwrap().clone())
+                                .collect(),
+                        })),
+                    })),
+                },
+                ExprOrSpread {
+                    spread: None,
+                    expr: Box::new(Expr::Ident(Ident {
+                        span: DUMMY_SP,
+                        sym: if top_level_await { "1" } else { "0" }.into(),
+                        optional: false,
+                    })),
+                },
+            ],
+        })),
+    }))];
+    ast.clone()
 }
 
 fn transform_css(
