--- conflicted
+++ resolved
@@ -168,17 +168,7 @@
         .unwrap();
 }
 
-<<<<<<< HEAD
-pub fn transform_css(
-    ast: &mut swc_css_ast::Stylesheet,
-    path: &str,
-    dep_map: HashMap<String, String>,
-    assets_map: HashMap<String, String>,
-    context: &Arc<Context>,
-) -> Ast {
-=======
 pub fn transform_css_generate(ast: &mut swc_css_ast::Stylesheet, context: &Arc<Context>) {
->>>>>>> aac6fce1
     // replace deps
     let mut css_handler = CssHandler {};
     ast.visit_mut_with(&mut css_handler);
