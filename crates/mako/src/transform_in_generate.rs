--- conflicted
+++ resolved
@@ -200,64 +200,6 @@
         wrap_async,
         top_level_await,
     } = transform_js_param;
-<<<<<<< HEAD
-    GLOBALS
-        .set(&context.meta.script.globals, || {
-            try_with_handler(
-                context.meta.script.cm.clone(),
-                Default::default(),
-                |handler| {
-                    HELPERS.set(&Helpers::new(true), || {
-                        HANDLER.set(handler, || {
-                            let unresolved_mark = ast.unresolved_mark;
-                            let top_level_mark = ast.top_level_mark;
-
-                            let import_interop = ImportInterop::Swc;
-                            ast.ast
-                                .visit_mut_with(&mut import_analyzer(import_interop, true));
-                            ast.ast.visit_mut_with(&mut inject_helpers(unresolved_mark));
-
-                            ast.ast.visit_mut_with(&mut common_js(
-                                unresolved_mark,
-                                Config {
-                                    import_interop: Some(import_interop),
-                                    // NOTE: 这里后面要调整为注入自定义require
-                                    ignore_dynamic: true,
-                                    preserve_import_meta: true,
-                                    // TODO: 在 esm 时设置为 false
-                                    allow_top_level_this: true,
-                                    strict_mode: false,
-                                    ..Default::default()
-                                },
-                                FeatureFlag::empty(),
-                                Some(
-                                    context
-                                        .meta
-                                        .script
-                                        .origin_comments
-                                        .read()
-                                        .unwrap()
-                                        .get_swc_comments(),
-                                ),
-                            ));
-
-                            // transform async module
-                            if wrap_async {
-                                let mut async_module = AsyncModule {
-                                    async_deps,
-                                    async_deps_idents: Vec::new(),
-                                    last_dep_pos: 0,
-                                    top_level_await,
-                                    context,
-                                    unresolved_mark,
-                                };
-                                ast.ast.visit_mut_with(&mut async_module);
-                            }
-
-                            let mut dep_replacer = DepReplacer {
-                                to_replace: dep_map,
-=======
-    let is_dev = matches!(context.config.mode, Mode::Development);
     GLOBALS.set(&context.meta.script.globals, || {
         try_with_handler(
             context.meta.script.cm.clone(),
@@ -304,16 +246,10 @@
                                 async_deps_idents: Vec::new(),
                                 last_dep_pos: 0,
                                 top_level_await,
->>>>>>> ffd5b3dc
                                 context,
                                 unresolved_mark,
                             };
                             ast.ast.visit_mut_with(&mut async_module);
-                        }
-
-                        if is_entry && is_dev && context.args.watch && context.config.hmr {
-                            ast.ast
-                                .visit_mut_with(&mut react_refresh_entry_prefix(context));
                         }
 
                         let mut dep_replacer = DepReplacer {
