use std::collections::HashSet;
use std::fs;
use std::time::Instant;

use anyhow::Result;
use rayon::prelude::*;
use serde::Serialize;
use tracing::info;

use crate::ast::js_ast_to_code;
use crate::compiler::Compiler;
use crate::config::{DevtoolConfig, Mode};
use crate::generate_chunks::OutputAst;
use crate::minify::minify_js;
use crate::update::UpdateResult;

impl Compiler {
    pub fn generate(&self) -> Result<()> {
        info!("generate");
        let t_generate = Instant::now();
        let t_tree_shaking = Instant::now();
        if matches!(self.context.config.mode, Mode::Production) {
            self.tree_shaking();
        }
        let t_tree_shaking = t_tree_shaking.elapsed();
        let t_group_chunks = Instant::now();
        self.group_chunk();
        let t_group_chunks = t_group_chunks.elapsed();

        // 为啥单独提前 transform modules？
        // 因为放 chunks 的循环里，一个 module 可能存在于多个 chunk 里，可能会被编译多遍
        let t_transform_modules = Instant::now();
        info!("transform all modules");
        self.transform_all()?;
        let t_transform_modules = t_transform_modules.elapsed();

        // ensure output dir exists
        let config = &self.context.config;
        if !config.output.path.exists() {
            fs::create_dir_all(&config.output.path)?;
        }

        // generate chunks
        // TODO: 并行
        let t_generate_chunks = Instant::now();
        info!("generate chunks");
        let mut chunk_asts = self.generate_chunks_ast()?;
        let t_generate_chunks = t_generate_chunks.elapsed();

        // minify
        let t_minify = Instant::now();
        info!("minify");
        if self.context.config.minify {
            chunk_asts
                .par_iter_mut()
                .try_for_each(|file| -> Result<()> {
                    if matches!(self.context.config.mode, Mode::Production) {
                        minify_js(&mut file.js_ast, &self.context)?;
                    }
                    Ok(())
                })?;
        }
        let t_minify = t_minify.elapsed();

        // ast to code and sourcemap, then write
        let t_ast_to_code_and_write = Instant::now();
        info!("ast to code and write");
        chunk_asts.par_iter().try_for_each(|file| -> Result<()> {
            // ast to code
            let (js_code, js_sourcemap) =
                js_ast_to_code(&file.js_ast.ast, &self.context, &file.path)?;
            // generate code and sourcemap files
            let output = &config.output.path.join(&file.path);
            fs::write(output, js_code).unwrap();
            if matches!(self.context.config.devtool, DevtoolConfig::SourceMap) {
                fs::write(format!("{}.map", output.display()), js_sourcemap).unwrap();
            }
            Ok(())
        })?;
        let t_ast_to_code_and_write = t_ast_to_code_and_write.elapsed();

        // write assets
        let t_write_assets = Instant::now();
        info!("write assets");
        let assets_info = &(*self.context.assets_info.lock().unwrap());
        for (k, v) in assets_info {
            let asset_path = &self.context.root.join(k);
            let asset_output_path = &config.output.path.join(v);
            if asset_path.exists() {
                fs::copy(asset_path, asset_output_path)?;
            } else {
                panic!("asset not found: {}", asset_path.display());
            }
        }
        let t_write_assets = t_write_assets.elapsed();

        // copy
        let t_copy = Instant::now();
        info!("copy");
        self.copy()?;
        let t_copy = t_copy.elapsed();

        info!("generate done in {}ms", t_generate.elapsed().as_millis());
        info!("  - tree shaking: {}ms", t_tree_shaking.as_millis());
        info!("  - group chunks: {}ms", t_group_chunks.as_millis());
        info!(
            "  - transform modules: {}ms",
            t_transform_modules.as_millis()
        );
        info!("  - generate chunks: {}ms", t_generate_chunks.as_millis());
        info!("  - minify: {}ms", t_minify.as_millis());
        info!(
            "  - ast to code and write: {}ms",
            t_ast_to_code_and_write.as_millis()
        );
        info!("  - write assets: {}ms", t_write_assets.as_millis());
        info!("  - copy: {}ms", t_copy.as_millis());

        Ok(())
    }

    pub fn emit_dev_chunks(&self, chunk_asts: Vec<OutputAst>) -> Result<()> {
        info!("generate(hmr)");

        let t_generate_chunks = Instant::now();

        // ensure output dir exists
        let config = &self.context.config;
        if !config.output.path.exists() {
            fs::create_dir_all(&config.output.path)?;
        }

        // ast to code and sourcemap, then write
        let t_ast_to_code_and_write = Instant::now();
        info!("ast to code and write");
        chunk_asts.par_iter().try_for_each(|file| -> Result<()> {
            // ast to code
            let (js_code, js_sourcemap) = js_ast_to_code(&file.js_ast, &self.context, &file.path)?;
            // generate code and sourcemap files
            let output = &config.output.path.join(&file.path);
            fs::write(output, js_code).unwrap();
            if matches!(self.context.config.devtool, DevtoolConfig::SourceMap) {
                fs::write(format!("{}.map", output.display()), js_sourcemap).unwrap();
            }
            Ok(())
        })?;
        let t_ast_to_code_and_write = t_ast_to_code_and_write.elapsed();

        // write assets
        let t_write_assets = Instant::now();
        info!("write assets");
        let assets_info = &(*self.context.assets_info.lock().unwrap());
        for (k, v) in assets_info {
            let asset_path = &self.context.root.join(k);
            let asset_output_path = &config.output.path.join(v);
            if asset_path.exists() {
                fs::copy(asset_path, asset_output_path)?;
            } else {
                panic!("asset not found: {}", asset_path.display());
            }
        }
        let t_write_assets = t_write_assets.elapsed();

        // copy
        let t_copy = Instant::now();
        info!("copy");
        self.copy()?;
        let t_copy = t_copy.elapsed();

        let t_generate_chunks = t_generate_chunks.elapsed();

        info!(
            "  - generate chunks(hmr): {}ms",
            t_generate_chunks.as_millis()
        );
        info!(
            "  - ast to code and write: {}ms",
            t_ast_to_code_and_write.as_millis()
        );
        info!("  - write assets: {}ms", t_write_assets.as_millis());
        info!("  - copy: {}ms", t_copy.as_millis());

        Ok(())
    }

    // TODO: 集成到 fn generate 里
<<<<<<< HEAD
    pub fn generate_hot_update_chunks(&self, updated_modules: UpdateResult) -> Result<()> {
=======
    pub fn generate_hot_update_chunks(&self, updated_modules: UpdateResult) {
        info!("generate_hot_update_chunks start");

>>>>>>> e69dda5f
        let last_chunk_names: HashSet<String> = {
            let chunk_graph = self.context.chunk_graph.read().unwrap();
            chunk_graph.chunk_names()
        };

        info!("hot-update:generate");

        let t_generate = Instant::now();
        let t_group_chunks = Instant::now();
        // TODO 不需要重新构建 graph
        self.group_chunk();
        let t_group_chunks = t_group_chunks.elapsed();

        // 为啥单独提前 transform modules？

        // 因为放 chunks 的循环里，一个 module 可能存在于多个 chunk 里，可能会被编译多遍，
        let t_transform_modules = Instant::now();
        self.transform_all()?;
        let t_transform_modules = t_transform_modules.elapsed();

        // ensure output dir exists
        let config = &self.context.config;
        if !config.output.path.exists() {
            fs::create_dir_all(&config.output.path).unwrap();
        }

        let (current_chunks, modified_chunks) = {
            let cg = self.context.chunk_graph.read().unwrap();

            let chunk_names = cg.chunk_names();

            let modified_chunks: Vec<String> = cg
                .get_chunks()
                .iter()
                .filter(|c| {
                    updated_modules
                        .modified
                        .iter()
                        .any(|m_id| c.has_module(m_id))
                })
                .map(|c| c.filename())
                .collect();

            (chunk_names, modified_chunks)
        };

        let removed_chunks: Vec<String> = last_chunk_names
            .difference(&current_chunks)
            .cloned()
            .collect();

        let cg = self.context.chunk_graph.read().unwrap();
        for chunk_name in &modified_chunks {
            if let Some(chunk) = cg.get_chunk_by_name(chunk_name) {
                let (code, ..) = self.generate_hmr_chunk(chunk, &updated_modules.modified)?;

                // TODO the final format should be {name}.{full_hash}.hot-update.{ext}
                self.write_to_dist(to_hot_update_chunk_name(chunk_name), code);
            }
        }

        self.write_to_dist(
            "hot-update.json",
            serde_json::to_string(&HotUpdateManifest {
                removed_chunks,
                modified_chunks,
            })
            .unwrap(),
        );

        // copy
        self.copy().unwrap();

        info!(
            "generate(hmr) done in {}ms",
            t_generate.elapsed().as_millis()
        );
        info!("  - group chunks: {}ms", t_group_chunks.as_millis());
        info!(
            "  - transform modules: {}ms",
            t_transform_modules.as_millis()
        );

        Ok(())
    }

    pub fn write_to_dist<P: AsRef<std::path::Path>, C: AsRef<[u8]>>(
        &self,
        filename: P,
        content: C,
    ) {
        let to = self.context.config.output.path.join(filename);

        std::fs::write(to, content).unwrap();
    }
}

fn to_hot_update_chunk_name(chunk_name: &String) -> String {
    match chunk_name.rsplit_once('.') {
        None => {
            format!("{chunk_name}.hot-update")
        }
        Some((left, ext)) => {
            format!("{left}.hot-update.{ext}")
        }
    }
}

#[derive(Serialize)]
struct HotUpdateManifest {
    #[serde(rename(serialize = "c"))]
    modified_chunks: Vec<String>,

    #[serde(rename(serialize = "r"))]
    removed_chunks: Vec<String>,
    // TODO
    // #[serde(rename(serialize = "c"))]
    // removed_modules: Vec<String>,
}<|MERGE_RESOLUTION|>--- conflicted
+++ resolved
@@ -135,7 +135,8 @@
         info!("ast to code and write");
         chunk_asts.par_iter().try_for_each(|file| -> Result<()> {
             // ast to code
-            let (js_code, js_sourcemap) = js_ast_to_code(&file.js_ast, &self.context, &file.path)?;
+            let (js_code, js_sourcemap) =
+                js_ast_to_code(&file.js_ast.ast, &self.context, &file.path)?;
             // generate code and sourcemap files
             let output = &config.output.path.join(&file.path);
             fs::write(output, js_code).unwrap();
@@ -184,13 +185,9 @@
     }
 
     // TODO: 集成到 fn generate 里
-<<<<<<< HEAD
     pub fn generate_hot_update_chunks(&self, updated_modules: UpdateResult) -> Result<()> {
-=======
-    pub fn generate_hot_update_chunks(&self, updated_modules: UpdateResult) {
         info!("generate_hot_update_chunks start");
 
->>>>>>> e69dda5f
         let last_chunk_names: HashSet<String> = {
             let chunk_graph = self.context.chunk_graph.read().unwrap();
             chunk_graph.chunk_names()
