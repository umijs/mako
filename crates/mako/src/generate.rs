--- conflicted
+++ resolved
@@ -91,70 +91,8 @@
             fs::create_dir_all(&config.output.path)?;
         }
 
-<<<<<<< HEAD
         let (t_generate_chunks, t_ast_to_code_and_write, t_write_assets) =
             self.generate_chunk_disk_file(config)?;
-=======
-        // generate chunks
-        let t_generate_chunks = Instant::now();
-        debug!("generate chunks");
-        let mut chunk_asts = self.generate_chunks_ast()?;
-        let t_generate_chunks = t_generate_chunks.elapsed();
-
-        // minify
-        let t_minify = Instant::now();
-        debug!("minify");
-        if self.context.config.minify && matches!(self.context.config.mode, Mode::Production) {
-            chunk_asts
-                .par_iter_mut()
-                .try_for_each(|file| -> Result<()> {
-                    match &mut file.ast {
-                        ModuleAst::Script(ast) => {
-                            minify_js(ast, &self.context)?;
-                        }
-                        ModuleAst::Css(ast) => {
-                            minify_css(ast, &self.context)?;
-                        }
-                        _ => (),
-                    }
-                    Ok(())
-                })?;
-        }
-        let t_minify = t_minify.elapsed();
-
-        // ast to code and sourcemap, then write
-        let t_ast_to_code_and_write = Instant::now();
-        debug!("ast to code and write");
-        {
-            puffin::profile_scope!("ast to code");
-            chunk_asts.par_iter().try_for_each(|file| -> Result<()> {
-                for file in get_chunk_emit_files(file, &self.context)? {
-                    self.write_to_dist_with_stats(file);
-                }
-
-                Ok(())
-            })?;
-        }
-        let t_ast_to_code_and_write = t_ast_to_code_and_write.elapsed();
-
-        // write assets
-        let t_write_assets = Instant::now();
-        debug!("write assets");
-        // why {} block? unlock assets_info
-        {
-            let assets_info = &(*self.context.assets_info.lock().unwrap());
-            for (k, v) in assets_info {
-                let asset_path = &self.context.root.join(k);
-                let asset_output_path = &config.output.path.join(v);
-                if asset_path.exists() {
-                    fs::copy(asset_path, asset_output_path)?;
-                } else {
-                    panic!("asset not found: {}", asset_path.display());
-                }
-            }
-        }
-        let t_write_assets = t_write_assets.elapsed();
->>>>>>> 5e572a7a
 
         // generate stats
         let stats = create_stats_info(0, self);
