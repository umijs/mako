use std::collections::HashSet;
use std::fs;
use std::time::Instant;

use anyhow::Result;
use rayon::prelude::*;
use serde::Serialize;
use tracing::info;

use crate::ast::js_ast_to_code;
use crate::compiler::Compiler;
use crate::config::{DevtoolConfig, Mode};
use crate::generate_chunks::OutputAst;
use crate::minify::minify_js;
use crate::update::UpdateResult;

impl Compiler {
    pub fn generate(&self) -> Result<()> {
        info!("generate");
        let t_generate = Instant::now();
        let t_group_chunks = Instant::now();
        self.group_chunk();
        let t_group_chunks = t_group_chunks.elapsed();

        // 为啥单独提前 transform modules？
        // 因为放 chunks 的循环里，一个 module 可能存在于多个 chunk 里，可能会被编译多遍
        let t_transform_modules = Instant::now();
        info!("transform all modules");
        self.transform_all();
        let t_transform_modules = t_transform_modules.elapsed();

        // ensure output dir exists
        let config = &self.context.config;
        if !config.output.path.exists() {
            fs::create_dir_all(&config.output.path)?;
        }

        // generate chunks
        // TODO: 并行
        let t_generate_chunks = Instant::now();
        info!("generate chunks");
        let mut chunk_asts = self.generate_chunks_ast()?;
        let t_generate_chunks = t_generate_chunks.elapsed();

        // minify
        let t_minify = Instant::now();
        info!("minify");
        chunk_asts
            .par_iter_mut()
            .try_for_each(|file| -> Result<()> {
                if matches!(self.context.config.mode, Mode::Production) {
                    file.js_ast = minify_js(file.js_ast.clone(), &self.context)?;
                }
                Ok(())
            })?;
        let t_minify = t_minify.elapsed();

        // ast to code and sourcemap, then write
        let t_ast_to_code_and_write = Instant::now();
        info!("ast to code and write");
        chunk_asts.par_iter().try_for_each(|file| -> Result<()> {
            // ast to code
            let (js_code, js_sourcemap) = js_ast_to_code(&file.js_ast, &self.context, &file.path)?;
            // generate code and sourcemap files
            let output = &config.output.path.join(&file.path);
            fs::write(output, js_code).unwrap();
            if matches!(self.context.config.devtool, DevtoolConfig::SourceMap) {
                fs::write(format!("{}.map", output.display()), js_sourcemap).unwrap();
            }
            Ok(())
        })?;
        let t_ast_to_code_and_write = t_ast_to_code_and_write.elapsed();

        // write assets
        let t_write_assets = Instant::now();
        info!("write assets");
        let assets_info = &(*self.context.assets_info.lock().unwrap());
        for (k, v) in assets_info {
            let asset_path = &self.context.root.join(k);
            let asset_output_path = &config.output.path.join(v);
            if asset_path.exists() {
                fs::copy(asset_path, asset_output_path)?;
            } else {
                panic!("asset not found: {}", asset_path.display());
            }
        }
        let t_write_assets = t_write_assets.elapsed();

        // copy
        let t_copy = Instant::now();
        info!("copy");
        self.copy()?;
        let t_copy = t_copy.elapsed();

        info!("generate done in {}ms", t_generate.elapsed().as_millis());
        info!("  - group chunks: {}ms", t_group_chunks.as_millis());
        info!(
            "  - transform modules: {}ms",
            t_transform_modules.as_millis()
        );
        info!("  - generate chunks: {}ms", t_generate_chunks.as_millis());
        info!("  - minify: {}ms", t_minify.as_millis());
        info!(
            "  - ast to code and write: {}ms",
            t_ast_to_code_and_write.as_millis()
        );
        info!("  - write assets: {}ms", t_write_assets.as_millis());
        info!("  - copy: {}ms", t_copy.as_millis());

        Ok(())
    }

    pub fn emit_dev_chunks(&self, chunk_asts: Vec<OutputAst>) -> Result<()> {
        info!("generate(hmr)");

        let t_generate_chunks = Instant::now();

        // ensure output dir exists
        let config = &self.context.config;
        if !config.output.path.exists() {
            fs::create_dir_all(&config.output.path)?;
        }

        // ast to code and sourcemap, then write
        let t_ast_to_code_and_write = Instant::now();
        info!("ast to code and write");
        chunk_asts.par_iter().try_for_each(|file| -> Result<()> {
            // ast to code
            let (js_code, js_sourcemap) = js_ast_to_code(&file.js_ast, &self.context, &file.path)?;
            // generate code and sourcemap files
            let output = &config.output.path.join(&file.path);
            fs::write(output, js_code).unwrap();
            if matches!(self.context.config.devtool, DevtoolConfig::SourceMap) {
                fs::write(format!("{}.map", output.display()), js_sourcemap).unwrap();
            }
            Ok(())
        })?;
        let t_ast_to_code_and_write = t_ast_to_code_and_write.elapsed();

        // write assets
        let t_write_assets = Instant::now();
        info!("write assets");
        let assets_info = &(*self.context.assets_info.lock().unwrap());
        for (k, v) in assets_info {
            let asset_path = &self.context.root.join(k);
            let asset_output_path = &config.output.path.join(v);
            if asset_path.exists() {
                fs::copy(asset_path, asset_output_path)?;
            } else {
                panic!("asset not found: {}", asset_path.display());
            }
        }
        let t_write_assets = t_write_assets.elapsed();

        // copy
        let t_copy = Instant::now();
        info!("copy");
        self.copy()?;
        let t_copy = t_copy.elapsed();

        let t_generate_chunks = t_generate_chunks.elapsed();

        info!(
            "  - generate chunks(hmr): {}ms",
            t_generate_chunks.as_millis()
        );
        info!(
            "  - ast to code and write: {}ms",
            t_ast_to_code_and_write.as_millis()
        );
        info!("  - write assets: {}ms", t_write_assets.as_millis());
        info!("  - copy: {}ms", t_copy.as_millis());

        Ok(())
    }

    // TODO: 集成到 fn generate 里
<<<<<<< HEAD
    pub fn generate_hot_update_chunks(
        &self,
        updated_modules: UpdateResult,
        last_full_hash: u64,
    ) -> u64 {
=======
    pub fn generate_hot_update_chunks(&self, updated_modules: UpdateResult) {
        info!("generate_hot_update_chunks start");

>>>>>>> 062ebb4b
        let last_chunk_names: HashSet<String> = {
            let chunk_graph = self.context.chunk_graph.read().unwrap();
            chunk_graph.chunk_names()
        };

        info!("hot-update:generate");

        let t_generate = Instant::now();
        let t_group_chunks = Instant::now();
        // TODO 不需要重新构建 graph
        self.group_chunk();
        let t_group_chunks = t_group_chunks.elapsed();

        // 为啥单独提前 transform modules？

        // 因为放 chunks 的循环里，一个 module 可能存在于多个 chunk 里，可能会被编译多遍，
        let t_transform_modules = Instant::now();
        self.transform_all();
        let t_transform_modules = t_transform_modules.elapsed();

        let current_full_hash = self.full_hash();

        println!(
            "{} {} {}",
            current_full_hash,
            if current_full_hash == last_full_hash {
                "equals"
            } else {
                "not equals"
            },
            last_full_hash
        );

        if current_full_hash == last_full_hash {
            return current_full_hash;
        }

        // ensure output dir exists
        let config = &self.context.config;
        if !config.output.path.exists() {
            fs::create_dir_all(&config.output.path).unwrap();
        }

        let (current_chunks, modified_chunks) = {
            let cg = self.context.chunk_graph.read().unwrap();

            let chunk_names = cg.chunk_names();

            let modified_chunks: Vec<String> = cg
                .get_chunks()
                .iter()
                .filter(|c| {
                    updated_modules
                        .modified
                        .iter()
                        .any(|m_id| c.has_module(m_id))
                })
                .map(|c| c.filename())
                .collect();

            (chunk_names, modified_chunks)
        };

        let removed_chunks: Vec<String> = last_chunk_names
            .difference(&current_chunks)
            .cloned()
            .collect();

        let cg = self.context.chunk_graph.read().unwrap();
        for chunk_name in &modified_chunks {
            if let Some(chunk) = cg.get_chunk_by_name(chunk_name) {
                let (code, _) = self.generate_hmr_chunk(chunk, &updated_modules.modified);

                // TODO the final format should be {name}.{full_hash}.hot-update.{ext}
                self.write_to_dist(to_hot_update_chunk_name(chunk_name, last_full_hash), code);
            }
        }

        self.write_to_dist(
            format!("{}.hot-update.json", last_full_hash),
            serde_json::to_string(&HotUpdateManifest {
                removed_chunks,
                modified_chunks,
            })
            .unwrap(),
        );

        // copy
        self.copy().unwrap();

        info!(
            "generate(hmr) done in {}ms",
            t_generate.elapsed().as_millis()
        );
        info!("  - group chunks: {}ms", t_group_chunks.as_millis());
        info!(
            "  - transform modules: {}ms",
            t_transform_modules.as_millis()
        );
        info!("  - next full hash: {}", current_full_hash);
        current_full_hash
    }

    pub fn write_to_dist<P: AsRef<std::path::Path>, C: AsRef<[u8]>>(
        &self,
        filename: P,
        content: C,
    ) {
        let to = self.context.config.output.path.join(filename);

        std::fs::write(to, content).unwrap();
    }
}

fn to_hot_update_chunk_name(chunk_name: &String, hash: u64) -> String {
    match chunk_name.rsplit_once('.') {
        None => {
            format!("{chunk_name}.{hash}.hot-update")
        }
        Some((left, ext)) => {
            format!("{left}.{hash}.hot-update.{ext}")
        }
    }
}

#[derive(Serialize)]
struct HotUpdateManifest {
    #[serde(rename(serialize = "c"))]
    modified_chunks: Vec<String>,

    #[serde(rename(serialize = "r"))]
    removed_chunks: Vec<String>,
    // TODO
    // #[serde(rename(serialize = "c"))]
    // removed_modules: Vec<String>,
}<|MERGE_RESOLUTION|>--- conflicted
+++ resolved
@@ -175,17 +175,13 @@
     }
 
     // TODO: 集成到 fn generate 里
-<<<<<<< HEAD
     pub fn generate_hot_update_chunks(
         &self,
         updated_modules: UpdateResult,
         last_full_hash: u64,
     ) -> u64 {
-=======
-    pub fn generate_hot_update_chunks(&self, updated_modules: UpdateResult) {
         info!("generate_hot_update_chunks start");
 
->>>>>>> 062ebb4b
         let last_chunk_names: HashSet<String> = {
             let chunk_graph = self.context.chunk_graph.read().unwrap();
             chunk_graph.chunk_names()
