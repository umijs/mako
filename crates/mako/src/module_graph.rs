--- conflicted
+++ resolved
@@ -180,7 +180,6 @@
         targets
     }
 
-<<<<<<< HEAD
     /// 获取所有依赖方, 包括直接依赖和间接依赖
     pub fn get_all_dependents(&self, module_id: &ModuleId) -> Vec<(ModuleId, Dependency)> {
         let mut edges = self.get_edges(module_id, Direction::Incoming);
@@ -194,7 +193,8 @@
         }
 
         deps
-=======
+    }
+
     pub fn get_dependency_module_by_source(
         &self,
         module_id: &ModuleId,
@@ -262,7 +262,6 @@
         result.reverse();
 
         (result, cyclic)
->>>>>>> 08a19d0b
     }
 }
 
