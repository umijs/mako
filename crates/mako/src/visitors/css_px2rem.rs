use cached::proc_macro::cached;
use mako_core::regex::Regex;
use mako_core::swc_css_ast::{
    self, Combinator, CombinatorValue, ComplexSelectorChildren, Length, Token, TypeSelector,
};
use mako_core::swc_css_visit::{VisitMut, VisitMutWith};
<<<<<<< HEAD
use swc_core::css::ast::{
    AttributeSelector, ComplexSelector, CompoundSelector, PseudoClassSelector, SubclassSelector,
};
=======
use swc_core::css::ast::{AttributeSelector, ComplexSelector, CompoundSelector, SubclassSelector};
>>>>>>> a5a84f15

use crate::config::Px2RemConfig;

pub(crate) fn default_root() -> f64 {
    100.0
}

pub struct Px2Rem {
    pub config: Px2RemConfig,
    current_decl: Option<String>,
    current_selectors: Vec<String>,
    selector_blacklist: Vec<Regex>,
    selector_whitelist: Vec<Regex>,
}

impl Px2Rem {
    pub fn new(config: Px2RemConfig) -> Self {
        let selector_blacklist = parse_patterns(&config.selector_blacklist);
        let selector_whitelist = parse_patterns(&config.selector_whitelist);
        Self {
            config,
            current_decl: None,
            current_selectors: vec![],
            selector_blacklist,
            selector_whitelist,
        }
    }

    fn should_transform(&self) -> bool {
        let is_prop_valid = if let Some(decl) = &self.current_decl {
            let is_whitelist_empty = self.config.prop_whitelist.is_empty();
            let is_in_whitelist = self.config.prop_whitelist.contains(decl);
            let is_in_blacklist = self.config.prop_blacklist.contains(decl);
            (is_whitelist_empty || is_in_whitelist) && !is_in_blacklist
        } else {
            true
        };
        let is_selector_valid = {
            if self.current_selectors.is_empty() {
                return true;
            }
            let is_whitelist_empty = self.config.selector_whitelist.is_empty();
            let is_all_in_whitelist = self.current_selectors.iter().all(|selector| {
                self.selector_whitelist
                    .iter()
                    .any(|regx| regx.is_match(selector))
            });
            let is_any_in_blacklist = self.current_selectors.iter().any(|selector| {
                self.selector_blacklist
                    .iter()
                    .any(|regx| regx.is_match(selector))
            });
            (is_whitelist_empty || is_all_in_whitelist) && !is_any_in_blacklist
        };
        is_prop_valid && is_selector_valid
    }
}

impl VisitMut for Px2Rem {
    fn visit_mut_declaration(&mut self, n: &mut swc_css_ast::Declaration) {
        self.current_decl = match n.name {
            swc_css_ast::DeclarationName::Ident(ref ident) => Some(ident.value.to_string()),
            swc_css_ast::DeclarationName::DashedIdent(ref dashed_ident) => {
                Some(dashed_ident.value.to_string())
            }
        };
        n.visit_mut_children_with(self);
        self.current_decl = None;
    }

    fn visit_mut_qualified_rule(&mut self, n: &mut swc_css_ast::QualifiedRule) {
        self.current_selectors = vec![];
        n.visit_mut_children_with(self);
    }

    fn visit_mut_complex_selector(&mut self, n: &mut ComplexSelector) {
        let selector = parse_complex_selector(n);
        self.current_selectors.push(selector);
        n.visit_mut_children_with(self);
    }

    fn visit_mut_length(&mut self, n: &mut Length) {
        if n.unit.value.to_string() == "px" && self.should_transform() {
            n.value.value /= self.config.root;
            n.value.raw = None;
            n.unit.value = "rem".into();
        }
        n.visit_mut_children_with(self);
    }

    fn visit_mut_token(&mut self, t: &mut Token) {
        if let Token::Dimension(dimension) = t {
            if dimension.unit.to_string() == "px" && self.should_transform() {
                let rem_val = dimension.value / self.config.root;
                dimension.raw_value = rem_val.to_string().into();
                dimension.value = rem_val;
                dimension.raw_unit = "rem".into();
                dimension.unit = "rem".into();
            }
        }
        t.visit_mut_children_with(self);
    }
}

#[cached(key = "String", convert = r#"{ patterns.join(",") }"#)]
fn parse_patterns(patterns: &[String]) -> Vec<Regex> {
    patterns
        .iter()
        .map(|pattern| {
            let pattern = if contains_magic_chars(pattern) {
                pattern.to_string()
            } else {
                format!("^{}$", pattern)
            };
            Regex::new(pattern.as_str()).unwrap()
        })
        .collect()
}

fn contains_magic_chars(pattern: &str) -> bool {
    pattern.contains('*')
        || pattern.contains('\\')
        || pattern.contains('(')
        || pattern.contains(')')
        || pattern.contains('^')
        || pattern.contains('$')
}

fn parse_combinator(combinator: &Combinator) -> String {
    match combinator.value {
        CombinatorValue::Descendant => " ".to_string(),
        CombinatorValue::Child => ">".to_string(),
        CombinatorValue::NextSibling => "+".to_string(),
        CombinatorValue::LaterSibling => "~".to_string(),
        CombinatorValue::Column => "||".to_string(),
    }
}

fn parse_compound_selector(selector: &CompoundSelector) -> String {
    let mut result = String::new();
    // TODO: support selector.nesting_selector
    if let Some(type_selector) = &selector.type_selector {
        let type_selector = type_selector.as_ref();
        match type_selector {
            TypeSelector::TagName(tag_name_selector) => {
                result.push_str(tag_name_selector.name.value.value.as_ref());
            }
            TypeSelector::Universal(_) => {
                result.push('*');
            }
        }
    }
    for subclass_selector in &selector.subclass_selectors {
        match subclass_selector {
            SubclassSelector::Id(id) => {
                result.push_str(&format!("#{}", id.text.value));
            }
            SubclassSelector::Class(class) => {
                result.push_str(&format!(".{}", class.text.value));
            }
            SubclassSelector::Attribute(attr) => {
<<<<<<< HEAD
                // attr.as_ref().value.value
                // println!("属性选择器::{:?}",attr);

                result.push_str(parse_attribute(attr).as_str())
            }
            SubclassSelector::PseudoClass(pseudo) => {
                result.push_str(parse_pseudo_selector(pseudo).as_str())
            }
=======
                result.push_str(parse_attribute(attr).as_str())
            }
>>>>>>> a5a84f15
            _ => {
                // TODO: support more subclass selectors
            }
        }
    }
    result
}

fn parse_attribute(attr: &AttributeSelector) -> String {
    let mut res_str = String::new();
    let AttributeSelector {
        name,
        matcher,
        value,
        ..
    } = attr;
    let val_str = if let Some(val_str) = value.as_ref() {
        val_str.as_str().unwrap().value.to_string()
    } else {
        "".to_string()
    };
    res_str.push_str(&format!(
        "[{}{}{}]",
        name.value.value,
        matcher.as_ref().unwrap().value,
        val_str
    ));
    res_str
}

fn parse_complex_selector(selector: &ComplexSelector) -> String {
    let mut result = String::new();
    for child in &selector.children {
        match child {
            ComplexSelectorChildren::CompoundSelector(compound_selector) => {
                result.push_str(parse_compound_selector(compound_selector).as_str());
            }
            ComplexSelectorChildren::Combinator(combinator, ..) => {
                result.push_str(parse_combinator(combinator).as_str());
            }
        }
    }
    result
}

fn parse_pseudo_selector(pseu: &PseudoClassSelector) -> String {
    let PseudoClassSelector { name, .. } = pseu;
    format!(":{}", name.value)
}
#[cfg(test)]
mod tests {
    use mako_core::swc_css_visit::VisitMutWith;

    use super::Px2Rem;
    use crate::ast::tests::TestUtils;
    use crate::config::Px2RemConfig;

    #[test]
    fn test_normal() {
        assert_eq!(
            run_with_default(r#".a{width:100px;height:200px;}"#),
            r#".a{width:1rem;height:2rem}"#
        );
    }

    #[test]
    fn test_media_query() {
        assert_eq!(
            run_with_default(r#"@media (min-width: 500px) {}"#),
            r#"@media(min-width:5rem){}"#
        );
    }

    #[test]
    fn test_margin_shortcuts() {
        assert_eq!(
            run_with_default(r#".a { margin: 0 0 0 100px }"#),
            r#".a{margin:0 0 0 1rem}"#
        );
    }

    #[test]
    fn test_css_variables() {
        assert_eq!(
            run_with_default(r#".a { --a-b: var(--c-d, 88px); }"#),
            r#".a{--a-b:var(--c-d, 0.88rem)}"#
        );
    }

    #[test]
    fn test_prop_blacklist() {
        assert_eq!(
            run(
                r#".a{width:100px;height:100px;}"#,
                Px2RemConfig {
                    prop_blacklist: vec!["width".to_string()],
                    ..Default::default()
                }
            ),
            r#".a{width:100px;height:1rem}"#
        );
    }

    #[test]
    fn test_prop_whitelist() {
        assert_eq!(
            run(
                r#".a{width:100px;height:100px;}"#,
                Px2RemConfig {
                    prop_whitelist: vec!["width".to_string()],
                    prop_blacklist: vec![],
                    ..Default::default()
                }
            ),
            r#".a{width:1rem;height:100px}"#
        );
    }

    #[test]
    fn test_selector_whitelist() {
        assert_eq!(
            run(
                r#".a{width:100px;}.b{width:100px;}"#,
                Px2RemConfig {
                    selector_whitelist: vec![".a".to_string()],
                    selector_blacklist: vec![],
                    ..Default::default()
                }
            ),
            r#".a{width:1rem}.b{width:100px}"#
        );
    }

    #[test]
    fn test_selector_blacklist() {
        assert_eq!(
            run(
                r#".a{width:100px;}.b{width:100px;}"#,
                Px2RemConfig {
                    selector_blacklist: vec![".a".to_string()],
                    ..Default::default()
                }
            ),
            r#".a{width:100px}.b{width:1rem}"#
        );
    }

    #[test]
    fn test_selector_blacklist_exact_match() {
        assert_eq!(
            run(
                r#".a{width:100px;}.ac{width:100px;}.b{width:100px;}"#,
                Px2RemConfig {
                    selector_blacklist: vec![".a".to_string()],
                    ..Default::default()
                }
            ),
            // .ac should not be matched by .a
            r#".a{width:100px}.ac{width:1rem}.b{width:1rem}"#
        );
        assert_eq!(
            run(
                r#".a{width:100px;}.ac{width:100px;}.b{width:100px;}"#,
                Px2RemConfig {
                    selector_blacklist: vec!["^.a$".to_string()],
                    ..Default::default()
                }
            ),
            r#".a{width:100px}.ac{width:1rem}.b{width:1rem}"#
        );
    }

    #[test]
    fn test_selector_blacklist_id() {
        assert_eq!(
            run(
                r#"#a{width:100px;}"#,
                Px2RemConfig {
                    selector_blacklist: vec!["#a".to_string()],
                    ..Default::default()
                }
            ),
            r#"#a{width:100px}"#
        );
    }

    #[test]
    fn test_selector_blacklist_tagname() {
        assert_eq!(
            run(
                r#"div{width:100px;}"#,
                Px2RemConfig {
                    selector_blacklist: vec!["div".to_string()],
                    ..Default::default()
                }
            ),
            r#"div{width:100px}"#
        );
    }

    #[test]
    fn test_selector_blacklist_unique() {
        assert_eq!(
            run(
                r#"div *{width:100px;}"#,
                Px2RemConfig {
                    selector_blacklist: vec!["div *".to_string()],
                    ..Default::default()
                }
            ),
            r#"div *{width:100px}"#
        );
    }

    #[test]
    fn test_selector_blacklist_multiple_classes() {
        assert_eq!(
            run(
                r#".a.b{width:100px;}"#,
                Px2RemConfig {
                    selector_blacklist: vec![".a.b".to_string()],
                    ..Default::default()
                }
            ),
            r#".a.b{width:100px}"#
        );
    }

    #[test]
    fn test_selector_blacklist_child() {
        assert_eq!(
            run(
                r#".a > .b{width:100px;}"#,
                Px2RemConfig {
                    // TODO: handle .a > .b (with space in between)
                    selector_blacklist: vec![".a>.b".to_string()],
                    ..Default::default()
                }
            ),
            r#".a>.b{width:100px}"#
        );
    }
    #[test]
    fn test_selector_attribute_selector_black() {
        assert_eq!(
            run(
                r#"[class*="button"]{width:100px;}"#,
                Px2RemConfig {
                    selector_blacklist: vec!["[class*=\"button\"]".to_string()],
                    ..Default::default()
                }
            ),
            r#"[class*="button"]{width:100px}"#
        );
    }

    #[test]
    fn test_selector_attribute_selector_white() {
        assert_eq!(
            run(
                r#"[class*="button"]{width:100px;}"#,
                Px2RemConfig {
                    selector_whitelist: vec!["[class*=\"button\"]".to_string()],
                    ..Default::default()
                }
            ),
            r#"[class*="button"]{width:1rem}"#
        );
    }

    #[test]
    fn test_attribute() {
        assert_eq!(
            run(
                r#"[class*="button"]{width:100px;}"#,
                Px2RemConfig {
                    ..Default::default()
                }
            ),
            r#"[class*="button"]{width:1rem}"#
        );
    }
<<<<<<< HEAD

    #[test]
    fn test_class_pseudo() {
        assert_eq!(
            run(
                r#".jj:before,.jj:after{width:100px;}"#,
                Px2RemConfig {
                    ..Default::default()
                }
            ),
            r#".jj:before,.jj:after{width:1rem}"#
        );
    }
    #[test]
    fn test_class_pseudo_select_black() {
        assert_eq!(
            run(
                r#".jj:before,.jj:after{width:100px;}"#,
                Px2RemConfig {
                    selector_blacklist: vec![".jj:after".to_string()],
                    ..Default::default()
                }
            ),
            r#".jj:before,.jj:after{width:100px}"#
        );
    }

    #[test]
    fn test_class_pseudo_select_white() {
        assert_eq!(
            run(
                r#".jj:before,.jj:after{width:100px;}"#,
                Px2RemConfig {
                    selector_whitelist: vec![".jj:after".to_string()],
                    ..Default::default()
                }
            ),
            r#".jj:before,.jj:after{width:100px}"#
        );
    }
=======
>>>>>>> a5a84f15

    #[test]
    fn test_multi_selectors_whitelist() {
        assert_eq!(
            run(
                r#".a,.b{width:100px;}"#,
                Px2RemConfig {
                    selector_whitelist: vec![],
                    selector_blacklist: vec![],
                    ..Default::default()
                }
            ),
            r#".a,.b{width:1rem}"#
        );
        assert_eq!(
            run(
                r#".a,.b{width:100px;}"#,
                Px2RemConfig {
                    selector_whitelist: vec![".a".to_string()],
                    selector_blacklist: vec![],
                    ..Default::default()
                }
            ),
            r#".a,.b{width:100px}"#
        );
        assert_eq!(
            run(
                r#".a,.b{width:100px;}"#,
                Px2RemConfig {
                    selector_whitelist: vec![".a".to_string(), ".b".to_string()],
                    selector_blacklist: vec![],
                    ..Default::default()
                }
            ),
            r#".a,.b{width:1rem}"#
        );
        assert_eq!(
            run(
                r#".a,.b{width:100px;}"#,
                Px2RemConfig {
                    selector_whitelist: vec![],
                    selector_blacklist: vec![".a".to_string()],
                    ..Default::default()
                }
            ),
            r#".a,.b{width:100px}"#
        );
    }

    fn run_with_default(css_code: &str) -> String {
        run(css_code, Px2RemConfig::default())
    }

    fn run(css_code: &str, config: Px2RemConfig) -> String {
        let mut test_utils = TestUtils::gen_css_ast(css_code.to_string(), true);
        let ast = test_utils.ast.css_mut();
        let mut visitor = Px2Rem::new(config);
        ast.ast.visit_mut_with(&mut visitor);
        let code = test_utils.css_ast_to_code();
        println!("{}", code);
        code
    }
}<|MERGE_RESOLUTION|>--- conflicted
+++ resolved
@@ -4,13 +4,9 @@
     self, Combinator, CombinatorValue, ComplexSelectorChildren, Length, Token, TypeSelector,
 };
 use mako_core::swc_css_visit::{VisitMut, VisitMutWith};
-<<<<<<< HEAD
 use swc_core::css::ast::{
     AttributeSelector, ComplexSelector, CompoundSelector, PseudoClassSelector, SubclassSelector,
 };
-=======
-use swc_core::css::ast::{AttributeSelector, ComplexSelector, CompoundSelector, SubclassSelector};
->>>>>>> a5a84f15
 
 use crate::config::Px2RemConfig;
 
@@ -172,19 +168,11 @@
                 result.push_str(&format!(".{}", class.text.value));
             }
             SubclassSelector::Attribute(attr) => {
-<<<<<<< HEAD
-                // attr.as_ref().value.value
-                // println!("属性选择器::{:?}",attr);
-
                 result.push_str(parse_attribute(attr).as_str())
             }
             SubclassSelector::PseudoClass(pseudo) => {
                 result.push_str(parse_pseudo_selector(pseudo).as_str())
             }
-=======
-                result.push_str(parse_attribute(attr).as_str())
-            }
->>>>>>> a5a84f15
             _ => {
                 // TODO: support more subclass selectors
             }
@@ -234,6 +222,7 @@
     let PseudoClassSelector { name, .. } = pseu;
     format!(":{}", name.value)
 }
+
 #[cfg(test)]
 mod tests {
     use mako_core::swc_css_visit::VisitMutWith;
@@ -467,7 +456,6 @@
             r#"[class*="button"]{width:1rem}"#
         );
     }
-<<<<<<< HEAD
 
     #[test]
     fn test_class_pseudo() {
@@ -508,8 +496,6 @@
             r#".jj:before,.jj:after{width:100px}"#
         );
     }
-=======
->>>>>>> a5a84f15
 
     #[test]
     fn test_multi_selectors_whitelist() {
