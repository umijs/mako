--- conflicted
+++ resolved
@@ -4,13 +4,9 @@
     self, Combinator, CombinatorValue, ComplexSelectorChildren, Length, Token, TypeSelector,
 };
 use mako_core::swc_css_visit::{VisitMut, VisitMutWith};
-<<<<<<< HEAD
 use swc_core::css::ast::{
     AttributeSelector, ComplexSelector, CompoundSelector, PseudoClassSelector, SubclassSelector,
 };
-=======
-use swc_core::css::ast::{AttributeSelector, ComplexSelector, CompoundSelector, SubclassSelector};
->>>>>>> 7696d3b0
 
 use crate::config::Px2RemConfig;
 
@@ -178,17 +174,11 @@
             SubclassSelector::Class(class) => {
                 result.push_str(&format!(".{}", class.text.value));
             }
-<<<<<<< HEAD
-            SubclassSelector::Attribute(attr) => result.push_str(parse_attribute(attr).as_str()),
-            SubclassSelector::PseudoClass(pseudo) => {
-                result.push_str(parse_pseudo_selector(pseudo).as_str())
-=======
             SubclassSelector::Attribute(attr) => {
                 result.push_str(parse_attribute(attr).as_str());
             }
             SubclassSelector::PseudoClass(pseudo) => {
                 result.push_str(format!(":{}", pseudo.name.value).as_str());
->>>>>>> 7696d3b0
             }
             _ => {
                 // TODO: support more subclass selectors
@@ -459,7 +449,7 @@
             r#"[class*="button"]{width:1rem}"#
         );
     }
-<<<<<<< HEAD
+
     #[test]
     fn test_child_select() {
         assert_eq!(
@@ -472,9 +462,7 @@
             r#".a .b{width:1rem}"#
         );
     }
-=======
-
->>>>>>> 7696d3b0
+
     #[test]
     fn test_attribute() {
         assert_eq!(
@@ -500,10 +488,7 @@
             r#".jj:before,.jj:after{width:1rem}"#
         );
     }
-<<<<<<< HEAD
-=======
-
->>>>>>> 7696d3b0
+
     #[test]
     fn test_class_pseudo_select_black() {
         assert_eq!(
@@ -531,7 +516,6 @@
             r#".jj:before,.jj:after{width:100px}"#
         );
     }
-<<<<<<< HEAD
 
     #[test]
     fn test_nesting_selector() {
@@ -559,6 +543,7 @@
             r#".test{width:3rem;.son &{width:100px}}"#
         );
     }
+
     #[test]
     fn test_nesting_selector_white() {
         assert_eq!(
@@ -572,8 +557,6 @@
             r#".test{width:300px;.son &{width:1rem}}"#
         );
     }
-=======
->>>>>>> 7696d3b0
 
     #[test]
     fn test_multi_selectors_whitelist() {
