use std::sync::Arc;

use swc_core::common::DUMMY_SP;
use swc_core::ecma::ast::{
    ArrayLit, Expr, ExprOrSpread, Ident, Lit, MemberExpr, Module, Stmt, VarDeclKind,
};
use swc_core::ecma::utils::{
    member_expr, private_ident, quote_ident, quote_str, ExprFactory, IsDirective,
};
use swc_core::ecma::visit::{VisitMut, VisitMutWith};

use super::dep_replacer::miss_throw_stmt;
use crate::ast::utils::{is_dynamic_import, promise_all, require_ensure};
use crate::ast::DUMMY_CTXT;
use crate::compiler::Context;
use crate::generate::chunk::ChunkId;
use crate::module::generate_module_id;
use crate::visitors::dep_replacer::DependenciesToReplace;

pub struct DynamicImport<'a> {
    pub context: Arc<Context>,
    interop: Ident,
    changed: bool,
    dep_to_replace: &'a DependenciesToReplace,
}

impl<'a> DynamicImport<'a> {
    pub fn new(context: Arc<Context>, dep_map: &'a DependenciesToReplace) -> Self {
        let interop = private_ident!("interop");

        Self {
            context,
            interop,
            changed: false,
            dep_to_replace: dep_map,
        }
    }
}

impl<'a> VisitMut for DynamicImport<'a> {
    fn visit_mut_module(&mut self, n: &mut Module) {
        n.visit_mut_children_with(self);

        if self.changed {
            let insert_at = n
                .body
                .iter()
                .position(|module_item| !module_item.directive_continue())
                .unwrap();

            let (id, _) = self
                .dep_to_replace
                .resolved
                .get("@swc/helpers/_/_interop_require_wildcard")
                .unwrap();

            let require_interop = quote_ident!("__mako_require__")
                .as_call(DUMMY_SP, vec![quote_str!(id.clone()).as_arg()]);

            let stmt: Stmt = Expr::Member(MemberExpr {
                span: DUMMY_SP,
                obj: require_interop.into(),
                prop: quote_ident!("_").into(),
            })
            .into_var_decl(VarDeclKind::Var, self.interop.clone().into())
            .into();

            n.body.insert(insert_at, stmt.into());
        }
    }

    fn visit_mut_expr(&mut self, expr: &mut Expr) {
        if let Expr::Call(call_expr) = expr {
            if is_dynamic_import(call_expr) {
                if call_expr.args.is_empty() {
                    return;
                }

                if let ExprOrSpread {
                    expr: box Expr::Lit(Lit::Str(ref mut source)),
                    ..
                } = &mut call_expr.args[0]
                {
<<<<<<< HEAD
                    // note: the source is replaced!
                    let resolved_source = source.value.clone().to_string();
                    let _chunk_ids = {
                        let chunk_id: ChunkId = resolved_source.clone().into();
=======
                    if self
                        .dep_to_replace
                        .missing
                        .contains_key(source.value.as_ref())
                    {
                        call_expr.args[0] = ExprOrSpread {
                            spread: None,
                            expr: Box::new(miss_throw_stmt(source.value.as_ref())),
                        };
                        return;
                    }

                    let resolved_info = self.dep_to_replace.resolved.get(source.value.as_ref());

                    // e.g.
                    // import(/* webpackIgnore: true */ "foo")
                    // will be ignored
                    if resolved_info.is_none() {
                        return;
                    }

                    let resolved_info = resolved_info
                        // If the identifier is not in dep_to_replace.missing,
                        // it must be resolved, so unwrap is safe here.
                        .unwrap();

                    let chunk_ids = {
                        let chunk_id: ChunkId = resolved_info.0.as_str().into();
>>>>>>> 12c80fe3
                        let chunk_graph = &self.context.chunk_graph.read().unwrap();
                        let chunk = chunk_graph.chunk(&chunk_id);
                        let chunk_ids = match chunk {
                            Some(chunk) => {
                                [
                                    chunk_graph.sync_dependencies_chunk(&chunk.id),
                                    vec![chunk.id.clone()],
                                ]
                                .concat()
                                .iter()
                                .filter_map(|chunk_id| {
                                    // skip empty chunk because it will not be generated
                                    if chunk_graph
                                        .chunk(chunk_id)
                                        .is_some_and(|c| !c.modules.is_empty())
                                    {
                                        Some(chunk_id.id.clone())
                                    } else {
                                        None
                                    }
                                })
                                .collect::<Vec<_>>()
                            }
                            // None means the original chunk has been optimized to entry chunk
                            None => vec![],
                        };
                        chunk_ids
                    };

                    self.changed = true;
                    // build new expr
                    // e.g.
                    // Promise.all([ require.ensure("id") ]).then(require.bind(require, "id"))
                    // Promise.all([ require.ensure("d1"), require.ensure("id)]).then(require.bind(require, "id"))
                    // version 2
                    // require.ensure2("id").then(require.bind(require,"id"))

                    *expr = {
                        // let load_promise = self.make_load_promise(&chunk_ids);
                        let load_promise = self.make_load_promise_2(&resolved_source);

                        let require_module = generate_module_id(&resolved_info.1, &self.context);

                        let lazy_require_call =
                            member_expr!(DUMMY_CTXT, DUMMY_SP, __mako_require__.bind).as_call(
                                DUMMY_SP,
                                vec![
                                    quote_ident!("__mako_require__").as_arg(),
                                    quote_str!(require_module.as_str()).as_arg(),
                                ],
                            );
                        let dr_call = member_expr!(DUMMY_CTXT, DUMMY_SP, __mako_require__.dr)
                            .as_call(
                                DUMMY_SP,
                                vec![self.interop.clone().as_arg(), lazy_require_call.as_arg()],
                            );

                        member_expr!(@EXT, DUMMY_SP, load_promise.into(), then)
                            .as_call(call_expr.span, vec![dr_call.as_arg()])
                    };
                }
            }
        }
        expr.visit_mut_children_with(self);
    }
}

impl DynamicImport<'_> {
    fn make_load_promise_2(&self, module_id: &str) -> Expr {
        member_expr!(DUMMY_SP, __mako_require__.ensure2)
            .as_call(DUMMY_SP, vec![quote_str!(module_id).as_arg()])
    }

    fn make_load_promise(&self, chunk_ids: &Vec<String>) -> Expr {
        let to_ensure_elems = chunk_ids
            .iter()
            .map(|c_id| {
                Some(ExprOrSpread {
                    spread: None,
                    expr: Box::new(require_ensure(c_id.clone())),
                })
            })
            .collect::<Vec<_>>();
        promise_all(ExprOrSpread {
            spread: None,
            expr: ArrayLit {
                span: DUMMY_SP,
                elems: to_ensure_elems,
            }
            .into(),
        })
    }
}

#[cfg(test)]
mod tests {
    use std::collections::HashMap;

    use swc_core::common::GLOBALS;
    use swc_core::ecma::visit::VisitMutWith;

    use super::DynamicImport;
    use crate::ast::tests::TestUtils;
    use crate::generate::chunk::{Chunk, ChunkType};
    use crate::visitors::dep_replacer::DependenciesToReplace;

    // TODO: add nested chunk test
    #[test]
    fn test_dynamic_import() {
        assert_eq!(
            run(r#"import("foo");"#),
            r#"
var interop = __mako_require__("hashed_helper")._;
Promise.all([
    __mako_require__.ensure("foo")
]).then(__mako_require__.dr(interop, __mako_require__.bind(__mako_require__, "foo")));
            "#
            .trim()
        );
    }

    fn run(js_code: &str) -> String {
        let mut test_utils = TestUtils::gen_js_ast(js_code);
        {
            let mut foo = Chunk::new("foo".to_string().into(), ChunkType::Async);
            foo.add_module("foo".to_string().into());
            let mut cg = test_utils.context.chunk_graph.write().unwrap();
            cg.add_chunk(foo);
        }
        let ast = test_utils.ast.js_mut();

        let dep_to_replace = DependenciesToReplace {
            resolved: maplit::hashmap! {
                "@swc/helpers/_/_interop_require_wildcard".to_string() =>
                ("hashed_helper".to_string(), "dummy".into()),
                "foo".to_string() => ("foo".to_string(), "foo".to_string())
            },
            missing: HashMap::new(),
        };

        GLOBALS.set(&test_utils.context.meta.script.globals, || {
            let mut visitor = DynamicImport::new(test_utils.context.clone(), &dep_to_replace);
            ast.ast.visit_mut_with(&mut visitor);
        });
        let code = test_utils.js_ast_to_code();
        println!("{}", code);
        code
    }
}<|MERGE_RESOLUTION|>--- conflicted
+++ resolved
@@ -14,7 +14,6 @@
 use crate::ast::DUMMY_CTXT;
 use crate::compiler::Context;
 use crate::generate::chunk::ChunkId;
-use crate::module::generate_module_id;
 use crate::visitors::dep_replacer::DependenciesToReplace;
 
 pub struct DynamicImport<'a> {
@@ -81,12 +80,6 @@
                     ..
                 } = &mut call_expr.args[0]
                 {
-<<<<<<< HEAD
-                    // note: the source is replaced!
-                    let resolved_source = source.value.clone().to_string();
-                    let _chunk_ids = {
-                        let chunk_id: ChunkId = resolved_source.clone().into();
-=======
                     if self
                         .dep_to_replace
                         .missing
@@ -113,9 +106,9 @@
                         // it must be resolved, so unwrap is safe here.
                         .unwrap();
 
-                    let chunk_ids = {
-                        let chunk_id: ChunkId = resolved_info.0.as_str().into();
->>>>>>> 12c80fe3
+                    let resolved_source = &resolved_info.0;
+                    let _chunk_ids = {
+                        let chunk_id: ChunkId = resolved_source.clone().into();
                         let chunk_graph = &self.context.chunk_graph.read().unwrap();
                         let chunk = chunk_graph.chunk(&chunk_id);
                         let chunk_ids = match chunk {
@@ -150,23 +143,23 @@
                     // e.g.
                     // Promise.all([ require.ensure("id") ]).then(require.bind(require, "id"))
                     // Promise.all([ require.ensure("d1"), require.ensure("id)]).then(require.bind(require, "id"))
+
                     // version 2
                     // require.ensure2("id").then(require.bind(require,"id"))
 
                     *expr = {
                         // let load_promise = self.make_load_promise(&chunk_ids);
-                        let load_promise = self.make_load_promise_2(&resolved_source);
-
-                        let require_module = generate_module_id(&resolved_info.1, &self.context);
+                        let load_promise = self.make_load_promise_2(resolved_source);
 
                         let lazy_require_call =
                             member_expr!(DUMMY_CTXT, DUMMY_SP, __mako_require__.bind).as_call(
                                 DUMMY_SP,
                                 vec![
                                     quote_ident!("__mako_require__").as_arg(),
-                                    quote_str!(require_module.as_str()).as_arg(),
+                                    quote_str!(resolved_source.clone()).as_arg(),
                                 ],
                             );
+
                         let dr_call = member_expr!(DUMMY_CTXT, DUMMY_SP, __mako_require__.dr)
                             .as_call(
                                 DUMMY_SP,
@@ -185,11 +178,11 @@
 
 impl DynamicImport<'_> {
     fn make_load_promise_2(&self, module_id: &str) -> Expr {
-        member_expr!(DUMMY_SP, __mako_require__.ensure2)
+        member_expr!(DUMMY_CTXT, DUMMY_SP, __mako_require__.ensure2)
             .as_call(DUMMY_SP, vec![quote_str!(module_id).as_arg()])
     }
 
-    fn make_load_promise(&self, chunk_ids: &Vec<String>) -> Expr {
+    fn make_load_promise(&self, chunk_ids: &[String]) -> Expr {
         let to_ensure_elems = chunk_ids
             .iter()
             .map(|c_id| {
