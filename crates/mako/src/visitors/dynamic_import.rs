use std::sync::Arc;

use swc_core::common::DUMMY_SP;
use swc_core::ecma::ast::{
    ArrayLit, Expr, ExprOrSpread, Ident, Lit, MemberExpr, Module, Stmt, VarDeclKind,
};
use swc_core::ecma::utils::{
    member_expr, private_ident, quote_ident, quote_str, ExprFactory, IsDirective,
};
use swc_core::ecma::visit::{VisitMut, VisitMutWith};

use super::dep_replacer::miss_throw_stmt;
use crate::ast::utils::{is_dynamic_import, promise_all, require_ensure};
use crate::ast::DUMMY_CTXT;
use crate::compiler::Context;
use crate::generate::chunk::ChunkId;
use crate::module::generate_module_id;
use crate::visitors::dep_replacer::DependenciesToReplace;

pub struct DynamicImport<'a> {
    pub context: Arc<Context>,
    interop: Ident,
    changed: bool,
    dep_to_replace: &'a DependenciesToReplace,
}

impl<'a> DynamicImport<'a> {
    pub fn new(context: Arc<Context>, dep_map: &'a DependenciesToReplace) -> Self {
        let interop = private_ident!("interop");

        Self {
            context,
            interop,
            changed: false,
            dep_to_replace: dep_map,
        }
    }
}

impl<'a> VisitMut for DynamicImport<'a> {
    fn visit_mut_module(&mut self, n: &mut Module) {
        n.visit_mut_children_with(self);

        if self.changed {
            let insert_at = n
                .body
                .iter()
                .position(|module_item| !module_item.directive_continue())
                .unwrap();

            let (id, _) = self
                .dep_to_replace
                .resolved
                .get("@swc/helpers/_/_interop_require_wildcard")
                .unwrap();

            let require_interop = quote_ident!("__mako_require__")
                .as_call(DUMMY_SP, vec![quote_str!(id.clone()).as_arg()]);

            let stmt: Stmt = Expr::Member(MemberExpr {
                span: DUMMY_SP,
                obj: require_interop.into(),
                prop: quote_ident!("_").into(),
            })
            .into_var_decl(VarDeclKind::Var, self.interop.clone().into())
            .into();

            n.body.insert(insert_at, stmt.into());
        }
    }

    fn visit_mut_expr(&mut self, expr: &mut Expr) {
        if let Expr::Call(call_expr) = expr {
            if is_dynamic_import(call_expr) {
                if call_expr.args.is_empty() {
                    return;
                }
                if let ExprOrSpread {
                    expr: box Expr::Lit(Lit::Str(ref mut source)),
                    ..
                } = &mut call_expr.args[0]
                {
                    if self
                        .dep_to_replace
                        .missing
                        .get(source.value.as_ref())
                        .is_some()
                    {
                        call_expr.args[0] = ExprOrSpread {
                            spread: None,
                            expr: Box::new(miss_throw_stmt(source.value.as_ref())),
                        };
                        return;
                    }

                    let resolved_info = self
                        .dep_to_replace
                        .resolved
                        .get(source.value.as_ref())
                        // If the identifier is not in dep_to_replace.missing,
                        // it must be resolved, so unwrap is safe here.
                        .unwrap();

                    let chunk_ids = {
                        let chunk_id: ChunkId = resolved_info.0.as_str().into();
                        let chunk_graph = &self.context.chunk_graph.read().unwrap();
                        let chunk = chunk_graph.chunk(&chunk_id);
                        let chunk_ids = match chunk {
                            Some(chunk) => {
                                [
                                    chunk_graph.sync_dependencies_chunk(&chunk.id),
                                    vec![chunk.id.clone()],
                                ]
                                .concat()
                                .iter()
                                .filter_map(|chunk_id| {
                                    // skip empty chunk because it will not be generated
                                    if chunk_graph
                                        .chunk(chunk_id)
                                        .is_some_and(|c| !c.modules.is_empty())
                                    {
                                        Some(chunk_id.id.clone())
                                    } else {
                                        None
                                    }
                                })
                                .collect::<Vec<_>>()
                            }
                            // None means the original chunk has been optimized to entry chunk
                            None => vec![],
                        };
                        chunk_ids
                    };

                    self.changed = true;
                    // build new expr
                    // e.g.
                    // Promise.all([ require.ensure("id") ]).then(require.bind(require, "id"))
                    // Promise.all([ require.ensure("d1"), require.ensure("id)]).then(require.bind(require, "id"))
                    *expr = {
                        let to_ensure_elems = chunk_ids
                            .iter()
                            .map(|c_id| {
                                Some(ExprOrSpread {
                                    spread: None,
                                    expr: Box::new(require_ensure(c_id.clone())),
                                })
                            })
                            .collect::<Vec<_>>();
                        let load_promise = promise_all(ExprOrSpread {
                            spread: None,
                            expr: ArrayLit {
                                span: DUMMY_SP,
                                elems: to_ensure_elems,
                            }
                            .into(),
                        });

<<<<<<< HEAD
                        let require_module = generate_module_id(&resolved_info.1, &self.context);

                        let lazy_require_call = member_expr!(DUMMY_SP, __mako_require__.bind)
                            .as_call(
=======
                        let lazy_require_call =
                            member_expr!(DUMMY_CTXT, DUMMY_SP, __mako_require__.bind).as_call(
>>>>>>> 1394c309
                                DUMMY_SP,
                                vec![
                                    quote_ident!("__mako_require__").as_arg(),
                                    quote_str!(require_module.as_str()).as_arg(),
                                ],
                            );
                        let dr_call = member_expr!(DUMMY_CTXT, DUMMY_SP, __mako_require__.dr)
                            .as_call(
                                DUMMY_SP,
                                vec![self.interop.clone().as_arg(), lazy_require_call.as_arg()],
                            );

                        member_expr!(@EXT, DUMMY_SP, load_promise.into(), then)
                            .as_call(call_expr.span, vec![dr_call.as_arg()])
                    };
                }
            }
        }
        expr.visit_mut_children_with(self);
    }
}

#[cfg(test)]
mod tests {
    use std::collections::HashMap;

    use swc_core::common::GLOBALS;
    use swc_core::ecma::visit::VisitMutWith;

    use super::DynamicImport;
    use crate::ast::tests::TestUtils;
    use crate::generate::chunk::{Chunk, ChunkType};
    use crate::visitors::dep_replacer::DependenciesToReplace;

    // TODO: add nested chunk test
    #[test]
    fn test_dynamic_import() {
        assert_eq!(
            run(r#"import("foo");"#),
            r#"
var interop = __mako_require__("hashed_helper")._;
Promise.all([
    __mako_require__.ensure("foo")
]).then(__mako_require__.dr(interop, __mako_require__.bind(__mako_require__, "foo")));
            "#
            .trim()
        );
    }

    fn run(js_code: &str) -> String {
        let mut test_utils = TestUtils::gen_js_ast(js_code);
        {
            let mut foo = Chunk::new("foo".to_string().into(), ChunkType::Async);
            foo.add_module("foo".to_string().into());
            let mut cg = test_utils.context.chunk_graph.write().unwrap();
            cg.add_chunk(foo);
        }
        let ast = test_utils.ast.js_mut();

        let dep_to_replace = DependenciesToReplace {
            resolved: maplit::hashmap! {
                "@swc/helpers/_/_interop_require_wildcard".to_string() =>
                ("hashed_helper".to_string(), "dummy".into()),
                "foo".to_string() => ("foo".to_string(), "foo".to_string())
            },
            missing: HashMap::new(),
        };

        GLOBALS.set(&test_utils.context.meta.script.globals, || {
            let mut visitor = DynamicImport::new(test_utils.context.clone(), &dep_to_replace);
            ast.ast.visit_mut_with(&mut visitor);
        });
        let code = test_utils.js_ast_to_code();
        println!("{}", code);
        code
    }
}<|MERGE_RESOLUTION|>--- conflicted
+++ resolved
@@ -83,8 +83,7 @@
                     if self
                         .dep_to_replace
                         .missing
-                        .get(source.value.as_ref())
-                        .is_some()
+                        .contains_key(source.value.as_ref())
                     {
                         call_expr.args[0] = ExprOrSpread {
                             spread: None,
@@ -156,15 +155,10 @@
                             .into(),
                         });
 
-<<<<<<< HEAD
                         let require_module = generate_module_id(&resolved_info.1, &self.context);
 
-                        let lazy_require_call = member_expr!(DUMMY_SP, __mako_require__.bind)
-                            .as_call(
-=======
                         let lazy_require_call =
                             member_expr!(DUMMY_CTXT, DUMMY_SP, __mako_require__.bind).as_call(
->>>>>>> 1394c309
                                 DUMMY_SP,
                                 vec![
                                     quote_ident!("__mako_require__").as_arg(),
