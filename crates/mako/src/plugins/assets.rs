use std::path::Path;
use std::sync::Arc;

use mako_core::anyhow::{anyhow, Result};

use crate::compiler::Context;
use crate::load::{handle_asset, Content, LoadError};
use crate::plugin::{Plugin, PluginLoadParam};

pub struct AssetsPlugin {}

impl Plugin for AssetsPlugin {
    fn name(&self) -> &str {
        "assets"
    }

    fn load(&self, param: &PluginLoadParam, context: &Arc<Context>) -> Result<Option<Content>> {
        if param.task.is_match(vec!["sass", "scss", "stylus"]) {
            return Err(anyhow!(LoadError::UnsupportedExtName {
                ext_name: param.task.ext_name.as_ref().unwrap().to_string(),
                path: param.task.path.clone(),
            }));
        }

<<<<<<< HEAD
        let asset_content = handle_asset(context, param.task.request.path.as_str(), true)?;
        Ok(Some(Content::Js(format!(
            "module.exports = {};",
            asset_content
        ))))
=======
        if Path::new(&param.path).is_file() {
            let asset_content = handle_asset(context, param.path.as_str(), true)?;

            return Ok(Some(Content::Js(format!(
                "module.exports = {};",
                asset_content
            ))));
        }

        Ok(None)
>>>>>>> d3ec483d
    }
}<|MERGE_RESOLUTION|>--- conflicted
+++ resolved
@@ -22,16 +22,8 @@
             }));
         }
 
-<<<<<<< HEAD
-        let asset_content = handle_asset(context, param.task.request.path.as_str(), true)?;
-        Ok(Some(Content::Js(format!(
-            "module.exports = {};",
-            asset_content
-        ))))
-=======
-        if Path::new(&param.path).is_file() {
-            let asset_content = handle_asset(context, param.path.as_str(), true)?;
-
+        if Path::new(&param.task.request.path).is_file() {
+            let asset_content = handle_asset(context, param.task.request.path.as_str(), true)?;
             return Ok(Some(Content::Js(format!(
                 "module.exports = {};",
                 asset_content
@@ -39,6 +31,5 @@
         }
 
         Ok(None)
->>>>>>> d3ec483d
     }
 }