--- conflicted
+++ resolved
@@ -5,12 +5,8 @@
 use semver::Version;
 
 use crate::compiler::Context;
-<<<<<<< HEAD
+use crate::module::Module;
 use crate::module_graph::{ModuleGraph, ModuleRegistry};
-=======
-use crate::module::Module;
-use crate::module_graph::ModuleGraph;
->>>>>>> ea532ba3
 use crate::plugin::Plugin;
 use crate::resolve::ResolverResource;
 
@@ -122,40 +118,14 @@
             .read()
             .unwrap()
             .modules()
-<<<<<<< HEAD
-            .iter()
-            .for_each(|module_id| {
-                if let Some(module) = module_registry.module(module_id) {
-                    if let Some(ResolverResource::Resolved(resource)) = module
-                        .info
-                        .as_ref()
-                        .and_then(|info| info.resolved_resource.as_ref())
-                    {
-                        if let Some(package_json) = resource.0.package_json() {
-                            let raw_json = package_json.raw_json();
-                            if let Some(name) = package_json.name.clone() {
-                                if let Some(version) = raw_json.as_object().unwrap().get("version")
-                                {
-                                    let version = semver::Version::parse(version.as_str().unwrap());
-                                    if let Ok(version) = version {
-                                        let package_info = PackageInfo {
-                                            name,
-                                            version,
-                                            path: package_json.path.clone(),
-                                        };
-                                        packages.push(package_info);
-                                    }
-                                }
-                            }
-                        }
-                    }
-                }
-=======
             .into_iter()
-            .filter_map(extract_package_info)
+            .filter_map(|module_id| {
+                module_registry
+                    .get_module(module_id)
+                    .and_then(extract_package_info)
+            })
             .for_each(|package_info| {
                 packages.push(package_info);
->>>>>>> ea532ba3
             });
 
         Self::find_duplicates(packages)
