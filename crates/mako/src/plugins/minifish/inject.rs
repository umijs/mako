use std::collections::HashMap;
use std::hash::{Hash, Hasher};

use mako_core::indexmap::IndexSet;
use mako_core::regex::Regex;
use mako_core::swc_common::{Mark, Span, SyntaxContext, DUMMY_SP};
use mako_core::swc_ecma_ast::{
    ExportSpecifier, Ident, ImportDecl, ImportDefaultSpecifier, ImportNamedSpecifier,
    ImportSpecifier, ImportStarAsSpecifier, MemberExpr, ModuleDecl, ModuleItem, NamedExport, Stmt,
    VarDeclKind,
};
use mako_core::swc_ecma_utils::{quote_ident, quote_str, ExprFactory};
use mako_core::swc_ecma_visit::{VisitMut, VisitMutWith};

pub(super) struct MyInjector<'a> {
    unresolved_mark: Mark,
    injects: HashMap<String, &'a Inject>,
    will_inject: IndexSet<(&'a Inject, SyntaxContext)>,
    is_cjs: bool,
}

impl<'a> MyInjector<'a> {
    pub fn new(unresolved_mark: Mark, injects: HashMap<String, &'a Inject>) -> Self {
        Self {
            unresolved_mark,
            will_inject: Default::default(),
            injects,
            is_cjs: true,
        }
    }
}

impl VisitMut for MyInjector<'_> {
    fn visit_mut_ident(&mut self, n: &mut Ident) {
        if self.injects.is_empty() {
            return;
        }

        if n.span.ctxt.outer() == self.unresolved_mark {
            let name = n.sym.to_string();

            if let Some(inject) = self.injects.remove(&name) {
                self.will_inject.insert((inject, n.span.ctxt));
            }
        }
    }

    fn visit_mut_named_export(&mut self, named_export: &mut NamedExport) {
        if named_export.src.is_some() {
            named_export.visit_mut_children_with(self);
        } else {
            for spec in named_export.specifiers.iter_mut() {
                match spec {
                    ExportSpecifier::Namespace(_) | ExportSpecifier::Default(_) => {
                        spec.visit_mut_with(self);
                    }
                    ExportSpecifier::Named(named) => {
                        // skip the exported name
                        named.orig.visit_mut_with(self);
                    }
                }
            }
        }
    }

    fn visit_mut_module(&mut self, n: &mut mako_core::swc_ecma_ast::Module) {
        n.visit_mut_children_with(self);

        let stmts = self.will_inject.iter().map(|&(inject, ctxt)| {
            if self.is_cjs || inject.prefer_require {
                inject.clone().into_require_with(ctxt, self.unresolved_mark)
            } else {
                inject.clone().into_with(ctxt)
            }
        });

        n.body.splice(0..0, stmts);
    }

    fn visit_mut_module_items(&mut self, module_items: &mut Vec<ModuleItem>) {
        let has_esm = module_items.iter().any(|item| match item {
            ModuleItem::ModuleDecl(_) => true,
            ModuleItem::Stmt(_) => false,
        });

        self.is_cjs = !has_esm;

        module_items.visit_mut_children_with(self);
    }
}

#[derive(Clone, Debug, Default)]
pub(crate) struct Inject {
    pub from: String,
    pub name: String,
    pub named: Option<String>,
    pub namespace: Option<bool>,
    pub exclude: Option<Regex>,
    pub include: Option<Regex>,
    pub prefer_require: bool,
}

impl Eq for Inject {}

impl PartialEq for Inject {
    fn eq(&self, other: &Self) -> bool {
        self.name == other.name
    }
}

impl Hash for Inject {
    fn hash<H: Hasher>(&self, state: &mut H) {
        state.write(self.name.as_bytes());
    }
}

impl Inject {
    fn into_require_with(self, ctxt: SyntaxContext, unresolved_mark: Mark) -> ModuleItem {
        let name_span = Span { ctxt, ..DUMMY_SP };

        let require_source_expr = quote_ident!(DUMMY_SP.apply_mark(unresolved_mark), "require")
            .as_call(DUMMY_SP, vec![quote_str!(self.from).as_arg()]);

        let stmt: Stmt = match (&self.named, &self.namespace) {
            // import { named as x }
            (Some(named), None | Some(false)) => MemberExpr {
                span: Default::default(),
                obj: require_source_expr.into(),
                prop: quote_ident!(named.to_string()).into(),
            }
            .into_var_decl(
                VarDeclKind::Var,
                quote_ident!(name_span, self.name.clone()).into(),
            )
            .into(),
            // import * as x
            (None, Some(true)) => require_source_expr
                .into_var_decl(
                    VarDeclKind::Var,
                    quote_ident!(name_span, self.name.clone()).into(),
                )
                .into(),

            // import x from "x"
            (None, None | Some(false)) => MemberExpr {
                span: DUMMY_SP,
                obj: require_source_expr.into(),
                prop: quote_ident!("default").into(),
            }
            .into_var_decl(
                VarDeclKind::Var,
                quote_ident!(name_span, self.name.clone()).into(),
            )
            .into(),
            (Some(_), Some(true)) => {
                panic!("Cannot use both `named` and `namespaced`")
            }
        };

        stmt.into()
    }

    fn into_with(self, ctxt: SyntaxContext) -> ModuleItem {
        let name_span = Span { ctxt, ..DUMMY_SP };
        let specifier: ImportSpecifier = match (&self.named, &self.namespace) {
            // import { named as x }
            (Some(named), None | Some(false)) => ImportNamedSpecifier {
                span: DUMMY_SP,
                local: quote_ident!(name_span, self.name.clone()),
                imported: if *named == self.name {
                    None
                } else {
                    Some(quote_ident!(named.to_string()).into())
                },
                is_type_only: false,
            }
            .into(),

            // import * as x
            (None, Some(true)) => ImportStarAsSpecifier {
                span: DUMMY_SP,
                local: quote_ident!(name_span, self.name),
            }
            .into(),

            // import x
            (None, None | Some(false)) => ImportDefaultSpecifier {
                span: DUMMY_SP,
                local: quote_ident!(name_span, self.name),
            }
            .into(),

            (Some(_), Some(true)) => {
                panic!("Cannot use both `named` and `namespaced`")
            }
        };

        let decl: ModuleDecl = ImportDecl {
            span: DUMMY_SP,
            specifiers: vec![specifier],
            type_only: false,
            with: None,
            src: quote_str!(self.from).into(),
        }
        .into();

        decl.into()
    }
}

#[cfg(test)]
mod tests {
    use std::sync::Arc;

    use mako_core::swc_common::GLOBALS;
    use mako_core::swc_ecma_transforms::resolver;
    use maplit::hashmap;

    use super::*;
    use crate::analyze_deps::AnalyzeDeps;
    use crate::ast::{build_js_ast, js_ast_to_code};
    use crate::ast_2::file::File;
    use crate::ast_2::js_ast::JsAst;
    use crate::compiler::Context;
    use crate::module::ModuleAst;

    fn apply_inject_to_code(injects: HashMap<String, &Inject>, code: &str) -> String {
        let mut context = Context::default();
        context.config.devtool = None;
        let context = Arc::new(context);

        let mut ast = build_js_ast("cut.js", code, &context).unwrap();

        let mut injector = MyInjector::new(ast.unresolved_mark, injects);

        GLOBALS.set(&context.meta.script.globals, || {
            ast.ast.visit_mut_with(&mut resolver(
                ast.unresolved_mark,
                ast.top_level_mark,
                false,
            ));
            ast.ast.visit_mut_with(&mut injector);
        });

        let (code, _) = js_ast_to_code(&ast.ast, &context, "x.js").unwrap();

        code
    }

    #[test]
    fn no_inject() {
        let i = Inject {
            name: "my".to_string(),
            named: None,
            from: "mock-lib".to_string(),
            namespace: None,
            exclude: None,
            include: None,
            prefer_require: false,
        };

        let code = apply_inject_to_code(
            hashmap! {
                "my".to_string() =>&i
            },
            r#"let my = 1;my.call("toast");"#,
        );

        assert_eq!(
            code,
            r#"let my = 1;
my.call("toast");
"#
        );
    }

    #[test]
    fn inject_from_default() {
        let i = Inject {
            name: "my".to_string(),
            named: None,
            from: "mock-lib".to_string(),
            namespace: None,
            exclude: None,
            include: None,
            prefer_require: false,
        };

        let code = apply_inject_to_code(
            hashmap! {
                "my".to_string() =>&i
            },
            r#"my.call("toast");export { }"#,
        );

        assert_eq!(
            code,
            r#"import my from "mock-lib";
my.call("toast");
export { };
"#
        );
    }

    #[test]
    fn inject_in_cjs_from_default() {
        let i = Inject {
            name: "my".to_string(),
            named: None,
            from: "mock-lib".to_string(),
            namespace: None,
            exclude: None,
            include: None,
            prefer_require: false,
        };

        let code = apply_inject_to_code(
            hashmap! {
                "my".to_string() =>&i
            },
            r#"my.call("toast");"#,
        );

        assert_eq!(
            code,
            r#"var my = require("mock-lib").default;
my.call("toast");
"#
        );
    }

    #[test]
    fn inject_from_named() {
        let i = Inject {
            name: "my".to_string(),
            named: Some("her".to_string()),
            from: "mock-lib".to_string(),
            namespace: None,
            exclude: None,
            include: None,
            prefer_require: false,
        };

        let code = apply_inject_to_code(
            hashmap! {
                "my".to_string() =>&i
            },
            r#"my.call("toast");export { }"#,
        );
        assert_eq!(
            code,
            r#"import { her as my } from "mock-lib";
my.call("toast");
export { };
"#
        );
    }

    #[test]
    fn inject_in_cjs_from_named() {
        let i = Inject {
            name: "my".to_string(),
            named: Some("her".to_string()),
            from: "mock-lib".to_string(),
            namespace: None,
            exclude: None,
            include: None,
            prefer_require: false,
        };

        let code = apply_inject_to_code(
            hashmap! {
                "my".to_string() =>&i
            },
            r#"my.call("toast")"#,
        );
        assert_eq!(
            code,
            r#"var my = require("mock-lib").her;
my.call("toast");
"#
        );
    }

    #[test]
    fn inject_from_named_same_name() {
        let i = Inject {
            name: "my".to_string(),
            named: Some("my".to_string()),
            from: "mock-lib".to_string(),
            namespace: None,
            exclude: None,
            include: None,
            prefer_require: false,
        };

        let code = apply_inject_to_code(
            hashmap! {
                "my".to_string() =>&i
            },
            r#"my.call("toast");export { }"#,
        );

        assert_eq!(
            code,
            r#"import { my } from "mock-lib";
my.call("toast");
export { };
"#
        );
    }

    #[test]
    fn inject_in_cjs_from_named_same_name() {
        let i = Inject {
            name: "my".to_string(),
            named: Some("my".to_string()),
            from: "mock-lib".to_string(),
            namespace: None,
            exclude: None,
            include: None,
            prefer_require: false,
        };

        let code = apply_inject_to_code(
            hashmap! {
                "my".to_string() =>&i
            },
            r#"my.call("toast");"#,
        );

        assert_eq!(
            code,
            r#"var my = require("mock-lib").my;
my.call("toast");
"#
        );
    }

    #[test]
    fn inject_from_namespace() {
        let i = Inject {
            name: "my".to_string(),
            named: None,
            from: "mock-lib".to_string(),
            namespace: Some(true),
            exclude: None,
            include: None,
            prefer_require: false,
        };
        let code = apply_inject_to_code(
            hashmap! {
                "my".to_string() =>&i
            },
            r#"my.call("toast");export { }"#,
        );

        assert_eq!(
            code,
            r#"import * as my from "mock-lib";
my.call("toast");
export { };
"#
        );
    }

    #[test]
    fn inject_in_cjs_from_namespace() {
        let i = Inject {
            name: "my".to_string(),
            named: None,
            from: "mock-lib".to_string(),
            namespace: Some(true),
            exclude: None,
            include: None,
            prefer_require: false,
        };
        let code = apply_inject_to_code(
            hashmap! {
                "my".to_string() =>&i
            },
            r#"my.call("toast");"#,
        );

        assert_eq!(
            code,
            r#"var my = require("mock-lib");
my.call("toast");
"#
        );
    }

    #[test]
    fn injected_require_treat_as_dep() {
        let code = r#"my.call("toast");"#;
<<<<<<< HEAD
        let mut context = Context::default();
        context.args = crate::compiler::Args { watch: true };
=======
        let injects = Inject {
            name: "my".to_string(),
            named: None,
            from: "mock-lib".to_string(),
            namespace: Some(true),
            exclude: None,
            include: None,
            prefer_require: false,
        };

        let mut context = Context {
            plugin_driver: PluginDriver::new(vec![Arc::new(JavaScriptPlugin {})]),
            ..Context::default()
        };
        context.config.devtool = None;
>>>>>>> 03a58a52
        let context = Arc::new(context);
        let file = File::with_content(
            "cut.js".to_string(),
            crate::ast_2::file::Content::Js(code.to_string()),
            context.clone(),
        );
        let mut ast = JsAst::new(&file, context.clone()).unwrap();

        GLOBALS.set(&context.meta.script.globals, || {
            let unresolved_mark = ast.unresolved_mark;
            let top_level_mark = ast.top_level_mark;
            ast.ast
                .visit_mut_with(&mut resolver(unresolved_mark, top_level_mark, false));
            let injects = Inject {
                name: "my".to_string(),
                named: None,
                from: "mock-lib".to_string(),
                namespace: Some(true),
                exclude: None,
                prefer_require: false,
            };
            ast.ast.visit_mut_with(&mut MyInjector::new(
                ast.unresolved_mark,
                hashmap! {"my".to_string() =>&injects},
            ));
        });

        let module_ast = ModuleAst::Script(ast);
        let deps = AnalyzeDeps::analyze_deps(&module_ast, &file, context.clone()).unwrap();
        println!("deps: {:?}", deps);

        assert_eq!(deps.resolved_deps.len(), 0);
        assert_eq!(deps.missing_deps.len(), 1);
    }

    #[test]
    fn inject_prefer_require() {
        let i = Inject {
            name: "my".to_string(),
            named: None,
            from: "mock-lib".to_string(),
            namespace: None,
            exclude: None,
            include: None,
            prefer_require: true,
        };

        let code = apply_inject_to_code(
            hashmap! {
                "my".to_string() =>&i
            },
            r#"my.call("toast");export { }"#,
        );

        assert_eq!(
            code,
            r#"var my = require("mock-lib").default;
my.call("toast");
export { };
"#
        );
    }

    #[test]
    fn dont_inject_named_exported() {
        let i = Inject {
            name: "my".to_string(),
            named: None,
            from: "mock-lib".to_string(),
            namespace: None,
            exclude: None,
            include: None,
            prefer_require: true,
        };

        let code = apply_inject_to_code(
            hashmap! {
                "my".to_string() =>&i
            },
            r#"let foo=1;export {foo as my}"#,
        );

        assert_eq!(
            code,
            r#"let foo = 1;
export { foo as my };
"#
        );
    }
}<|MERGE_RESOLUTION|>--- conflicted
+++ resolved
@@ -493,26 +493,8 @@
     #[test]
     fn injected_require_treat_as_dep() {
         let code = r#"my.call("toast");"#;
-<<<<<<< HEAD
         let mut context = Context::default();
         context.args = crate::compiler::Args { watch: true };
-=======
-        let injects = Inject {
-            name: "my".to_string(),
-            named: None,
-            from: "mock-lib".to_string(),
-            namespace: Some(true),
-            exclude: None,
-            include: None,
-            prefer_require: false,
-        };
-
-        let mut context = Context {
-            plugin_driver: PluginDriver::new(vec![Arc::new(JavaScriptPlugin {})]),
-            ..Context::default()
-        };
-        context.config.devtool = None;
->>>>>>> 03a58a52
         let context = Arc::new(context);
         let file = File::with_content(
             "cut.js".to_string(),
@@ -532,6 +514,7 @@
                 from: "mock-lib".to_string(),
                 namespace: Some(true),
                 exclude: None,
+                include: None,
                 prefer_require: false,
             };
             ast.ast.visit_mut_with(&mut MyInjector::new(
