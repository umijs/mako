use std::cell::RefCell;
use std::collections::HashMap;
use std::sync::Arc;

use mako_core::anyhow::Result;
use mako_core::swc_common::util::take::Take;
use swc_core::common::{Span, Spanned};
use swc_core::ecma::ast::{
    ExportSpecifier, Ident, ImportSpecifier, ModuleDecl, ModuleExportName, ModuleItem,
};
use swc_core::ecma::utils::{quote_ident, quote_str};
use swc_core::quote;

use crate::compiler::Context;
use crate::module::{Dependency, ImportType, ModuleId, NamedExportType, ResolveType};
use crate::module_graph::ModuleGraph;
use crate::plugins::farm_tree_shake::module::{is_ident_sym_equal, TreeShakeModule};
use crate::plugins::farm_tree_shake::shake::strip_context;
use crate::plugins::farm_tree_shake::statement_graph::{
    ExportSpecifierInfo, ImportSpecifierInfo, StatementId,
};

#[derive(Debug)]
pub struct ReExportReplace {
    pub(crate) re_export_ident: String,
    pub(crate) re_export_source: ReExportSource,
    pub(crate) from_module_id: ModuleId,
}

impl ReExportReplace {
    pub(crate) fn to_export_module_item(&self, ident: Ident) -> ModuleItem {
        match &self.re_export_source.re_export_type {
            ReExportType::Default => {
                quote!("export { default as $ident } from \"$from\";" as ModuleItem,
                    ident: Ident = ident,
                    from: Str = quote_str!(self.from_module_id.id.clone())
                )
            }
            ReExportType::Namespace => {
                quote!("export * as $ident from \"$from\";" as ModuleItem,
                    ident: Ident = ident,
                    from: Str = quote_str!(self.from_module_id.id.clone())
                )
            }
            ReExportType::Named(local) => {
                if ident.sym.eq(local) {
                    quote!("export { $ident } from \"$from\";" as ModuleItem,
                        ident: Ident = ident,
                        from: Str = quote_str!(self.from_module_id.id.clone())
                    )
                } else {
                    quote!("export { $local as $ident } from \"$from\";" as ModuleItem,
                        local: Ident = quote_ident!(local.clone()),
                        ident: Ident = ident,
                        from: Str = quote_str!(self.from_module_id.id.clone())
                    )
                }
            }
        }
    }

    pub(crate) fn to_import_dep(&self, span: Span) -> Dependency {
        let import_type: ImportType = (&self.re_export_source.re_export_type).into();

        Dependency {
            source: self.from_module_id.id.clone(),
            span: Some(span),
            order: 0,
            resolve_as: None,
            resolve_type: ResolveType::Import(import_type),
        }
    }

    pub(crate) fn to_export_dep(&self, span: Span) -> Dependency {
        let resolve_type = match &self.re_export_source.re_export_type {
            ReExportType::Namespace => ResolveType::ExportNamed(NamedExportType::Namespace),
            ReExportType::Default => ResolveType::ExportNamed(NamedExportType::Default),
            ReExportType::Named(_) => ResolveType::ExportNamed(NamedExportType::Named),
        };

        Dependency {
            source: self.from_module_id.id.clone(),
            resolve_as: None,
            resolve_type,
            order: 0,
            span: Some(span),
        }
    }

    pub(crate) fn to_import_module_item(&self, ident: Ident) -> ModuleItem {
        match &self.re_export_source.re_export_type {
            ReExportType::Default => {
                quote!("import $ident from \"$from\";" as ModuleItem,
                    ident: Ident = ident,
                    from: Str = quote_str!(self.from_module_id.id.clone())
                )
            }
            ReExportType::Named(local) => {
                if ident.sym.eq(local) {
                    quote!("import { $ident } from \"$from\";" as ModuleItem,
                        ident: Ident = ident,
                        from: Str = quote_str!(self.from_module_id.id.clone())
                    )
                } else {
                    quote!("import { $local as $ident } from \"$from\";" as ModuleItem,
                        local: Ident = quote_ident!(local.clone()),
                        ident: Ident = ident,
                        from: Str = quote_str!(self.from_module_id.id.clone())
                    )
                }
            }
            ReExportType::Namespace => {
                quote!("import * as $ident from \"$from\";" as ModuleItem,
                    ident: Ident = ident,
                    from: Str = quote_str!(self.from_module_id.id.clone())
                )
            }
        }
    }
}

#[derive(Debug)]
pub struct ReExportSource {
    pub(crate) source: Option<String>,
    pub(crate) re_export_type: ReExportType,
}

impl ReExportSource {
    pub fn to_outer_ref(&self) -> String {
        match &self.re_export_type {
            ReExportType::Default => "default".into(),
            ReExportType::Named(local) => local.clone(),
            ReExportType::Namespace => "*".into(),
        }
    }
}

#[derive(Debug)]
pub enum ReExportType {
    // export * as x from "x"
    Namespace,
    // import x from "y"
    // export x from "y"
    Default,

    // import {x as z} from "y"
    // export {x as z} from "y"
    // export     *    from "y"
    // export {x as z}
    Named(String),
}

impl From<&ReExportType> for ImportType {
    fn from(re_export_type: &ReExportType) -> Self {
        match re_export_type {
            ReExportType::Namespace => ImportType::Namespace,
            ReExportType::Default => ImportType::Default,
            ReExportType::Named(_) => ImportType::Named,
        }
    }
}

pub(super) fn skip_module_optimize(
    module_graph: &mut ModuleGraph,
    tree_shake_modules_ids: &Vec<ModuleId>,
    tree_shake_modules_map: &HashMap<ModuleId, RefCell<TreeShakeModule>>,
    _context: &Arc<Context>,
) -> Result<()> {
    let mut re_export_replace_map: HashMap<
        ModuleId,
        Vec<(StatementId, Vec<ReExportReplace>, String)>,
    > = HashMap::new();

    let mut current_index: usize = 0;
    let len = tree_shake_modules_ids.len();

    fn apply_replace(
        to_replace: &(StatementId, Vec<ReExportReplace>, String),
        module_id: &ModuleId,
        module_graph: &mut ModuleGraph,
    ) {
        let stmt_id = to_replace.0;
        let replaces = &to_replace.1;
        let source = &to_replace.2;

        let module = module_graph.get_module_mut(module_id).unwrap();

        let swc_module = module.info.as_mut().unwrap().ast.as_script_ast_mut();

        let mut stmt = swc_module.body.get(stmt_id).unwrap().clone();
        let mut to_insert = vec![];
        let mut to_insert_deps = vec![];
        let mut to_delete = false;
        let mut resolve_type: Option<ResolveType> = None;

        match &mut stmt {
            ModuleItem::ModuleDecl(module_decl) => match module_decl {
                ModuleDecl::Import(import_decl) => {
                    resolve_type = Some(ResolveType::Import(ImportType::empty()));

                    for replace in replaces {
                        let mut matched_index = None;
                        let mut matched_ident = None;

                        for (index, specifier) in import_decl.specifiers.iter_mut().enumerate() {
                            match specifier {
                                ImportSpecifier::Named(named) => {
                                    let match_ident = named.imported.as_ref().map_or_else(
                                        || named.local.clone().sym.to_string(),
                                        |i| match i {
                                            ModuleExportName::Ident(ident) => {
                                                ident.sym.clone().to_string()
                                            }
                                            ModuleExportName::Str(_) => {
                                                unreachable!();
                                            }
                                        },
                                    );

                                    if match_ident == replace.re_export_ident {
                                        matched_ident = Some(named.local.take());
                                        matched_index = Some(index);
                                        break;
                                    }
                                }
                                ImportSpecifier::Default(_default_specifier) => {}
                                ImportSpecifier::Namespace(_) => {
                                    // import * as not allowed
                                    continue;
                                }
                            }
                        }
                        let removed_specifier =
                            matched_index.map(|i| import_decl.specifiers.remove(i));

                        to_delete = import_decl.specifiers.is_empty();

                        if let Some(ident) = matched_ident
                            && removed_specifier.is_some()
                        {
                            let module_item = replace.to_import_module_item(ident);
                            let dep = replace.to_import_dep(import_decl.span());

                            to_insert.push(module_item);
                            to_insert_deps.push(dep);
                        }
                    }
                }
                ModuleDecl::ExportDecl(_) => {}
                ModuleDecl::ExportNamed(export_named) => {
                    if export_named.src.is_some() {
                        resolve_type = Some(ResolveType::ExportNamed(NamedExportType::empty()));

                        for replace in replaces {
                            let mut matched_index = None;
                            let mut matched_ident = None;

                            for (index, specifier) in export_named.specifiers.iter_mut().enumerate()
                            {
                                match specifier {
                                    ExportSpecifier::Namespace(_) => {}
                                    ExportSpecifier::Default(_) => {
                                        unreachable!("exportDefaultFrom is not supported in mako");
                                    }
                                    ExportSpecifier::Named(named_export_specifier) => {
                                        match &mut named_export_specifier.orig {
                                            ModuleExportName::Ident(ident) => {
                                                if is_ident_sym_equal(
                                                    ident.as_ref(),
                                                    &replace.re_export_ident,
                                                ) {
                                                    let exporeted_ident = named_export_specifier
                                                        .exported
                                                        .clone()
                                                        .unwrap_or_else(|| {
                                                            named_export_specifier.orig.clone()
                                                        });

                                                    match exporeted_ident {
                                                        ModuleExportName::Ident(exported_ident) => {
                                                            matched_ident = Some(exported_ident);
                                                            matched_index = Some(index);
                                                        }
                                                        ModuleExportName::Str(_) => {}
                                                    }
                                                }
                                            }
                                            ModuleExportName::Str(_) => {}
                                        }
                                    }
                                }
                            }

                            let removed_specifier =
                                matched_index.map(|index| export_named.specifiers.remove(index));

                            to_delete = export_named.specifiers.is_empty();

                            if let Some(ident) = matched_ident
<<<<<<< HEAD
                                && specifier.is_some()
=======
                                && removed_specifier.is_some()
>>>>>>> 94b1954b
                            {
                                let module_item = replace.to_export_module_item(ident);
                                to_insert.push(module_item);
                                to_insert_deps.push(replace.to_export_dep(export_named.span()));
                            }
                        }
                    }
                }
                ModuleDecl::ExportDefaultDecl(_) => {}
                ModuleDecl::ExportDefaultExpr(_) => {}
                ModuleDecl::ExportAll(_) => {
                    // TODO
                }
                ModuleDecl::TsImportEquals(_)
                | ModuleDecl::TsExportAssignment(_)
                | ModuleDecl::TsNamespaceExport(_) => {
                    unreachable!("TS Type never goes here")
                }
            },
            ModuleItem::Stmt(_) => {}
        }

        if to_delete {
            swc_module.body.remove(stmt_id);
            swc_module.body.splice(stmt_id..stmt_id, to_insert);
        } else {
            swc_module.body.splice(stmt_id..stmt_id, to_insert);
        }

        if to_delete {
            module_graph.remove_dependency_module_by_source_and_resolve_type(
                module_id,
                source,
                resolve_type.unwrap(),
            );
        }
        for dep in to_insert_deps {
            module_graph.add_dependency(module_id, &dep.source.clone().into(), dep);
        }
    }

    while current_index < len {
        let current_module_id = &tree_shake_modules_ids[current_index];

        let mut replaces = vec![];

        if let Some(tsm) = tree_shake_modules_map.get(current_module_id) {
            let tsm = tsm.borrow();

            for stmt in tsm.stmt_graph.stmts() {
                let mut stmt_replaces = vec![];
                let mut stmt_source = None;

                if let Some(import) = &stmt.import_info {
                    if import.specifiers.is_empty() {
                        continue;
                    }

                    // import * as x from "x"
                    if import.specifiers.len() == 1
                        && matches!(&import.specifiers[0], ImportSpecifierInfo::Namespace(_))
                    {
                        continue;
                    }

                    if let Some(imported_tsm_ref) = get_imported_tree_shake_module(
                        current_module_id,
                        &import.source,
                        module_graph,
                        tree_shake_modules_map,
                    ) {
                        let imported_tsm = imported_tsm_ref.borrow();

                        let imported_module_has_side_effects = imported_tsm.has_side_effect();

                        if imported_module_has_side_effects {
                            continue;
                        }

                        stmt_source = Some(import.source.clone());

                        for sp in &import.specifiers {
                            match sp {
                                ImportSpecifierInfo::Namespace(_) => {
                                    // cant optimize namespace import
                                }
                                ImportSpecifierInfo::Named { local, imported } => {
                                    let imported_ident = strip_context(
                                        &imported
                                            .as_ref()
                                            .map_or_else(|| local.clone(), |i| i.clone()),
                                    );

                                    if let Some(re_export_replace) = find_ident_export_source(
                                        module_graph,
                                        tree_shake_modules_map,
                                        &imported_tsm.module_id,
                                        &imported_ident,
                                    ) && !re_export_replace /* at least one level deeper */
                                        .from_module_id
                                        .eq(&imported_tsm.module_id)
                                    {
                                        stmt_replaces.push(re_export_replace);
                                    }
                                }
                                ImportSpecifierInfo::Default(_) => {
                                    if let Some(re_export_replace) = find_ident_export_source(
                                        module_graph,
                                        tree_shake_modules_map,
                                        &imported_tsm.module_id,
                                        &"default".to_string(),
                                    ) && !re_export_replace /* at least one level deeper */
                                        .from_module_id
                                        .eq(&imported_tsm.module_id)
                                    {
                                        stmt_replaces.push(re_export_replace);
                                    }
                                }
                            }
                        }
                    }
                }

                if let Some(export_info) = &stmt.export_info
                    && let Some(source) = &export_info.source
                {
                    if let Some(tsm_ref) = get_imported_tree_shake_module(
                        current_module_id,
                        source,
                        module_graph,
                        tree_shake_modules_map,
                    ) {
                        let proxy_tsm = tsm_ref.borrow();

                        stmt_source = Some(source.clone());
                        for export_specifier in export_info.specifiers.iter() {
                            match export_specifier {
                                ExportSpecifierInfo::All(_) => {}
                                ExportSpecifierInfo::Named { local, exported: _ } => {
                                    let ref_ident = strip_context(local);

                                    if let Some(re_export_replace) = find_ident_export_source(
                                        module_graph,
                                        tree_shake_modules_map,
                                        &proxy_tsm.module_id,
                                        &ref_ident,
                                    ) && !re_export_replace /* at least one level deeper */
                                        .from_module_id
                                        .eq(&proxy_tsm.module_id)
                                    {
                                        stmt_replaces.push(re_export_replace);
                                    }
                                }
                                ExportSpecifierInfo::Default(_name) => {
                                    if let Some(re_export_replace) = find_ident_export_source(
                                        module_graph,
                                        tree_shake_modules_map,
                                        &proxy_tsm.module_id,
                                        &"default".to_string(),
                                    ) && !re_export_replace /* at least one level deeper */
                                        .from_module_id
                                        .eq(&proxy_tsm.module_id)
                                    {
                                        stmt_replaces.push(re_export_replace);
                                    }
                                }
                                ExportSpecifierInfo::Namespace(_) => {}
                                ExportSpecifierInfo::Ambiguous(_) => {}
                            }
                        }
                    }
                }

                if !stmt_replaces.is_empty() {
                    replaces.push((stmt.id, stmt_replaces, stmt_source.unwrap()));
                }
            }
        }

        if !replaces.is_empty() {
            replaces.sort_by(|(stmt_id_1, _, _), (stmt_id_2, _, _)| stmt_id_2.cmp(stmt_id_1));

            re_export_replace_map.insert(current_module_id.clone(), replaces);
        }

        current_index += 1;
    }

    for (module_id, replaces) in re_export_replace_map.iter() {
        if module_graph.has_module(module_id) {
            // stmt_id is reversed order
            for to_replace in replaces.iter() {
                // println!("{} apply with {:?}", module_id.id, to_replace.1);
                apply_replace(to_replace, module_id, module_graph);
            }

            let mut tsm = tree_shake_modules_map.get(module_id).unwrap().borrow_mut();

            let swc_module = module_graph
                .get_module(module_id)
                .unwrap()
                .info
                .as_ref()
                .unwrap()
                .ast
                .as_script_ast();

            tsm.update_stmt_graph(swc_module);
        }
    }

    Ok(())
}

fn get_imported_tree_shake_module<'a>(
    from_module_id: &ModuleId,
    source: &String,
    module_graph: &ModuleGraph,
    tree_shake_modules_map: &'a HashMap<ModuleId, RefCell<TreeShakeModule>>,
) -> Option<&'a RefCell<TreeShakeModule>> {
    if let Some(imported_module_id) =
        module_graph.get_dependency_module_by_source(from_module_id, source)
    {
        tree_shake_modules_map.get(imported_module_id)
    } else {
        None
    }
}

fn find_ident_export_source(
    module_graph: &ModuleGraph,
    tsm_map: &HashMap<ModuleId, RefCell<TreeShakeModule>>,
    proxy_module_id: &ModuleId,
    used_ident: &String,
) -> Option<ReExportReplace> {
    if let Some(tsm) = tsm_map.get(proxy_module_id) {
        let proxy_tsm = tsm.borrow();

        if proxy_tsm.has_side_effect() {
            return None;
        }

        if let Some(re_export_source) = proxy_tsm.find_skipable_export_source(used_ident) {
            if let Some(source) = &re_export_source.source {
                if let Some(next_tsm_rc) =
                    get_imported_tree_shake_module(proxy_module_id, source, module_graph, tsm_map)
                {
                    let next_tsm = next_tsm_rc.borrow();

                    if matches!(re_export_source.re_export_type, ReExportType::Namespace) {
                        return Some(ReExportReplace {
                            re_export_ident: used_ident.clone(),
                            from_module_id: next_tsm.module_id.clone(),
                            re_export_source,
                        });
                    }

                    if !next_tsm.has_side_effect() {
                        let ref_ident = re_export_source.to_outer_ref();

                        if let Some(next_replace) = find_ident_export_source(
                            module_graph,
                            tsm_map,
                            &next_tsm.module_id,
                            &ref_ident,
                        ) {
                            return Some(ReExportReplace {
                                re_export_ident: used_ident.clone(),
                                from_module_id: next_replace.from_module_id.clone(),
                                re_export_source: next_replace.re_export_source,
                            });
                        } else {
                            return Some(ReExportReplace {
                                re_export_ident: used_ident.clone(),
                                from_module_id: next_tsm.module_id.clone(),
                                re_export_source,
                            });
                        }
                    } else {
                        return Some(ReExportReplace {
                            re_export_ident: used_ident.clone(),
                            from_module_id: next_tsm.module_id.clone(),
                            re_export_source,
                        });
                    }
                }
            } else {
                return Some(ReExportReplace {
                    re_export_ident: used_ident.clone(),
                    from_module_id: proxy_module_id.clone(),
                    re_export_source,
                });
            }
        } else {
            return None;
        }
    }

    None
}<|MERGE_RESOLUTION|>--- conflicted
+++ resolved
@@ -297,11 +297,7 @@
                             to_delete = export_named.specifiers.is_empty();
 
                             if let Some(ident) = matched_ident
-<<<<<<< HEAD
-                                && specifier.is_some()
-=======
                                 && removed_specifier.is_some()
->>>>>>> 94b1954b
                             {
                                 let module_item = replace.to_export_module_item(ident);
                                 to_insert.push(module_item);
