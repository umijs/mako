use mako_core::swc_ecma_ast::{
    Decl, ExportDecl, ExportSpecifier, ImportDecl, ImportSpecifier, Module as SwcModule,
    ModuleExportName,
};
use mako_core::swc_ecma_visit::{VisitMut, VisitMutWith, VisitWith};

use crate::plugins::farm_tree_shake::module::TreeShakeModule;
use crate::plugins::farm_tree_shake::statement_graph::analyze_imports_and_exports::{
    analyze_imports_and_exports, StatementInfo,
};
use crate::plugins::farm_tree_shake::statement_graph::defined_idents_collector::DefinedIdentsCollector;
use crate::plugins::farm_tree_shake::statement_graph::{
    ExportInfo, ExportSpecifierInfo as UsedExportSpecInfo, ImportInfo, ImportSpecifierInfo,
};

pub fn remove_useless_stmts(
    tree_shake_module: &mut TreeShakeModule,
    swc_module: &mut SwcModule,
) -> (Vec<ImportInfo>, Vec<ExportInfo>) {
    // analyze the statement graph start from the used statements
    let used_stmts = tree_shake_module
        .used_statements()
        .into_iter()
        .collect::<Vec<_>>();

    let mut used_import_infos = vec![];
    let mut used_export_from_infos = vec![];

    // remove unused specifiers in export statement and import statement
    for (stmt_id, used_defined_idents) in &used_stmts {
        let module_item = &mut swc_module.body[*stmt_id];

        let StatementInfo {
            import_info,
            export_info,
            ..
        } = analyze_imports_and_exports(
            stmt_id,
            module_item,
            Some(used_defined_idents.clone()),
            tree_shake_module.unresolved_ctxt,
        );

        if let Some(import_info) = import_info {
            used_import_infos.push(import_info.clone());

            let mut remover = UselessImportStmtsRemover { import_info };

            module_item.visit_mut_with(&mut remover);
        }

        if let Some(mut export_info) = export_info {
            // ignore export {}
            if export_info.specifiers.is_empty() && export_info.source.is_none() {
                continue;
            }

            if export_info.source.is_some() {
                // export {} from "x"
                if export_info.specifiers.is_empty() {
                    used_export_from_infos.push(export_info.clone());
                    let mut remover = UselessExportStmtRemover { export_info };

                    module_item.visit_mut_with(&mut remover);
                } else {
                    // export * from  "x"
                    if matches!(export_info.specifiers[0], UsedExportSpecInfo::All(_)) {
                        export_info.specifiers[0] = UsedExportSpecInfo::All(
                            used_defined_idents.clone().into_iter().collect(),
                        );

                        used_export_from_infos.push(export_info.clone());
                    } else {
                        // export {a,b } from "x"
                        used_export_from_infos.push(export_info.clone());

                        let mut remover = UselessExportStmtRemover { export_info };

                        module_item.visit_mut_with(&mut remover);
                    }
                }
            } else {
                // export { a ,b } or export default a;
                let mut remover = UselessExportStmtRemover { export_info };

                module_item.visit_mut_with(&mut remover);
            }
        }
    }

    let mut stmts_to_remove = vec![];
    // TODO recognize the self-executed statements and preserve all the related statements

    let used_stmts_indexes = used_stmts
        .iter()
        .map(|(index, _)| index)
        .collect::<Vec<_>>();

    // remove the unused statements from the module
    for (index, _) in swc_module.body.iter().enumerate() {
        if !used_stmts_indexes.contains(&&index) {
            stmts_to_remove.push(index);
        }
    }

    // remove from the end to the start
    stmts_to_remove.reverse();

    for stmt in stmts_to_remove {
        swc_module.body.remove(stmt);
    }

    (used_import_infos, used_export_from_infos)
}

pub struct UselessImportStmtsRemover {
    import_info: ImportInfo,
}

impl VisitMut for UselessImportStmtsRemover {
    // 1. import { a } from 'x';
    // 2. import a from 'x';
    // 3. import * as a from 'x';
    // if specifier is not used and x has sideEffect, convert to import 'x';

    fn visit_mut_import_decl(&mut self, import_decl: &mut ImportDecl) {
        let mut specifiers_to_remove = vec![];

        for (index, specifier) in import_decl.specifiers.iter().enumerate() {
<<<<<<< HEAD
            if !self.import_info.specifiers.iter().any(|specifier_info| {
                match (specifier_info, specifier) {
                    (
                        ImportSpecifierInfo::Named { local, .. },
                        ImportSpecifier::Named(named_specifier),
                    ) => named_specifier.local.to_string() == *local,
                    (
                        ImportSpecifierInfo::Default(str),
                        ImportSpecifier::Default(default_specifier),
                    ) => default_specifier.local.to_string() == *str,
                    (
                        ImportSpecifierInfo::Namespace(str),
                        ImportSpecifier::Namespace(namespace_specifier),
                    ) => namespace_specifier.local.to_string() == *str,
                    _ => false,
                }
            }) {
                specifiers_to_remove.push(index);
=======
            if let ImportSpecifier::Named(named_specifier) = specifier {
                if !self
                    .import_info
                    .specifiers
                    .iter()
                    .any(|specifier| match specifier {
                        ImportSpecifierInfo::Named { local, .. } => {
                            named_specifier.local.to_string() == *local
                        }
                        _ => false,
                    })
                {
                    specifiers_to_remove.push(index);
                }
>>>>>>> e48bf683
            }
        }

        specifiers_to_remove.reverse();

        for index in specifiers_to_remove {
            import_decl.specifiers.remove(index);
        }
    }
}

pub struct UselessExportStmtRemover {
    export_info: ExportInfo,
}

impl VisitMut for UselessExportStmtRemover {
    fn visit_mut_export_decl(&mut self, export_decl: &mut ExportDecl) {
        if let Decl::Var(var_decl) = &mut export_decl.decl {
            let mut decls_to_remove = vec![];

            for (index, decl) in var_decl.decls.iter_mut().enumerate() {
                if !self.export_info.specifiers.iter().any(
                    |export_specifier| match export_specifier {
                        UsedExportSpecInfo::Named { local, .. } => {
                            let mut defined_idents_collector = DefinedIdentsCollector::new();
                            decl.name.visit_with(&mut defined_idents_collector);

                            defined_idents_collector.defined_idents.contains(local)
                        }
                        _ => false,
                    },
                ) {
                    decls_to_remove.push(index);
                }
            }

            decls_to_remove.reverse();

            for index in decls_to_remove {
                var_decl.decls.remove(index);
            }
        }
    }

    fn visit_mut_export_specifiers(&mut self, specifiers: &mut Vec<ExportSpecifier>) {
        let mut specifiers_to_remove = vec![];

        for (index, specifier) in specifiers.iter().enumerate() {
            if !self
                .export_info
                .specifiers
                .iter()
                .any(
                    |used_export_specifier| match (used_export_specifier, specifier) {
                        (
                            UsedExportSpecInfo::Named { local, .. },
                            ExportSpecifier::Named(named_specifier),
                        ) => match &named_specifier.orig {
                            ModuleExportName::Ident(ident) => ident.to_string() == *local,
                            _ => false,
                        },

                        (
                            UsedExportSpecInfo::Namespace(used_namespace),
                            ExportSpecifier::Namespace(namespace),
                        ) => match &namespace.name {
                            ModuleExportName::Ident(ident) => ident.to_string() == *used_namespace,
                            _ => false,
                        },

                        (_, _) => false,
                    },
                )
            {
                specifiers_to_remove.push(index);
            }
        }

        specifiers_to_remove.reverse();

        for index in specifiers_to_remove {
            specifiers.remove(index);
        }
    }
}<|MERGE_RESOLUTION|>--- conflicted
+++ resolved
@@ -127,7 +127,6 @@
         let mut specifiers_to_remove = vec![];
 
         for (index, specifier) in import_decl.specifiers.iter().enumerate() {
-<<<<<<< HEAD
             if !self.import_info.specifiers.iter().any(|specifier_info| {
                 match (specifier_info, specifier) {
                     (
@@ -146,22 +145,6 @@
                 }
             }) {
                 specifiers_to_remove.push(index);
-=======
-            if let ImportSpecifier::Named(named_specifier) = specifier {
-                if !self
-                    .import_info
-                    .specifiers
-                    .iter()
-                    .any(|specifier| match specifier {
-                        ImportSpecifierInfo::Named { local, .. } => {
-                            named_specifier.local.to_string() == *local
-                        }
-                        _ => false,
-                    })
-                {
-                    specifiers_to_remove.push(index);
-                }
->>>>>>> e48bf683
             }
         }
 
