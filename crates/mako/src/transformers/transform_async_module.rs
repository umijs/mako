use mako_core::swc_common::util::take::Take;
use mako_core::swc_common::{Mark, DUMMY_SP};
use mako_core::swc_ecma_ast::{
    ArrayLit, AssignExpr, AssignOp, AwaitExpr, BlockStmt, BlockStmtOrExpr, CondExpr, Expr, Ident,
    Lit, ModuleItem, Stmt, VarDeclKind,
};
use mako_core::swc_ecma_visit::VisitMut;
use swc_core::ecma::ast::ParenExpr;
use swc_core::ecma::utils::{member_expr, quote_expr, quote_ident, ExprFactory};
use swc_core::ecma::visit::VisitMutWith;

<<<<<<< HEAD
=======
use crate::ast_2::utils::is_commonjs_require;
use crate::compiler::Context;
>>>>>>> 0e8f4a28
use crate::module::Dependency;

const ASYNC_IMPORTED_MODULE: &str = "_async__mako_imported_module_";

pub struct AsyncModule<'a> {
    async_deps: &'a Vec<Dependency>,
    async_deps_idents: Vec<Ident>,
    found: bool,
    first_async_dep_import_pos: usize,
    prepend_module_items: Vec<ModuleItem>,
    top_level_await: bool,
    unresolved_mark: Mark,
}

impl<'a> AsyncModule<'a> {
    pub fn new(
        async_deps: &'a Vec<Dependency>,
        unresolved_mark: Mark,
        top_level_await: bool,
    ) -> Self {
        Self {
            async_deps,
            async_deps_idents: vec![],
            found: false,
            first_async_dep_import_pos: 0,
            prepend_module_items: vec![],
            top_level_await,
            unresolved_mark,
        }
    }
}

impl VisitMut for AsyncModule<'_> {
    fn visit_mut_expr(&mut self, n: &mut Expr) {
        if let Expr::Call(call_expr) = n
            && is_commonjs_require(call_expr, &self.unresolved_mark)
            && let box Expr::Lit(Lit::Str(str)) = &call_expr.args[0].expr
        {
            let source = str.value.to_string();
            for (idx, dep) in self.async_deps.iter().enumerate() {
                // not only source map, but also span compare
                if dep.source == source
                    && dep.resolve_type.is_esm()
                    && let Some(dep_span) = dep.span
                    && dep_span.contains(str.span)
                {
                    let ident_name = quote_ident!(format!("{}{}__", ASYNC_IMPORTED_MODULE, idx));
                    if !self.async_deps_idents.contains(&ident_name) {
                        self.async_deps_idents.push(ident_name.clone());

                        let require_stmt: Stmt = n
                            .take()
                            .into_var_decl(VarDeclKind::Var, ident_name.clone().into())
                            .into();
                        self.prepend_module_items.push(require_stmt.into());

                        *n = ident_name.into();

                        self.found = true;
                        return;
                    } else {
                        *n = ident_name.into();
                        self.found = true;
                        return;
                    }
                }
            }
        }

        n.visit_mut_children_with(self);
    }

    fn visit_mut_module_items(&mut self, module_items: &mut Vec<ModuleItem>) {
        let mut fist_import_pos: Option<usize> = None;

        // Collect the idents of all async deps, while recording the position of the last import statement
        for (i, module_item) in module_items.iter_mut().enumerate() {
            self.found = false;
            module_item.visit_mut_with(self);
            if self.found && fist_import_pos.is_none() {
                fist_import_pos = Some(i);
                self.first_async_dep_import_pos = i;
            }
        }

        if !self.async_deps_idents.is_empty() {
            // Insert code after the last import statement: `var __mako_async_dependencies__ = handleAsyncDeps([async1, async2]);`
            self.prepend_module_items.push(ModuleItem::Stmt(
                quote_ident!("handleAsyncDeps")
                    .as_call(
                        DUMMY_SP,
                        vec![ArrayLit {
                            span: DUMMY_SP,
                            elems: self
                                .async_deps_idents
                                .iter()
                                .map(|ident| Some(ident.clone().as_arg()))
                                .collect(),
                        }
                        .as_arg()],
                    )
                    .into_var_decl(
                        VarDeclKind::Var,
                        quote_ident!("__mako_async_dependencies__").into(),
                    )
                    .into(),
            ));

            // Insert code: `[async1, async2] = __mako_async_dependencies__.then ? (await __mako_async_dependencies__)() : __mako_async_dependencies__;`
            self.prepend_module_items.push(ModuleItem::Stmt(
                AssignExpr {
                    op: AssignOp::Assign,
                    left: ArrayLit {
                        span: DUMMY_SP,
                        elems: self
                            .async_deps_idents
                            .iter()
                            .map(|ident| Some(ident.clone().as_arg()))
                            .collect(),
                    }
                    .as_pat_or_expr(),
                    right: CondExpr {
                        test: member_expr!(DUMMY_SP, __mako_async_dependencies__.then),
                        cons: ParenExpr {
                            expr: AwaitExpr {
                                span: DUMMY_SP,
                                arg: quote_ident!("__mako_async_dependencies__").into(),
                            }
                            .into(),
                            span: DUMMY_SP,
                        }
                        .as_call(DUMMY_SP, vec![])
                        .into(),
                        alt: quote_ident!("__mako_async_dependencies__").into(),
                        span: DUMMY_SP,
                    }
                    .into(),
                    span: DUMMY_SP,
                }
                .into_stmt(),
            ));
        }

        module_items.splice(
            self.first_async_dep_import_pos..self.first_async_dep_import_pos,
            self.prepend_module_items.take(),
        );

        // Insert code: `asyncResult()`
        let call_async_result = quote_ident!("asyncResult")
            .as_call(DUMMY_SP, vec![])
            .into_stmt();
        module_items.push(call_async_result.into());

        // Wrap async module with `__mako_require__._async(
        //   module, async (handleAsyncDeps, asyncResult) => { }, bool
        // );`
        *module_items = vec![ModuleItem::Stmt(
            member_expr!(DUMMY_SP, __mako_require__._async)
                .as_call(
                    DUMMY_SP,
                    vec![
                        quote_ident!("module").as_arg(),
                        {
                            let mut arrow_fn = quote_expr!(DUMMY_SP, null).into_lazy_arrow(vec![
                                quote_ident!("handleAsyncDeps").into(),
                                quote_ident!("asyncResult").into(),
                            ]);
                            arrow_fn.is_async = true;
                            arrow_fn.body = BlockStmtOrExpr::BlockStmt(BlockStmt {
                                span: DUMMY_SP,
                                stmts: module_items
                                    .iter()
                                    .map(|stmt| stmt.as_stmt().unwrap().clone())
                                    .collect(),
                            })
                            .into();
                            arrow_fn.as_arg()
                        },
                        Lit::from(self.top_level_await).as_arg(),
                    ],
                )
                .into_stmt(),
        )];
    }
}

#[cfg(test)]
mod tests {
    use std::sync::Arc;

    use mako_core::swc_common::GLOBALS;
    use mako_core::swc_ecma_transforms::resolver;
    use mako_core::swc_ecma_visit::{VisitMutWith, VisitWith};
    use mako_core::swc_node_comments::SwcComments;
    use swc_core::ecma::transforms::base::feature::FeatureFlag;
    use swc_core::ecma::transforms::base::helpers::{inject_helpers, Helpers, HELPERS};
    use swc_core::ecma::transforms::module::common_js;
    use swc_core::ecma::transforms::module::import_analysis::import_analyzer;
    use swc_core::ecma::transforms::module::util::ImportInterop;

    use super::AsyncModule;
    use crate::ast::{build_js_ast, js_ast_to_code};
    use crate::chunk::{Chunk, ChunkType};
    use crate::compiler::Context;
    use crate::config::Config;
    use crate::module::ModuleId;
    use crate::plugins::javascript::DepCollectVisitor;

    #[test]
    fn test_default_import_async_module() {
        let code = r#"
import add from './async';
add(1, 2);
        "#
        .trim();
        let (code, _) = transform_code(code, None);
        println!(">> CODE\n{}", code);
        assert_eq!(
            code,
            r#"__mako_require__._async(module, async (handleAsyncDeps, asyncResult)=>{
    "use strict";
    Object.defineProperty(exports, "__esModule", {
        value: true
    });
    var _interop_require_default = require("@swc/helpers/_/_interop_require_default");
    var _async__mako_imported_module_0__ = require("./async");
    var __mako_async_dependencies__ = handleAsyncDeps([
        _async__mako_imported_module_0__
    ]);
    [
        _async__mako_imported_module_0__
    ] = __mako_async_dependencies__.then ? (await __mako_async_dependencies__)() : __mako_async_dependencies__;
    var _async = _interop_require_default._(_async__mako_imported_module_0__);
    0, _async.default(1, 2);
    asyncResult();
}, true);
"#
                .trim()
        );
    }

    #[test]
    fn test_two_import_async_module() {
        let code = r#"
import add from './async';
add(1, 2);
import foo from "./async_2"
console.log(foo)
        "#
        .trim();
        let (code, _) = transform_code(code, None);
        println!(">> CODE\n{}", code);
        assert_eq!(
            code,
            r#"
__mako_require__._async(module, async (handleAsyncDeps, asyncResult)=>{
    "use strict";
    Object.defineProperty(exports, "__esModule", {
        value: true
    });
    var _interop_require_default = require("@swc/helpers/_/_interop_require_default");
    var _async__mako_imported_module_0__ = require("./async");
    var _async__mako_imported_module_1__ = require("./async_2");
    var __mako_async_dependencies__ = handleAsyncDeps([
        _async__mako_imported_module_0__,
        _async__mako_imported_module_1__
    ]);
    [
        _async__mako_imported_module_0__,
        _async__mako_imported_module_1__
    ] = __mako_async_dependencies__.then ? (await __mako_async_dependencies__)() : __mako_async_dependencies__;
    var _async = _interop_require_default._(_async__mako_imported_module_0__);
    var _async_2 = _interop_require_default._(_async__mako_imported_module_1__);
    0, _async.default(1, 2);
    console.log(_async_2.default);
    asyncResult();
}, true);
"#
                .trim()
        );
    }

    #[test]
    fn test_deep_interop_async_module() {
        let code = r#"
import add from './async';
export * from "./async";
add(1, 2);
        "#
        .trim();
        let (code, _) = transform_code(code, None);
        println!(">> CODE\n{}", code);
        assert_eq!(
            code,
            r#"
__mako_require__._async(module, async (handleAsyncDeps, asyncResult)=>{
    "use strict";
    Object.defineProperty(exports, "__esModule", {
        value: true
    });
    var _export_star = require("@swc/helpers/_/_export_star");
    var _interop_require_default = require("@swc/helpers/_/_interop_require_default");
    var _async__mako_imported_module_0__ = require("./async");
    var __mako_async_dependencies__ = handleAsyncDeps([
        _async__mako_imported_module_0__
    ]);
    [
        _async__mako_imported_module_0__
    ] = __mako_async_dependencies__.then ? (await __mako_async_dependencies__)() : __mako_async_dependencies__;
    var _async = _interop_require_default._(_export_star._(_async__mako_imported_module_0__, exports));
    0, _async.default(1, 2);
    asyncResult();
}, true);
"#
                .trim()
        );
    }

    #[test]
    fn test_require_async_module() {
        let code = r#"
const _async = require('./async');
_async.add(1, 2);
        "#
        .trim();
        let (code, _) = transform_code(code, None);
        println!(">> CODE\n{}", code);
        assert_eq!(
            code,
            r#"
__mako_require__._async(module, async (handleAsyncDeps, asyncResult)=>{
    "use strict";
    const _async = require('./async');
    _async.add(1, 2);
    asyncResult();
}, true);
"#
            .trim()
        );
    }

    #[test]
    fn test_mix_async_module() {
        let code = r#"
import add from "./miexed_async";
async.add(1, 2);
const async = require('./miexed_async');
        "#
        .trim();
        let (code, _) = transform_code(code, None);
        println!(">> CODE\n{}", code);
        assert_eq!(
            code,
            r#"
__mako_require__._async(module, async (handleAsyncDeps, asyncResult)=>{
    "use strict";
    Object.defineProperty(exports, "__esModule", {
        value: true
    });
    var _interop_require_default = require("@swc/helpers/_/_interop_require_default");
    var _async__mako_imported_module_0__ = require("./miexed_async");
    var __mako_async_dependencies__ = handleAsyncDeps([
        _async__mako_imported_module_0__
    ]);
    [
        _async__mako_imported_module_0__
    ] = __mako_async_dependencies__.then ? (await __mako_async_dependencies__)() : __mako_async_dependencies__;
    var _miexed_async = _interop_require_default._(_async__mako_imported_module_0__);
    async.add(1, 2);
    const async = require('./miexed_async');
    asyncResult();
}, true);
"#.trim()
        );
    }

    fn transform_code(origin: &str, path: Option<&str>) -> (String, String) {
        let path = if let Some(p) = path { p } else { "test.tsx" };
        let config = Config {
            devtool: None,
            ..Default::default()
        };
        let context: Arc<Context> = Arc::new(Context {
            config,
            ..Default::default()
        });

        let module_id: ModuleId = "./async".to_string().into();
        let mut chunk = Chunk::new(
            "./async".to_string().into(),
            ChunkType::Entry(module_id, "async".to_string(), false),
        );
        chunk.add_module("./async".to_string().into());

        context.chunk_graph.write().unwrap().add_chunk(chunk);

        let mut ast = build_js_ast(path, origin, &context).unwrap();

        GLOBALS.set(&context.meta.script.globals, || {
            HELPERS.set(&Helpers::new(true), || {
                ast.ast.visit_mut_with(&mut resolver(
                    ast.unresolved_mark,
                    ast.top_level_mark,
                    false,
                ));

                let mut dep_collector = DepCollectVisitor::new(ast.unresolved_mark);
                ast.ast.visit_with(&mut dep_collector);

                let import_interop = ImportInterop::Swc;
                ast.ast
                    .visit_mut_with(&mut import_analyzer(import_interop, true));
                ast.ast
                    .visit_mut_with(&mut inject_helpers(ast.unresolved_mark));

                ast.ast.visit_mut_with(&mut common_js::<SwcComments>(
                    ast.unresolved_mark,
                    Default::default(),
                    FeatureFlag::empty(),
                    None,
                ));

                dbg!(dep_collector.dependencies());

                let mut async_module =
                    AsyncModule::new(dep_collector.dependencies(), ast.unresolved_mark, true);

                ast.ast.visit_mut_with(&mut async_module);
            })
        });

        let (code, _sourcemap) = js_ast_to_code(&ast.ast, &context, "index.js").unwrap();
        let code = code.trim().to_string();
        (code, _sourcemap)
    }
}<|MERGE_RESOLUTION|>--- conflicted
+++ resolved
@@ -9,11 +9,7 @@
 use swc_core::ecma::utils::{member_expr, quote_expr, quote_ident, ExprFactory};
 use swc_core::ecma::visit::VisitMutWith;
 
-<<<<<<< HEAD
-=======
 use crate::ast_2::utils::is_commonjs_require;
-use crate::compiler::Context;
->>>>>>> 0e8f4a28
 use crate::module::Dependency;
 
 const ASYNC_IMPORTED_MODULE: &str = "_async__mako_imported_module_";
@@ -221,7 +217,7 @@
     use crate::compiler::Context;
     use crate::config::Config;
     use crate::module::ModuleId;
-    use crate::plugins::javascript::DepCollectVisitor;
+    use crate::visitors::js_dep_analyzer::JSDepAnalyzer;
 
     #[test]
     fn test_default_import_async_module() {
@@ -421,7 +417,7 @@
                     false,
                 ));
 
-                let mut dep_collector = DepCollectVisitor::new(ast.unresolved_mark);
+                let mut dep_collector = JSDepAnalyzer::new(ast.unresolved_mark);
                 ast.ast.visit_with(&mut dep_collector);
 
                 let import_interop = ImportInterop::Swc;
@@ -437,10 +433,8 @@
                     None,
                 ));
 
-                dbg!(dep_collector.dependencies());
-
                 let mut async_module =
-                    AsyncModule::new(dep_collector.dependencies(), ast.unresolved_mark, true);
+                    AsyncModule::new(&dep_collector.dependencies, ast.unresolved_mark, true);
 
                 ast.ast.visit_mut_with(&mut async_module);
             })
