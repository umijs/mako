pub(crate) mod update;
mod watch;

use std::net::SocketAddr;
use std::path::PathBuf;
use std::sync::{mpsc, Arc};
use std::time::{Duration, Instant, UNIX_EPOCH};

use mako_core::anyhow::{self, Result};
use mako_core::colored::Colorize;
use mako_core::futures::{SinkExt, StreamExt};
use mako_core::hyper::header::CONTENT_TYPE;
use mako_core::hyper::service::{make_service_fn, service_fn};
use mako_core::hyper::{Body, Request, Server};
use mako_core::notify_debouncer_full::new_debouncer;
use mako_core::tokio::sync::broadcast;
use mako_core::tracing::debug;
use mako_core::tungstenite::Message;
use mako_core::{hyper, hyper_staticfile, hyper_tungstenite};

use crate::compiler::{Compiler, Context};
use crate::plugin::{PluginGenerateEndParams, PluginGenerateStats};
use crate::utils::tokio_runtime;

pub struct DevServer {
    root: PathBuf,
    compiler: Arc<Compiler>,
}

impl DevServer {
    pub fn new(root: PathBuf, compiler: Arc<Compiler>) -> Self {
        Self { root, compiler }
    }

    pub async fn serve(
        &self,
        callback: impl Fn(OnDevCompleteParams) + Send + Sync + Clone + 'static,
    ) {
        let (txws, _) = broadcast::channel::<WsMessage>(256);

        // watch
        let root = self.root.clone();
        let compiler = self.compiler.clone();
        let txws_watch = txws.clone();

        if self.compiler.context.config.dev_server.is_some() {
            std::thread::spawn(move || {
                if let Err(e) = Self::watch_for_changes(root, compiler, txws_watch, callback) {
                    eprintln!("Error watching files: {:?}", e);
                }
            });
        } else if let Err(e) = Self::watch_for_changes(root, compiler, txws_watch, callback) {
            eprintln!("Error watching files: {:?}", e);
        }

        // server
<<<<<<< HEAD
        let port = self
            .compiler
            .context
            .config
            .hmr
            .as_ref()
            .map_or(3000, |hmr| hmr.port);
        // TODO: host
        // let host = self.compiler.context.config.hmr_host.clone();
        // TODO: find free port
        let addr: SocketAddr = ([127, 0, 0, 1], port).into();
        let context = self.compiler.context.clone();
        let txws = txws.clone();
        let make_svc = make_service_fn(move |_conn| {
            let context = context.clone();
=======
        if self.compiler.context.config.dev_server.is_some() {
            let port = self
                .compiler
                .context
                .config
                .dev_server
                .as_ref()
                .unwrap()
                .port;
            // TODO: host
            // let host = self.compiler.context.config.hmr_host.clone();
            // TODO: find free port
            let addr: SocketAddr = ([127, 0, 0, 1], port).into();
            let context = self.compiler.context.clone();
>>>>>>> d057db5e
            let txws = txws.clone();
            let make_svc = make_service_fn(move |_conn| {
                let context = context.clone();
                let txws = txws.clone();
                async move {
                    Ok::<_, hyper::Error>(service_fn(move |req| {
                        let context = context.clone();
                        let txws = txws.clone();
                        let staticfile =
                            hyper_staticfile::Static::new(context.config.output.path.clone());
                        async move { Self::handle_requests(req, context, staticfile, txws).await }
                    }))
                }
            });
            let server = Server::bind(&addr).serve(make_svc);
            // TODO: print when mako is run standalone
            debug!("Listening on http://{:?}", addr);
            if let Err(e) = server.await {
                eprintln!("Error starting server: {:?}", e);
            }
        }
    }

    async fn handle_requests(
        req: Request<Body>,
        context: Arc<Context>,
        staticfile: hyper_staticfile::Static,
        txws: broadcast::Sender<WsMessage>,
    ) -> Result<hyper::Response<Body>> {
        let path = req.uri().path();
        let path_without_slash_start = path.trim_start_matches('/');
        let not_found_response = || {
            hyper::Response::builder()
                .status(hyper::StatusCode::NOT_FOUND)
                .body(hyper::Body::empty())
                .unwrap()
        };
        match path {
            "/__/hmr-ws" => {
                if hyper_tungstenite::is_upgrade_request(&req) {
                    debug!("new websocket connection");
                    let (response, websocket) = hyper_tungstenite::upgrade(req, None).unwrap();
                    let txws = txws.clone();
                    tokio_runtime::spawn(async move {
                        let receiver = txws.subscribe();
                        Self::handle_websocket(websocket, receiver).await.unwrap();
                    });
                    Ok(response)
                } else {
                    Ok(not_found_response())
                }
            }
            _ => {
                // for bundle outputs

                let ext = path.rsplit('.').next();
                let content_type = match ext {
                    None => "text/plain; charset=utf-8",
                    Some("js") => "application/javascript; charset=utf-8",
                    Some("css") => "text/css; charset=utf-8",
                    Some("map") | Some("json") => "application/json; charset=utf-8",
                    Some(_) => "text/plain; charset=utf-8",
                };

                // staticfile has 302 problems when modify tooooo fast in 1 second
                // it will response 302 and we will get the old file
                // TODO: fix the 302 problem?
                if let Some(res) = context.get_static_content(path_without_slash_start) {
                    debug!("serve with context.get_static_content: {}", path);

                    return Ok(hyper::Response::builder()
                        .status(hyper::StatusCode::OK)
                        .header(CONTENT_TYPE, content_type)
                        .body(hyper::Body::from(res))
                        .unwrap());
                }
                // for cached dep
                let abs_path = context
                    .root
                    .join("node_modules/.cache_mako/chunks")
                    .join(path_without_slash_start);
                if !path_without_slash_start.is_empty() && abs_path.exists() {
                    return std::fs::read(abs_path).map_or(Ok(not_found_response()), |bytes| {
                        Ok(hyper::Response::builder()
                            .status(hyper::StatusCode::OK)
                            .header(CONTENT_TYPE, content_type)
                            .body(hyper::Body::from(bytes))
                            .unwrap())
                    });
                }

                // for hmr files
                debug!("serve with staticfile server: {}", path);
                let res = staticfile.serve(req).await;
                res.map_err(anyhow::Error::from)
            }
        }
    }

    // TODO: refact socket message data structure
    async fn handle_websocket(
        websocket: hyper_tungstenite::HyperWebsocket,
        mut receiver: broadcast::Receiver<WsMessage>,
    ) -> Result<()> {
        let websocket = websocket.await?;
        let (mut sender, mut ws_recv) = websocket.split();
        let task = tokio_runtime::spawn(async move {
            loop {
                if let Ok(msg) = receiver.recv().await {
                    if sender
                        .send(Message::text(format!(r#"{{"hash":"{}"}}"#, msg.hash)))
                        .await
                        .is_err()
                    {
                        break;
                    }
                }
            }
        });
        while let Some(message) = ws_recv.next().await {
            if let Ok(Message::Close(_)) = message {
                break;
            }
        }
        debug!("websocket connection disconnected");
        task.abort();
        Ok(())
    }

    fn watch_for_changes(
        root: PathBuf,
        compiler: Arc<Compiler>,
        txws: broadcast::Sender<WsMessage>,
        callback: impl Fn(OnDevCompleteParams) + Clone,
    ) -> Result<()> {
        let (tx, rx) = mpsc::channel();
        // let mut watcher = RecommendedWatcher::new(tx, notify::Config::default())?;
        let mut debouncer = new_debouncer(Duration::from_millis(10), None, tx).unwrap();
        let mut watcher = watch::Watcher::new(&root, debouncer.watcher(), &compiler);
        watcher.watch()?;

        let initial_hash = compiler.full_hash();
        let mut snapshot_hash = Box::new(initial_hash);
        let mut hmr_hash = Box::new(initial_hash);

        for result in rx {
            if result.is_err() {
                eprintln!("Error watching files: {:?}", result.err().unwrap());
                continue;
            }
            let paths = watch::Watcher::normalize_events(result.unwrap());
            if !paths.is_empty() {
                let compiler = compiler.clone();
                let txws = txws.clone();
                let callback = callback.clone();
                if let Err(e) = Self::rebuild(
                    paths,
                    compiler,
                    txws,
                    &mut snapshot_hash,
                    &mut hmr_hash,
                    callback,
                ) {
                    eprintln!("Error rebuilding: {:?}", e);
                }
            }
            watcher.refresh_watch()?;
        }
        Ok(())
    }

    fn rebuild(
        paths: Vec<PathBuf>,
        compiler: Arc<Compiler>,
        txws: broadcast::Sender<WsMessage>,
        last_snapshot_hash: &mut Box<u64>,
        hmr_hash: &mut Box<u64>,
        callback: impl Fn(OnDevCompleteParams),
    ) -> Result<()> {
        debug!("watch paths detected: {:?}", paths);
        debug!("checking update status...");
        println!("Checking...");
        let update_result = compiler.update(paths);
        let has_missing_deps = {
            compiler
                .context
                .modules_with_missing_deps
                .read()
                .unwrap()
                .len()
                > 0
        };
        debug!("has_missing_deps: {}", has_missing_deps);
        debug!("checking update status... done");

        if let Err(e) = update_result {
            debug!("checking update status... failed");
            eprintln!("{}", e);
            // do not return error, since it's already printed
            return Ok(());
        }

        let res = update_result.unwrap();
        let is_updated = res.is_updated();
        debug!("update status is ok, is_updated: {}", is_updated);
        if !is_updated {
            println!("No changes");
            return Ok(());
        }

        let t_compiler = Instant::now();
        let start_time = std::time::SystemTime::now();
        let next_hash = compiler.generate_hot_update_chunks(res, **last_snapshot_hash, **hmr_hash);
        debug!(
            "hot update chunks generated, next_full_hash: {:?}",
            next_hash
        );
        if !has_missing_deps {
            println!(
                "Hot rebuilt in {}",
                format!("{}ms", t_compiler.elapsed().as_millis()).bold()
            );
        }
        if let Err(e) = next_hash {
            eprintln!("Error in watch: {:?}", e);
            return Err(e);
        }
        let (next_snapshot_hash, next_hmr_hash) = next_hash.unwrap();
        debug!(
            "hash info, next: {:?}, last: {:?}, is_equal: {}",
            next_snapshot_hash,
            last_snapshot_hash,
            next_snapshot_hash == **last_snapshot_hash
        );
        if next_snapshot_hash == **last_snapshot_hash {
            debug!("hash equals, will not do full rebuild");
            return Ok(());
        } else {
            **last_snapshot_hash = next_snapshot_hash;
            **hmr_hash = next_hmr_hash;
        }

        debug!("full rebuild...");

        compiler.context.stats_info.clear_assets();

        if let Err(e) = compiler.emit_dev_chunks(next_hmr_hash) {
            debug!("  > build failed: {:?}", e);
            return Err(e);
        }
        debug!("full rebuild...done");
        if !has_missing_deps {
            println!(
                "Full rebuilt in {}",
                format!("{}ms", t_compiler.elapsed().as_millis()).bold()
            );

            let end_time = std::time::SystemTime::now();
            let params = PluginGenerateEndParams {
                is_first_compile: false,
                time: t_compiler.elapsed().as_millis() as u64,
                stats: PluginGenerateStats {
                    start_time: start_time.duration_since(UNIX_EPOCH).unwrap().as_millis() as u64,
                    end_time: end_time.duration_since(UNIX_EPOCH).unwrap().as_millis() as u64,
                },
            };
            compiler
                .context
                .plugin_driver
                .generate_end(&params, &compiler.context)
                .unwrap();
            // TODO: remove this?
            callback(OnDevCompleteParams {
                is_first_compile: false,
                time: t_compiler.elapsed().as_millis() as u64,
                stats: Stats {
                    start_time: start_time.duration_since(UNIX_EPOCH).unwrap().as_millis() as u64,
                    end_time: end_time.duration_since(UNIX_EPOCH).unwrap().as_millis() as u64,
                },
            });
        }

        let receiver_count = txws.receiver_count();
        debug!("receiver count: {}", receiver_count);
        if receiver_count > 0 {
            txws.send(WsMessage { hash: **hmr_hash }).unwrap();
            debug!("send message to clients");
        }

        Ok(())
    }
}

pub struct OnDevCompleteParams {
    pub is_first_compile: bool,
    pub time: u64,
    pub stats: Stats,
}

pub struct Stats {
    pub start_time: u64,
    pub end_time: u64,
}

#[derive(Clone, Debug)]
struct WsMessage {
    hash: u64,
}<|MERGE_RESOLUTION|>--- conflicted
+++ resolved
@@ -54,23 +54,6 @@
         }
 
         // server
-<<<<<<< HEAD
-        let port = self
-            .compiler
-            .context
-            .config
-            .hmr
-            .as_ref()
-            .map_or(3000, |hmr| hmr.port);
-        // TODO: host
-        // let host = self.compiler.context.config.hmr_host.clone();
-        // TODO: find free port
-        let addr: SocketAddr = ([127, 0, 0, 1], port).into();
-        let context = self.compiler.context.clone();
-        let txws = txws.clone();
-        let make_svc = make_service_fn(move |_conn| {
-            let context = context.clone();
-=======
         if self.compiler.context.config.dev_server.is_some() {
             let port = self
                 .compiler
@@ -85,7 +68,6 @@
             // TODO: find free port
             let addr: SocketAddr = ([127, 0, 0, 1], port).into();
             let context = self.compiler.context.clone();
->>>>>>> d057db5e
             let txws = txws.clone();
             let make_svc = make_service_fn(move |_conn| {
                 let context = context.clone();
