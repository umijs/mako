use std::collections::HashMap;
use std::sync::Arc;

use anyhow::Result;
use swc_atoms::JsWord;
use swc_common::collections::AHashMap;
use swc_common::comments::{NoopComments, SingleThreadedComments};
use swc_common::errors::HANDLER;
use swc_common::sync::Lrc;
use swc_common::{Mark, DUMMY_SP, GLOBALS};
use swc_css_ast::Stylesheet;
use swc_css_visit::VisitMutWith;
use swc_ecma_ast::{Expr, Lit, Module, Str};
use swc_ecma_preset_env::{self as swc_preset_env};
use swc_ecma_transforms::feature::FeatureFlag;
use swc_ecma_transforms::helpers::{inject_helpers, Helpers, HELPERS};
use swc_ecma_transforms::hygiene::hygiene_with_config;
use swc_ecma_transforms::modules::common_js;
use swc_ecma_transforms::modules::import_analysis::import_analyzer;
use swc_ecma_transforms::modules::util::{Config, ImportInterop};
use swc_ecma_transforms::typescript::strip_with_jsx;
use swc_ecma_transforms::{fixer, resolver, Assumptions};
<<<<<<< HEAD
use swc_ecma_visit::{Fold, VisitMutWith as EcmaVisitWith};
=======
use swc_ecma_visit::{Fold, VisitMutWith as CssVisitMutWith};
use swc_error_reporters::handler::try_with_handler;
>>>>>>> d340f1ee

use crate::build::{ModuleDeps, Task};
use crate::compiler::Context;
use crate::module::ModuleAst;
use crate::targets;
use crate::transform_css_handler::CssHandler;
use crate::transform_dep_replacer::DepReplacer;
use crate::transform_dynamic_import::DynamicImport;
use crate::transform_env_replacer::EnvReplacer;
use crate::transform_optimizer::Optimizer;
<<<<<<< HEAD
use crate::transform_react::mako_react;
=======
use crate::transform_provide::Provide;
>>>>>>> d340f1ee

pub fn transform(
    ast: &mut ModuleAst,
    context: &Arc<Context>,
    task: &Task,
    get_deps: &mut dyn for<'r> FnMut(&'r ModuleAst) -> ModuleDeps,
) -> Result<()> {
    match ast {
        ModuleAst::Script(ast) => transform_js(ast, context, task, get_deps),
        ModuleAst::Css(ast) => transform_css(ast, context, get_deps),
        _ => Ok(()),
    }
}

fn build_env_map(env_map: HashMap<String, String>) -> AHashMap<JsWord, Expr> {
    let mut map = AHashMap::default();
    env_map.into_iter().for_each(|(k, v)| {
        map.insert(
            k.into(),
            Expr::Lit(Lit::Str(Str {
                span: DUMMY_SP,
                raw: None,
                value: v.into(),
            })),
        );
    });
    map
}

fn transform_js(
    ast: &mut Module,
    context: &Arc<Context>,
    task: &Task,
    get_deps: &mut dyn for<'r> FnMut(&'r ModuleAst) -> ModuleDeps,
) -> Result<()> {
    let cm = context.meta.script.cm.clone();
    // build env map
    let define = context.config.define.clone();
    let env_map = build_env_map(define);
<<<<<<< HEAD
    GLOBALS.set(&globals, || {
        let helpers = Helpers::new(true);
        HELPERS.set(&helpers, || {
            let top_level_mark = Mark::new();
            let unresolved_mark = Mark::new();
            let import_interop = ImportInterop::Swc;

            ast.visit_mut_with(&mut resolver(unresolved_mark, top_level_mark, false));

            ast.visit_mut_with(&mut mako_react(
                cm.clone(),
                context,
                task,
                &top_level_mark,
                &unresolved_mark,
            ));

            ast.visit_mut_with(&mut import_analyzer(import_interop, true));
            ast.visit_mut_with(&mut inject_helpers(unresolved_mark));

            let mut env_replacer = EnvReplacer::new(Lrc::new(env_map));
            ast.visit_mut_with(&mut env_replacer);

            let mut optimizer = Optimizer {};
            ast.visit_mut_with(&mut optimizer);

            // TODO: polyfill
            let mut preset_env = swc_preset_env::preset_env(
                unresolved_mark,
                Some(NoopComments),
                swc_preset_env::Config {
                    mode: Some(swc_preset_env::Mode::Entry),
                    targets: Some(targets::swc_preset_env_targets_from_map(
                        context.config.targets.clone(),
                    )),
                    ..Default::default()
                },
                Assumptions::default(),
                &mut FeatureFlag::default(),
            );
            ast.body = preset_env.fold_module(ast.clone()).body;

            // 在 cjs 执行前调用 hook，用于收集依赖
            let deps = get_deps(&ModuleAst::Script(ast.clone()));

            ast.visit_mut_with(&mut common_js::<SingleThreadedComments>(
                unresolved_mark,
                Config {
                    import_interop: Some(import_interop),
                    // NOTE: 这里后面要调整为注入自定义require
                    ignore_dynamic: true,
                    preserve_import_meta: true,
                    ..Default::default()
                },
                FeatureFlag::empty(),
                None,
            ));
            ast.visit_mut_with(&mut strip_with_jsx(
                cm,
                Default::default(),
                NoopComments,
                top_level_mark,
            ));
            ast.visit_mut_with(&mut hygiene_with_config(
                swc_ecma_transforms::hygiene::Config {
                    top_level_mark,
                    ..Default::default()
                },
            ));
            ast.visit_mut_with(&mut fixer(None));

            let dep_map = get_dep_map(deps);
            let mut dep_replacer = DepReplacer { dep_map };
            ast.visit_mut_with(&mut dep_replacer);

            let mut dynamic_import = DynamicImport {};
            ast.visit_mut_with(&mut dynamic_import);
        });
    });

    Ok(())
=======
    GLOBALS.set(&context.meta.script.globals, || {
        try_with_handler(cm.clone(), Default::default(), |handler| {
            HELPERS.set(&Helpers::new(true), || {
                HANDLER.set(handler, || {
                    let top_level_mark = Mark::new();
                    let unresolved_mark = Mark::new();
                    let import_interop = ImportInterop::Swc;

                    ast.visit_mut_with(&mut react(
                        cm.clone(),
                        Some(NoopComments),
                        Options {
                            import_source: Some("react".to_string()),
                            pragma: Some("React.createElement".into()),
                            pragma_frag: Some("React.Fragment".into()),
                            // support react 17 + only
                            runtime: Some(Runtime::Automatic),
                            ..Default::default()
                        },
                        top_level_mark,
                        unresolved_mark,
                    ));
                    ast.visit_mut_with(&mut resolver(unresolved_mark, top_level_mark, false));
                    ast.visit_mut_with(&mut import_analyzer(import_interop, true));
                    ast.visit_mut_with(&mut inject_helpers(unresolved_mark));

                    let mut env_replacer = EnvReplacer::new(Lrc::new(env_map));
                    ast.visit_mut_with(&mut env_replacer);

                    let mut provide = Provide::new(context.config.providers.clone());
                    ast.visit_mut_with(&mut provide);

                    let mut optimizer = Optimizer {};
                    ast.visit_mut_with(&mut optimizer);

                    // TODO: polyfill
                    let mut preset_env = swc_preset_env::preset_env(
                        unresolved_mark,
                        Some(NoopComments),
                        swc_preset_env::Config {
                            mode: Some(swc_preset_env::Mode::Entry),
                            targets: Some(targets::swc_preset_env_targets_from_map(
                                context.config.targets.clone(),
                            )),
                            ..Default::default()
                        },
                        Assumptions::default(),
                        &mut FeatureFlag::default(),
                    );
                    ast.body = preset_env.fold_module(ast.clone()).body;

                    // 在 cjs 执行前调用 hook，用于收集依赖
                    let deps = get_deps(&ModuleAst::Script(ast.clone()));

                    ast.visit_mut_with(&mut common_js::<SingleThreadedComments>(
                        unresolved_mark,
                        Config {
                            import_interop: Some(import_interop),
                            // NOTE: 这里后面要调整为注入自定义require
                            ignore_dynamic: true,
                            preserve_import_meta: true,
                            ..Default::default()
                        },
                        FeatureFlag::empty(),
                        None,
                    ));
                    ast.visit_mut_with(&mut strip_with_jsx(
                        cm,
                        Default::default(),
                        NoopComments,
                        top_level_mark,
                    ));
                    ast.visit_mut_with(&mut hygiene_with_config(
                        swc_ecma_transforms::hygiene::Config {
                            top_level_mark,
                            ..Default::default()
                        },
                    ));
                    ast.visit_mut_with(&mut fixer(None));

                    let dep_map = get_dep_map(deps);
                    let mut dep_replacer = DepReplacer { dep_map };
                    ast.visit_mut_with(&mut dep_replacer);

                    let mut dynamic_import = DynamicImport {};
                    ast.visit_mut_with(&mut dynamic_import);
                    Ok(())
                })
            })
        })
    })
>>>>>>> d340f1ee
}

fn transform_css(
    ast: &mut Stylesheet,
    _context: &Arc<Context>,
    get_deps: &mut dyn for<'r> FnMut(&'r ModuleAst) -> ModuleDeps,
) -> Result<()> {
    let dep_map = get_dep_map(get_deps(&ModuleAst::Css(ast.clone())));
    // remove @import and handle url()
    let mut css_handler = CssHandler { dep_map };
    ast.visit_mut_with(&mut css_handler);
    Ok(())
}

fn get_dep_map(deps: ModuleDeps) -> HashMap<String, String> {
    deps.into_iter()
        .map(|(path, _, dep)| (dep.source, path))
        .collect::<HashMap<_, _>>()
}

#[cfg(test)]
mod tests {
    use std::collections::HashMap;
    use std::path::PathBuf;
    use std::sync::{Arc, Mutex, RwLock};

    use super::{transform_css, transform_js};
    use crate::ast::{build_css_ast, build_js_ast, css_ast_to_code, js_ast_to_code};
    use crate::build::ModuleDeps;
    use crate::chunk_graph::ChunkGraph;
    use crate::compiler::{Context, Meta};
    use crate::config::Config;
    use crate::module::{Dependency, ResolveType};
    use crate::module_graph::ModuleGraph;

    #[test]
    fn test_react() {
        let code = r#"
const App = () => <><h1>Hello World</h1></>;
        "#
        .trim();
        let (code, _) = transform_js_code(code, None);
        println!(">> CODE\n{}", code);
        assert_eq!(
            code,
            r#"
Object.defineProperty(exports, "__esModule", {
    value: true
});
var _jsxdevruntime = require("react/jsx-dev-runtime");
const App = ()=>(0, _jsxdevruntime.jsxDEV)(_jsxdevruntime.Fragment, {
        children: (0, _jsxdevruntime.jsxDEV)("h1", {
            children: "Hello World"
        }, void 0, false, {
            fileName: "test.tsx",
            lineNumber: 1,
            columnNumber: 21
        }, void 0)
    }, void 0, false);

//# sourceMappingURL=index.js.map
        "#
            .trim()
        );
    }

    #[test]
    fn test_strip_type() {
        let code = r#"
const Foo: string = "foo";
        "#
        .trim();
        let (code, _) = transform_js_code(code, None);
        println!(">> CODE\n{}", code);
        assert_eq!(
            code,
            r#"
const Foo = "foo";

//# sourceMappingURL=index.js.map
        "#
            .trim()
        );
    }

    #[test]
    fn test_import() {
        let code = r#"
import { foo } from './foo';
        "#
        .trim();
        let (code, _) = transform_js_code(code, None);
        println!(">> CODE\n{}", code);
        assert_eq!(
            code,
            r#"
Object.defineProperty(exports, "__esModule", {
    value: true
});
var _foo = require("./foo");

//# sourceMappingURL=index.js.map
        "#
            .trim()
        );
    }

    #[test]
    fn test_dynamic_import() {
        let code = r#"
const foo = import('./foo');
        "#
        .trim();
        let (code, _) = transform_js_code(code, None);
        println!(">> CODE\n{}", code);
        assert_eq!(
            code,
            r#"
const foo = require.ensure([
    './foo'
]).then(require.bind(require, './foo'));

//# sourceMappingURL=index.js.map
        "#
            .trim()
        );
    }

    #[test]
    fn test_provide() {
        let code = r#"
console.log(process);
console.log(process.env);
Buffer.from('foo');
function foo() {
    let process = 1;
    console.log(process);
    let Buffer = 'b';
    Buffer.from('foo');
}
        "#
        .trim();
        let (code, _) = transform_js_code(code, None);
        println!(">> CODE\n{}", code);
        assert_eq!(
            code,
            r#"
console.log(require("process"));
console.log(require("process").env);
require("buffer").Buffer.from('foo');
function foo() {
    let process = 1;
    console.log(process);
    let Buffer = 'b';
    Buffer.from('foo');
}

//# sourceMappingURL=index.js.map
        "#
            .trim()
        );
    }

    #[test]
    fn test_import_deps() {
        let code = r#"
import React from 'react';
        "#
        .trim();
        let (code, _) = transform_js_code(code, None);
        println!(">> CODE\n{}", code);
        assert_eq!(
            code,
            r#"
Object.defineProperty(exports, "__esModule", {
    value: true
});
var _interop_require_default = require("@swc/helpers/_/_interop_require_default");
var _react = _interop_require_default._(require("react"));

//# sourceMappingURL=index.js.map
        "#
            .trim()
        );
    }

    #[test]
    fn test_transform_js_env_replacer() {
        let code = r#"
const a = process.env.NODE_ENV;
const b = process.env.PACKAGE_NAME;
        "#
        .trim();
        let (code, _sourcemap) = transform_js_code(code, None);
        println!(">> CODE\n{}", code);
        assert_eq!(
            code,
            r#"
const a = "development";
const b = "MAKO";

//# sourceMappingURL=index.js.map
        "#
            .trim()
        );
    }

    #[test]
    fn test_transform_optimizer() {
        let code = r#"
if ('a1' === 'a1') 1.1;
if ('a2' == 'a3') 1.2;
if ('b1' !== 'b1') 2.1;
if ('b2' != 'b3') 2.2;
if ('a1' === "a2") { 3.1; } else 3.2;
        "#
        .trim();
        let (code, _sourcemap) = transform_js_code(code, None);
        println!(">> CODE\n{}", code);
        assert_eq!(
            code,
            r#"
1.1;
2.2;
3.2;

//# sourceMappingURL=index.js.map
        "#
            .trim()
        );
    }

    #[test]
    fn test_preset_env() {
        let code = r#"
const b = window.a?.b;
        "#
        .trim();
        let (code, _sourcemap) = transform_js_code(code, None);
        println!(">> CODE\n{}", code);
        assert_eq!(
            code,
            r#"
var _window_a;
const b = (_window_a = window.a) === null || _window_a === void 0 ? void 0 : _window_a.b;

//# sourceMappingURL=index.js.map
        "#
            .trim()
        );
    }

    #[test]
    fn test_transform_dep_replacer() {
        let code = r#"
require("foo");
        "#
        .trim();
        let (code, _sourcemap) = transform_js_code(code, None);
        println!(">> CODE\n{}", code);
        assert_eq!(
            code,
            r#"
require("bar");

//# sourceMappingURL=index.js.map
        "#
            .trim()
        );
    }

    #[test]
    fn test_transform_css_url() {
        let code = r#"
@import "should_be_removed.css";
.foo { background: url("url.png"); }
        "#
        .trim();
        let deps = Vec::from([(
            "replace.png".to_string(),
            None,
            Dependency {
                source: "url.png".to_string(),
                resolve_type: ResolveType::Css,
                order: 0,
            },
        )]);
        let code = transform_css_code(code, None, deps);
        println!(">> CODE\n{}", code);
        assert_eq!(
            code,
            r#"
.foo {
  background: url("replace.png");
}
        "#
            .trim()
        );
    }

    #[allow(dead_code)]
    fn test_parse_error() {
        // TODO
    }

    fn transform_js_code(origin: &str, path: Option<&str>) -> (String, String) {
        let path = if let Some(..) = path {
            path.unwrap()
        } else {
            "test.tsx"
        };
        let current_dir = std::env::current_dir().unwrap();
        let config = Config::new(&current_dir.join("test/config/define"), None, None).unwrap();

        dbg!(&config);

        let root = PathBuf::from("/path/to/root");
        let context = Arc::new(Context {
            config,
            root: root.clone(),
            module_graph: RwLock::new(ModuleGraph::new()),
            chunk_graph: RwLock::new(ChunkGraph::new()),
            assets_info: Mutex::new(HashMap::new()),
            meta: Meta::new(),
        });
        let mut ast = build_js_ast(path, origin, &context).unwrap();
        transform_js(
            &mut ast,
            &context,
            &crate::build::Task {
                path: root.to_string_lossy().to_string(),
                is_entry: false,
            },
            &mut |_| {
                if origin.contains("require(\"foo\");") {
                    Vec::from([(
                        "bar".to_string(),
                        None,
                        Dependency {
                            source: "foo".to_string(),
                            resolve_type: ResolveType::Require,
                            order: 0,
                        },
                    )])
                } else {
                    Vec::new()
                }
            },
        )
        .unwrap();
        let (code, _sourcemap) = js_ast_to_code(&ast, &context, "index.js").unwrap();
        let code = code.replace("\"use strict\";", "");
        let code = code.trim().to_string();
        (code, _sourcemap)
    }

    fn transform_css_code(origin: &str, path: Option<&str>, deps: ModuleDeps) -> String {
        let path = if let Some(..) = path {
            path.unwrap()
        } else {
            "test.css"
        };
        let root = PathBuf::from("/path/to/root");
        let context = Arc::new(Context {
            config: Default::default(),
            root,
            module_graph: RwLock::new(ModuleGraph::new()),
            chunk_graph: RwLock::new(ChunkGraph::new()),
            assets_info: Mutex::new(HashMap::new()),
            meta: Meta::new(),
        });
        let mut ast = build_css_ast(path, origin, &context).unwrap();
        transform_css(&mut ast, &context, &mut |_| deps.clone()).unwrap();
        let (code, _) = css_ast_to_code(&ast, &context);

        code.trim().to_string()
    }
}<|MERGE_RESOLUTION|>--- conflicted
+++ resolved
@@ -20,12 +20,8 @@
 use swc_ecma_transforms::modules::util::{Config, ImportInterop};
 use swc_ecma_transforms::typescript::strip_with_jsx;
 use swc_ecma_transforms::{fixer, resolver, Assumptions};
-<<<<<<< HEAD
-use swc_ecma_visit::{Fold, VisitMutWith as EcmaVisitWith};
-=======
 use swc_ecma_visit::{Fold, VisitMutWith as CssVisitMutWith};
 use swc_error_reporters::handler::try_with_handler;
->>>>>>> d340f1ee
 
 use crate::build::{ModuleDeps, Task};
 use crate::compiler::Context;
@@ -36,11 +32,8 @@
 use crate::transform_dynamic_import::DynamicImport;
 use crate::transform_env_replacer::EnvReplacer;
 use crate::transform_optimizer::Optimizer;
-<<<<<<< HEAD
+use crate::transform_provide::Provide;
 use crate::transform_react::mako_react;
-=======
-use crate::transform_provide::Provide;
->>>>>>> d340f1ee
 
 pub fn transform(
     ast: &mut ModuleAst,
@@ -80,89 +73,6 @@
     // build env map
     let define = context.config.define.clone();
     let env_map = build_env_map(define);
-<<<<<<< HEAD
-    GLOBALS.set(&globals, || {
-        let helpers = Helpers::new(true);
-        HELPERS.set(&helpers, || {
-            let top_level_mark = Mark::new();
-            let unresolved_mark = Mark::new();
-            let import_interop = ImportInterop::Swc;
-
-            ast.visit_mut_with(&mut resolver(unresolved_mark, top_level_mark, false));
-
-            ast.visit_mut_with(&mut mako_react(
-                cm.clone(),
-                context,
-                task,
-                &top_level_mark,
-                &unresolved_mark,
-            ));
-
-            ast.visit_mut_with(&mut import_analyzer(import_interop, true));
-            ast.visit_mut_with(&mut inject_helpers(unresolved_mark));
-
-            let mut env_replacer = EnvReplacer::new(Lrc::new(env_map));
-            ast.visit_mut_with(&mut env_replacer);
-
-            let mut optimizer = Optimizer {};
-            ast.visit_mut_with(&mut optimizer);
-
-            // TODO: polyfill
-            let mut preset_env = swc_preset_env::preset_env(
-                unresolved_mark,
-                Some(NoopComments),
-                swc_preset_env::Config {
-                    mode: Some(swc_preset_env::Mode::Entry),
-                    targets: Some(targets::swc_preset_env_targets_from_map(
-                        context.config.targets.clone(),
-                    )),
-                    ..Default::default()
-                },
-                Assumptions::default(),
-                &mut FeatureFlag::default(),
-            );
-            ast.body = preset_env.fold_module(ast.clone()).body;
-
-            // 在 cjs 执行前调用 hook，用于收集依赖
-            let deps = get_deps(&ModuleAst::Script(ast.clone()));
-
-            ast.visit_mut_with(&mut common_js::<SingleThreadedComments>(
-                unresolved_mark,
-                Config {
-                    import_interop: Some(import_interop),
-                    // NOTE: 这里后面要调整为注入自定义require
-                    ignore_dynamic: true,
-                    preserve_import_meta: true,
-                    ..Default::default()
-                },
-                FeatureFlag::empty(),
-                None,
-            ));
-            ast.visit_mut_with(&mut strip_with_jsx(
-                cm,
-                Default::default(),
-                NoopComments,
-                top_level_mark,
-            ));
-            ast.visit_mut_with(&mut hygiene_with_config(
-                swc_ecma_transforms::hygiene::Config {
-                    top_level_mark,
-                    ..Default::default()
-                },
-            ));
-            ast.visit_mut_with(&mut fixer(None));
-
-            let dep_map = get_dep_map(deps);
-            let mut dep_replacer = DepReplacer { dep_map };
-            ast.visit_mut_with(&mut dep_replacer);
-
-            let mut dynamic_import = DynamicImport {};
-            ast.visit_mut_with(&mut dynamic_import);
-        });
-    });
-
-    Ok(())
-=======
     GLOBALS.set(&context.meta.script.globals, || {
         try_with_handler(cm.clone(), Default::default(), |handler| {
             HELPERS.set(&Helpers::new(true), || {
@@ -171,21 +81,15 @@
                     let unresolved_mark = Mark::new();
                     let import_interop = ImportInterop::Swc;
 
-                    ast.visit_mut_with(&mut react(
+                    ast.visit_mut_with(&mut resolver(unresolved_mark, top_level_mark, false));
+                    ast.visit_mut_with(&mut mako_react(
                         cm.clone(),
-                        Some(NoopComments),
-                        Options {
-                            import_source: Some("react".to_string()),
-                            pragma: Some("React.createElement".into()),
-                            pragma_frag: Some("React.Fragment".into()),
-                            // support react 17 + only
-                            runtime: Some(Runtime::Automatic),
-                            ..Default::default()
-                        },
-                        top_level_mark,
-                        unresolved_mark,
+                        context,
+                        task,
+                        &top_level_mark,
+                        &unresolved_mark,
                     ));
-                    ast.visit_mut_with(&mut resolver(unresolved_mark, top_level_mark, false));
+
                     ast.visit_mut_with(&mut import_analyzer(import_interop, true));
                     ast.visit_mut_with(&mut inject_helpers(unresolved_mark));
 
@@ -254,7 +158,6 @@
             })
         })
     })
->>>>>>> d340f1ee
 }
 
 fn transform_css(
