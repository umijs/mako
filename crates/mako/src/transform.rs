--- conflicted
+++ resolved
@@ -682,11 +682,8 @@
             plugin_driver: Default::default(),
             stats_info: Mutex::new(Default::default()),
             resolvers,
-<<<<<<< HEAD
+            optimize_infos: Mutex::new(None),
             static_map: Default::default(),
-=======
-            optimize_infos: Mutex::new(None),
->>>>>>> 902b3c7c
         });
 
         let mut ast = build_js_ast(path, origin, &context).unwrap();
