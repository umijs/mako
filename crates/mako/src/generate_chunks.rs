use std::collections::HashMap;
use std::path::Path;
use std::sync::Arc;
use std::vec;

<<<<<<< HEAD
use anyhow::Result;
use indexmap::IndexSet;
use rayon::prelude::*;
use swc_common::DUMMY_SP;
use swc_css_ast::Stylesheet;
use swc_ecma_ast::{Expr, KeyValueProp, Prop, PropOrSpread, Str};

=======
use mako_core::anyhow::Result;
use mako_core::cached::proc_macro::cached;
use mako_core::indexmap::IndexSet;
use mako_core::rayon::prelude::*;
use mako_core::swc_common::DUMMY_SP;
use mako_core::swc_css_ast::Stylesheet;
use mako_core::swc_css_codegen::writer::basic::{BasicCssWriter, BasicCssWriterConfig};
use mako_core::swc_css_codegen::{CodeGenerator, CodegenConfig, Emit};
use mako_core::swc_ecma_ast::{
    ArrayLit, Expr, ExprOrSpread, FnExpr, KeyValueProp, Lit, Module as SwcModule, Number,
    ObjectLit, Prop, PropName, PropOrSpread, Stmt, Str, VarDeclKind,
};
use mako_core::swc_ecma_codegen::text_writer::JsWriter;
use mako_core::swc_ecma_codegen::{Config as JsCodegenConfig, Emitter};
use mako_core::swc_ecma_utils::{member_expr, quote_ident, quote_str, ExprFactory};
use mako_core::twox_hash::XxHash64;

use crate::ast::build_js_ast;
>>>>>>> f307f73d
use crate::chunk::{Chunk, ChunkType};
use crate::chunk_pot::ChunkPot;
use crate::compiler::{Compiler, Context};
use crate::module::{ModuleAst, ModuleId};
use crate::transform_in_generate::transform_css_generate;

<<<<<<< HEAD
=======
pub struct ChunkPot {
    pub chunk_id: String,
    pub js_name: String,
    pub module_map: HashMap<String, FnExpr>,
    pub js_hash: u64,
    pub stylesheet: Option<(Stylesheet, u64)>,
}

impl ChunkPot {
    pub fn to_module_object(&self) -> ObjectLit {
        let mut sorted_kv = self
            .module_map
            .iter()
            .map(|(k, v)| (k, v))
            .collect::<Vec<_>>();
        sorted_kv.sort_by_key(|(k, _)| *k);

        let mut props = Vec::new();
        for (module_id_str, fn_expr) in sorted_kv {
            let pv: PropOrSpread = Prop::KeyValue(KeyValueProp {
                key: quote_str!(module_id_str.clone()).into(),
                value: fn_expr.clone().into(),
            })
            .into();

            props.push(pv);
        }

        ObjectLit {
            span: DUMMY_SP,
            props,
        }
    }

    pub fn to_chunk_module(&self) -> SwcModule {
        // key: module id
        // value: module FnExpr
        let mut sorted_kv = self
            .module_map
            .iter()
            .map(|(k, v)| (k, v))
            .collect::<Vec<_>>();

        sorted_kv.sort_by_key(|(k, _)| *k);

        let mut props = Vec::new();

        sorted_kv.into_iter().for_each(|(module_id_str, fn_expr)| {
            let pv: PropOrSpread = Prop::KeyValue(KeyValueProp {
                key: quote_str!(module_id_str.clone()).into(),
                value: fn_expr.clone().into(),
            })
            .into();

            props.push(pv);
        });

        let module_object = self.to_module_object();

        // globalThis.jsonpCallback([["module_id"], { module object }])
        let jsonp_callback_stmt = <Expr as ExprFactory>::as_call(
            *member_expr!(DUMMY_SP, globalThis.jsonpCallback),
            DUMMY_SP,
            // [[ "module id"], { module object }]
            vec![to_array_lit(vec![
                to_array_lit(vec![quote_str!(self.chunk_id.clone()).as_arg()]).as_arg(),
                module_object.as_arg(),
            ])
            .as_arg()],
        )
        .into_stmt();

        SwcModule {
            body: vec![jsonp_callback_stmt.into()],
            shebang: None,
            span: DUMMY_SP,
        }
    }
}

impl ChunkPot {
    pub fn from(chunk: &Chunk, mg: &ModuleGraph, context: &Arc<Context>) -> Result<Self> {
        let (js_modules, stylesheet) = ChunkPot::split_modules(chunk.get_modules(), mg, context)?;

        Ok(ChunkPot {
            js_name: chunk.filename(),
            chunk_id: chunk.id.generate(context),
            module_map: js_modules.module_map,
            js_hash: js_modules.raw_hash,
            stylesheet: stylesheet
                .map(|css_modules| (css_modules.stylesheet, css_modules.raw_hash)),
        })
    }

    fn split_modules(
        module_ids: &IndexSet<ModuleId>,
        module_graph: &ModuleGraph,
        context: &Arc<Context>,
    ) -> Result<(JsModules, Option<CssModules>)> {
        let mut module_map: HashMap<String, FnExpr> = Default::default();
        let mut merged_css_modules: Vec<(String, Stylesheet)> = vec![];

        let mut module_raw_hash_map: HashMap<String, u64> = Default::default();
        let mut css_raw_hashes = vec![];

        let module_ids: Vec<_> = module_ids.iter().collect();

        for module_id in module_ids {
            let module = module_graph.get_module(module_id).unwrap();
            let module_info = module.info.as_ref().unwrap();
            let ast = &module_info.ast;

            if !module.id.id.ends_with(".css") && !module.id.id.ends_with(".css?modules") {
                let m = module.as_module_fn_expr()?;
                if let Some(fn_expr) = m {
                    module_raw_hash_map.insert(module.id.id.clone(), module_info.raw_hash);
                    module_map.insert(module.id.generate(context), fn_expr);
                }
            }

            if let ModuleAst::Css(ast) = ast {
                // only apply the last css module if chunk depend on it multiple times
                // make sure the rules order is correct
                if let Some(index) = merged_css_modules
                    .iter()
                    .position(|(id, _)| id.eq(&module.id.id))
                {
                    merged_css_modules.remove(index);
                    css_raw_hashes.remove(index);
                }
                merged_css_modules.push((module.id.id.clone(), ast.clone()));
                css_raw_hashes.push(module_info.raw_hash);
            }
        }

        let raw_hash = hash_map_ordered_by_key(&module_raw_hash_map);

        if !merged_css_modules.is_empty() {
            let mut stylesheet = Stylesheet {
                span: DUMMY_SP,
                rules: vec![],
            };

            for (_, ast) in merged_css_modules {
                stylesheet.rules.extend(ast.rules);
            }

            transform_css_generate(&mut stylesheet, context);

            let css_raw_hash = hash_vec(&css_raw_hashes);

            Ok((
                JsModules {
                    module_map,
                    raw_hash,
                },
                Some(CssModules {
                    stylesheet,
                    raw_hash: css_raw_hash,
                }),
            ))
        } else {
            Ok((
                JsModules {
                    module_map,
                    raw_hash,
                },
                None,
            ))
        }
    }
}

struct JsModules {
    pub module_map: HashMap<String, FnExpr>,
    raw_hash: u64,
}

struct CssModules {
    stylesheet: Stylesheet,
    raw_hash: u64,
}

fn hash_map_ordered_by_key(map: &HashMap<String, u64>) -> u64 {
    let mut hash: XxHash64 = Default::default();

    let mut sorted = map.iter().map(|(k, v)| (k, v)).collect::<Vec<_>>();

    sorted.sort_by_key(|(k, _)| *k);

    sorted.iter().for_each(|(_, &v)| {
        hash.write_u64(v);
    });

    hash.finish()
}

fn hash_vec(v: &[u64]) -> u64 {
    let mut hash: XxHash64 = Default::default();

    v.iter().for_each(|v| {
        hash.write_u64(*v);
    });

    hash.finish()
}
>>>>>>> f307f73d
#[derive(Clone)]
pub enum ChunkFileType {
    JS,
    Css,
}

#[derive(Clone)]
pub struct ChunkFile {
    pub content: Vec<u8>,
    pub source_map: Vec<u8>,
    pub hash: Option<String>,
    pub file_name: String,
    pub chunk_id: String,
    pub file_type: ChunkFileType,
}

impl ChunkFile {
    pub fn disk_name(&self) -> String {
        if let Some(hash) = &self.hash {
            hash_file_name(&self.file_name, hash)
        } else {
            self.file_name.clone()
        }
    }

    pub fn source_map_disk_name(&self) -> String {
        format!("{}.map", self.disk_name())
    }

    pub fn source_map_name(&self) -> String {
        format!("{}.map", self.file_name)
    }
}

impl Compiler {
    pub fn generate_chunk_files(&self) -> Result<Vec<ChunkFile>> {
        mako_core::mako_profile_function!();

        let module_graph = self.context.module_graph.read().unwrap();
        let chunk_graph = self.context.chunk_graph.read().unwrap();

        let chunks = chunk_graph.get_chunks();

        let non_entry_chunk_files = self.generate_non_entry_chunk_files()?;

        let (js_chunk_map, css_chunk_map) = Self::chunk_maps(&non_entry_chunk_files);

        let full_hash = self.full_hash();

        let mut all_chunk_files = chunks
            .iter()
            .filter(|chunk| matches!(chunk.chunk_type, ChunkType::Entry(_, _)))
            .map(|&chunk| {
                let mut pot = ChunkPot::from(chunk, &module_graph, &self.context)?;

                self.generate_entry_chunk_files(
                    &mut pot,
                    &js_chunk_map,
                    &css_chunk_map,
                    chunk,
                    full_hash,
                )
            })
            .collect::<Result<Vec<_>>>()?
            .into_iter()
            .flatten()
            .collect::<Vec<_>>();

        all_chunk_files.extend(non_entry_chunk_files);

        Ok(all_chunk_files)
    }

    fn generate_entry_chunk_files(
        &self,
        pot: &mut ChunkPot,
        js_map: &HashMap<String, String>,
        css_map: &HashMap<String, String>,
        chunk: &Chunk,
        full_hash: u64,
    ) -> Result<Vec<ChunkFile>> {
        mako_core::mako_profile_function!();

        if self.context.args.watch {
            pot.to_dev_entry_chunk_files(&self.context, js_map, css_map, chunk, full_hash)
        } else {
            pot.to_entry_chunk_files(&self.context, js_map, css_map, chunk, full_hash)
        }
    }

    fn generate_non_entry_chunk_files(&self) -> Result<Vec<ChunkFile>> {
        mako_core::mako_profile_function!();
        let module_graph = self.context.module_graph.read().unwrap();
        let chunk_graph = self.context.chunk_graph.read().unwrap();

        let chunks = chunk_graph.get_chunks();

        let fs = chunks
            .par_iter()
            .filter(|chunk| !matches!(chunk.chunk_type, ChunkType::Entry(_, _)))
            .map(|chunk| {
                let pot: ChunkPot = ChunkPot::from(chunk, &module_graph, &self.context)?;

                if self.context.args.watch {
                    pot.to_dev_normal_chunk_files(&self.context)
                } else {
                    pot.to_normal_chunk_files(&self.context)
                }
            })
            .collect::<Result<Vec<_>>>()?
            .into_iter()
            .flatten()
            .collect::<Vec<_>>();

        Ok(fs)
    }

    fn chunk_maps(
        non_entry_chunk_files: &[ChunkFile],
    ) -> (HashMap<String, String>, HashMap<String, String>) {
        let mut js_chunk_map: HashMap<String, String> = HashMap::new();
        let mut css_chunk_map: HashMap<String, String> = HashMap::new();

        for f in non_entry_chunk_files.iter() {
            match f.file_type {
                ChunkFileType::JS => {
                    js_chunk_map.insert(f.chunk_id.clone(), f.disk_name());
                }
                ChunkFileType::Css => {
                    css_chunk_map.insert(f.chunk_id.clone(), f.disk_name());
                }
            }
        }

        (js_chunk_map, css_chunk_map)
    }
}

pub fn build_props(key_str: &str, value: Box<Expr>) -> PropOrSpread {
    PropOrSpread::Prop(Box::new(Prop::KeyValue(KeyValueProp {
        key: PropName::Str(Str {
            span: DUMMY_SP,
            value: key_str.into(),
            raw: None,
        }),
        value,
    })))
}

pub fn modules_to_js_stmts(
    module_ids: &IndexSet<ModuleId>,
    module_graph: &std::sync::RwLockReadGuard<crate::module_graph::ModuleGraph>,
    context: &Arc<Context>,
) -> Result<(Vec<PropOrSpread>, Option<Stylesheet>)> {
    let mut js_stmts = vec![];
    let mut merged_css_modules: Vec<(String, Stylesheet)> = vec![];

    let module_ids: Vec<_> = module_ids.iter().collect();

    for module_id in module_ids {
        let module = module_graph.get_module(module_id).unwrap();
        let ast = module.info.as_ref().unwrap();
        let ast = &ast.ast;

        let fn_expr = module.to_module_fn_expr()?;

        js_stmts.push(build_props(
            module.id.generate(context).as_str(),
            fn_expr.into(),
        ));

        if let ModuleAst::Css(ast) = ast {
            // only apply the last css module if chunk depend on it multiple times
            // make sure the rules order is correct
            if let Some(index) = merged_css_modules
                .iter()
                .position(|(id, _)| id.eq(&module.id.id))
            {
                merged_css_modules.remove(index);
            }
            merged_css_modules.push((module.id.id.clone(), ast.clone()));
        }
    }
    if !merged_css_modules.is_empty() {
        let mut merged_css_ast = Stylesheet {
            span: DUMMY_SP,
            rules: vec![],
        };

        for (_, ast) in merged_css_modules {
            merged_css_ast.rules.extend(ast.rules);
        }

        transform_css_generate(&mut merged_css_ast, context);
        Ok((js_stmts, Some(merged_css_ast)))
    } else {
        Ok((js_stmts, None))
    }
}

fn hash_file_name(file_name: &String, hash: &String) -> String {
    let path = Path::new(&file_name);
    let file_stem = path.file_stem().unwrap().to_str().unwrap();
    let file_extension = path.extension().unwrap().to_str().unwrap();

    format!("{}.{}.{}", file_stem, hash, file_extension)
}<|MERGE_RESOLUTION|>--- conflicted
+++ resolved
@@ -3,249 +3,19 @@
 use std::sync::Arc;
 use std::vec;
 
-<<<<<<< HEAD
-use anyhow::Result;
-use indexmap::IndexSet;
-use rayon::prelude::*;
-use swc_common::DUMMY_SP;
-use swc_css_ast::Stylesheet;
-use swc_ecma_ast::{Expr, KeyValueProp, Prop, PropOrSpread, Str};
-
-=======
 use mako_core::anyhow::Result;
-use mako_core::cached::proc_macro::cached;
 use mako_core::indexmap::IndexSet;
 use mako_core::rayon::prelude::*;
 use mako_core::swc_common::DUMMY_SP;
 use mako_core::swc_css_ast::Stylesheet;
-use mako_core::swc_css_codegen::writer::basic::{BasicCssWriter, BasicCssWriterConfig};
-use mako_core::swc_css_codegen::{CodeGenerator, CodegenConfig, Emit};
-use mako_core::swc_ecma_ast::{
-    ArrayLit, Expr, ExprOrSpread, FnExpr, KeyValueProp, Lit, Module as SwcModule, Number,
-    ObjectLit, Prop, PropName, PropOrSpread, Stmt, Str, VarDeclKind,
-};
-use mako_core::swc_ecma_codegen::text_writer::JsWriter;
-use mako_core::swc_ecma_codegen::{Config as JsCodegenConfig, Emitter};
-use mako_core::swc_ecma_utils::{member_expr, quote_ident, quote_str, ExprFactory};
-use mako_core::twox_hash::XxHash64;
-
-use crate::ast::build_js_ast;
->>>>>>> f307f73d
+use mako_core::swc_ecma_ast::{Expr, KeyValueProp, Prop, PropName, PropOrSpread, Str};
+
 use crate::chunk::{Chunk, ChunkType};
 use crate::chunk_pot::ChunkPot;
 use crate::compiler::{Compiler, Context};
 use crate::module::{ModuleAst, ModuleId};
 use crate::transform_in_generate::transform_css_generate;
 
-<<<<<<< HEAD
-=======
-pub struct ChunkPot {
-    pub chunk_id: String,
-    pub js_name: String,
-    pub module_map: HashMap<String, FnExpr>,
-    pub js_hash: u64,
-    pub stylesheet: Option<(Stylesheet, u64)>,
-}
-
-impl ChunkPot {
-    pub fn to_module_object(&self) -> ObjectLit {
-        let mut sorted_kv = self
-            .module_map
-            .iter()
-            .map(|(k, v)| (k, v))
-            .collect::<Vec<_>>();
-        sorted_kv.sort_by_key(|(k, _)| *k);
-
-        let mut props = Vec::new();
-        for (module_id_str, fn_expr) in sorted_kv {
-            let pv: PropOrSpread = Prop::KeyValue(KeyValueProp {
-                key: quote_str!(module_id_str.clone()).into(),
-                value: fn_expr.clone().into(),
-            })
-            .into();
-
-            props.push(pv);
-        }
-
-        ObjectLit {
-            span: DUMMY_SP,
-            props,
-        }
-    }
-
-    pub fn to_chunk_module(&self) -> SwcModule {
-        // key: module id
-        // value: module FnExpr
-        let mut sorted_kv = self
-            .module_map
-            .iter()
-            .map(|(k, v)| (k, v))
-            .collect::<Vec<_>>();
-
-        sorted_kv.sort_by_key(|(k, _)| *k);
-
-        let mut props = Vec::new();
-
-        sorted_kv.into_iter().for_each(|(module_id_str, fn_expr)| {
-            let pv: PropOrSpread = Prop::KeyValue(KeyValueProp {
-                key: quote_str!(module_id_str.clone()).into(),
-                value: fn_expr.clone().into(),
-            })
-            .into();
-
-            props.push(pv);
-        });
-
-        let module_object = self.to_module_object();
-
-        // globalThis.jsonpCallback([["module_id"], { module object }])
-        let jsonp_callback_stmt = <Expr as ExprFactory>::as_call(
-            *member_expr!(DUMMY_SP, globalThis.jsonpCallback),
-            DUMMY_SP,
-            // [[ "module id"], { module object }]
-            vec![to_array_lit(vec![
-                to_array_lit(vec![quote_str!(self.chunk_id.clone()).as_arg()]).as_arg(),
-                module_object.as_arg(),
-            ])
-            .as_arg()],
-        )
-        .into_stmt();
-
-        SwcModule {
-            body: vec![jsonp_callback_stmt.into()],
-            shebang: None,
-            span: DUMMY_SP,
-        }
-    }
-}
-
-impl ChunkPot {
-    pub fn from(chunk: &Chunk, mg: &ModuleGraph, context: &Arc<Context>) -> Result<Self> {
-        let (js_modules, stylesheet) = ChunkPot::split_modules(chunk.get_modules(), mg, context)?;
-
-        Ok(ChunkPot {
-            js_name: chunk.filename(),
-            chunk_id: chunk.id.generate(context),
-            module_map: js_modules.module_map,
-            js_hash: js_modules.raw_hash,
-            stylesheet: stylesheet
-                .map(|css_modules| (css_modules.stylesheet, css_modules.raw_hash)),
-        })
-    }
-
-    fn split_modules(
-        module_ids: &IndexSet<ModuleId>,
-        module_graph: &ModuleGraph,
-        context: &Arc<Context>,
-    ) -> Result<(JsModules, Option<CssModules>)> {
-        let mut module_map: HashMap<String, FnExpr> = Default::default();
-        let mut merged_css_modules: Vec<(String, Stylesheet)> = vec![];
-
-        let mut module_raw_hash_map: HashMap<String, u64> = Default::default();
-        let mut css_raw_hashes = vec![];
-
-        let module_ids: Vec<_> = module_ids.iter().collect();
-
-        for module_id in module_ids {
-            let module = module_graph.get_module(module_id).unwrap();
-            let module_info = module.info.as_ref().unwrap();
-            let ast = &module_info.ast;
-
-            if !module.id.id.ends_with(".css") && !module.id.id.ends_with(".css?modules") {
-                let m = module.as_module_fn_expr()?;
-                if let Some(fn_expr) = m {
-                    module_raw_hash_map.insert(module.id.id.clone(), module_info.raw_hash);
-                    module_map.insert(module.id.generate(context), fn_expr);
-                }
-            }
-
-            if let ModuleAst::Css(ast) = ast {
-                // only apply the last css module if chunk depend on it multiple times
-                // make sure the rules order is correct
-                if let Some(index) = merged_css_modules
-                    .iter()
-                    .position(|(id, _)| id.eq(&module.id.id))
-                {
-                    merged_css_modules.remove(index);
-                    css_raw_hashes.remove(index);
-                }
-                merged_css_modules.push((module.id.id.clone(), ast.clone()));
-                css_raw_hashes.push(module_info.raw_hash);
-            }
-        }
-
-        let raw_hash = hash_map_ordered_by_key(&module_raw_hash_map);
-
-        if !merged_css_modules.is_empty() {
-            let mut stylesheet = Stylesheet {
-                span: DUMMY_SP,
-                rules: vec![],
-            };
-
-            for (_, ast) in merged_css_modules {
-                stylesheet.rules.extend(ast.rules);
-            }
-
-            transform_css_generate(&mut stylesheet, context);
-
-            let css_raw_hash = hash_vec(&css_raw_hashes);
-
-            Ok((
-                JsModules {
-                    module_map,
-                    raw_hash,
-                },
-                Some(CssModules {
-                    stylesheet,
-                    raw_hash: css_raw_hash,
-                }),
-            ))
-        } else {
-            Ok((
-                JsModules {
-                    module_map,
-                    raw_hash,
-                },
-                None,
-            ))
-        }
-    }
-}
-
-struct JsModules {
-    pub module_map: HashMap<String, FnExpr>,
-    raw_hash: u64,
-}
-
-struct CssModules {
-    stylesheet: Stylesheet,
-    raw_hash: u64,
-}
-
-fn hash_map_ordered_by_key(map: &HashMap<String, u64>) -> u64 {
-    let mut hash: XxHash64 = Default::default();
-
-    let mut sorted = map.iter().map(|(k, v)| (k, v)).collect::<Vec<_>>();
-
-    sorted.sort_by_key(|(k, _)| *k);
-
-    sorted.iter().for_each(|(_, &v)| {
-        hash.write_u64(v);
-    });
-
-    hash.finish()
-}
-
-fn hash_vec(v: &[u64]) -> u64 {
-    let mut hash: XxHash64 = Default::default();
-
-    v.iter().for_each(|v| {
-        hash.write_u64(*v);
-    });
-
-    hash.finish()
-}
->>>>>>> f307f73d
 #[derive(Clone)]
 pub enum ChunkFileType {
     JS,
