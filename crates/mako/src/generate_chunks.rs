use std::collections::{HashMap, HashSet};
use std::hash::Hasher;
use std::sync::Arc;
use std::vec;

use anyhow::Result;
use cached::proc_macro::cached;
use indexmap::IndexSet;
use rayon::prelude::*;
use swc_common::DUMMY_SP;
use swc_css_ast::Stylesheet;
use swc_css_codegen::writer::basic::{BasicCssWriter, BasicCssWriterConfig};
use swc_css_codegen::{CodeGenerator, CodegenConfig, Emit};
use swc_ecma_ast::{
    ArrayLit, Expr, ExprOrSpread, FnExpr, KeyValueProp, Lit, Module as SwcModule, Number,
    ObjectLit, Prop, PropOrSpread, Stmt, Str, VarDeclKind,
};
use swc_ecma_codegen::text_writer::JsWriter;
use swc_ecma_codegen::{Config as JsCodegenConfig, Emitter};
use swc_ecma_utils::{member_expr, quote_ident, quote_str, ExprFactory};
use twox_hash::XxHash64;

use crate::ast::build_js_ast;
use crate::chunk::{Chunk, ChunkType};
use crate::compiler::{Compiler, Context};
use crate::config::Mode;
use crate::generate::hash_file_name;
use crate::load::file_content_hash;
use crate::minify::{minify_css, minify_js};
use crate::module::{ModuleAst, ModuleId};
use crate::module_graph::ModuleGraph;
use crate::sourcemap::build_source_map;
use crate::transform_in_generate::transform_css_generate;

pub struct OutputAst {
    pub path: String,
    pub ast: ModuleAst,
    pub chunk_id: String,
    pub ast_module_hash: u64,
}

pub struct ChunkPot {
    pub chunk_id: String,
    pub js_name: String,
    pub module_map: HashMap<String, FnExpr>,
    pub js_hash: u64,
    pub stylesheet: Option<(Stylesheet, u64)>,
}

impl ChunkPot {
    pub fn to_chunk_module(&self) -> SwcModule {
        // key: module id
        // value: module FnExpr
        let props = self
            .module_map
            .iter()
            .map(|(module_id_str, fn_expr)| {
                Prop::KeyValue(KeyValueProp {
                    key: quote_str!(module_id_str.clone()).into(),
                    value: fn_expr.clone().into(),
                })
                .into()
            })
            .collect::<Vec<PropOrSpread>>();

        let module_object = ObjectLit {
            span: DUMMY_SP,
            props,
        };

        let jsonp_callback_stmt = <Expr as ExprFactory>::as_call(
            *member_expr!(DUMMY_SP, globalThis.jsonpCallback),
            DUMMY_SP,
            // [[ "module id"], { module object }]
            vec![to_array_lit(vec![
                to_array_lit(vec![quote_str!(self.chunk_id.clone()).as_arg()]).as_arg(),
                module_object.as_arg(),
            ])
            .as_arg()],
        )
        .into_stmt();

        SwcModule {
            body: vec![jsonp_callback_stmt.into()],
            shebang: None,
            span: DUMMY_SP,
        }
    }
}

impl ChunkPot {
    pub fn from(chunk: &Chunk, mg: &ModuleGraph, context: &Arc<Context>) -> Result<Self> {
        let ((module_map, js_hash), stylesheet) =
            ChunkPot::modules_to_js_stmts(chunk.get_modules(), mg, context)?;

        Ok(ChunkPot {
            js_name: chunk.filename(),
            chunk_id: chunk.id.generate(context),
            module_map,
            js_hash,
            stylesheet,
        })
    }

    fn modules_to_js_stmts(
        module_ids: &IndexSet<ModuleId>,
        module_graph: &ModuleGraph,
        context: &Arc<Context>,
    ) -> Result<((HashMap<String, FnExpr>, u64), Option<(Stylesheet, u64)>)> {
        let mut module_map: HashMap<String, FnExpr> = Default::default();
        let mut merged_css_modules: Vec<(String, Stylesheet)> = vec![];

        let mut module_raw_hash_map: HashMap<String, u64> = Default::default();
        let mut css_raw_hashes = vec![];

        let module_ids: Vec<_> = module_ids.iter().collect();

        for module_id in module_ids {
            let module = module_graph.get_module(module_id).unwrap();
            let module_info = module.info.as_ref().unwrap();
            let ast = &module_info.ast;

            let m = module.as_module_fn_expr()?;

            if let Some(fn_expr) = m {
                module_raw_hash_map.insert(module.id.id.clone(), module_info.raw_hash);
                module_map.insert(module.id.generate(context), fn_expr);
            }

            if let ModuleAst::Css(ast) = ast {
                // only apply the last css module if chunk depend on it multiple times
                // make sure the rules order is correct
                if let Some(index) = merged_css_modules
                    .iter()
                    .position(|(id, _)| id.eq(&module.id.id))
                {
                    merged_css_modules.remove(index);
                    css_raw_hashes.remove(index);
                }
                merged_css_modules.push((module.id.id.clone(), ast.clone()));
                css_raw_hashes.push(module_info.raw_hash);
            }
        }

        let js_hash = hash_map_ordered_by_key(&module_raw_hash_map);

        if !merged_css_modules.is_empty() {
            let mut merged_css_ast = Stylesheet {
                span: DUMMY_SP,
                rules: vec![],
            };

            for (_, ast) in merged_css_modules {
                merged_css_ast.rules.extend(ast.rules);
            }

            transform_css_generate(&mut merged_css_ast, context);

            let css_hash = hash_vec(&css_raw_hashes);

            Ok(((module_map, js_hash), Some((merged_css_ast, css_hash))))
        } else {
            Ok(((module_map, js_hash), None))
        }
    }
}

fn hash_map_ordered_by_key(map: &HashMap<String, u64>) -> u64 {
    let mut hash: XxHash64 = Default::default();

    let mut sorted = map.iter().map(|(k, v)| (k, v)).collect::<Vec<_>>();

    sorted.sort_by_key(|(k, _)| *k);

    sorted.iter().for_each(|(_, &v)| {
        hash.write_u64(v);
    });

    hash.finish()
}

fn hash_vec(v: &[u64]) -> u64 {
    let mut hash: XxHash64 = Default::default();

    v.iter().for_each(|v| {
        hash.write_u64(*v);
    });

    hash.finish()
}

pub enum ChunkFileType {
    JS,
    CSS,
}

pub struct ChunkFile {
    pub content: Vec<u8>,
    pub source_map: Vec<u8>,
    pub hash: Option<String>,
    pub file_name: String,
    pub chunk_id: String,
    pub file_type: ChunkFileType,
}

impl ChunkFile {
    pub fn disk_name(&self) -> String {
        if let Some(hash) = &self.hash {
            hash_file_name(&self.file_name, hash)
        } else {
            self.file_name.clone()
        }
    }

    pub fn source_map_disk_name(&self) -> String {
        format!("{}.map", self.disk_name())
    }

    pub fn source_map_name(&self) -> String {
        format!("{}.map", self.file_name)
    }
}

impl Compiler {
    pub fn generate_chunk_files(&self) -> Result<Vec<ChunkFile>> {
        let module_graph = self.context.module_graph.read().unwrap();
        let chunk_graph = self.context.chunk_graph.read().unwrap();

        let chunks = chunk_graph.get_chunks();

        let non_entry_chunk_files = self.generate_non_entry_chunk_files()?;

        let (js_chunk_map_dcl_stmt, css_chunk_map_dcl_stmt) =
            Self::chunk_map_decls(&non_entry_chunk_files);

        let mut entry_chunk_files = chunks
            .par_iter()
            .filter(|chunk| matches!(chunk.chunk_type, ChunkType::Entry(_, _)))
            .map(|&chunk| {
                let mut pot = ChunkPot::from(chunk, &module_graph, &self.context)?;

                let mut before_stmts = vec![
                    js_chunk_map_dcl_stmt.clone(),
                    css_chunk_map_dcl_stmt.clone(),
                ];

                if let ChunkType::Entry(module_id, _) = &chunk.chunk_type {
                    let main_id_decl: Stmt = quote_str!(module_id.generate(&self.context))
                        .into_var_decl(VarDeclKind::Var, quote_ident!("e").into())
                        .into();

                    before_stmts.push(main_id_decl);
                }

                self.to_entry_chunk_files(&mut pot, before_stmts, chunk)
            })
<<<<<<< HEAD
            .collect::<Result<Vec<_>>>()?
            .into_iter()
            .flatten()
            .collect::<Vec<_>>();
=======
            .collect();
        let chunks_map_str = format!(
            "const chunksIdToUrlMap = {{}};\n{}",
            chunks_map_str.join("\n")
        );

        let css_chunks_map_str: Vec<String> = {
            chunks
                .iter()
                .filter_map(|chunk| match chunk.chunk_type {
                    crate::chunk::ChunkType::Async
                    | crate::chunk::ChunkType::Entry(_, _)
                    | crate::chunk::ChunkType::Sync => {
                        let module_ids = chunk.get_modules();
                        let module_ids: Vec<_> = module_ids.iter().collect();

                        for module_id in module_ids {
                            let module = module_graph.get_module(module_id).unwrap();

                            if let Some(info) = module.info.as_ref() {
                                match &info.ast {
                                    ModuleAst::Css(_) => {
                                        let str = format!(
                                            "cssChunksIdToUrlMap[\"{}\"] = `{}`;",
                                            chunk.id.generate(&self.context),
                                            if use_hash {
                                                chunk.css_chunk_name_with_hash(&module_graph)
                                            } else {
                                                get_css_chunk_filename(chunk.filename())
                                            }
                                        );

                                        match chunk.chunk_type {
                                            crate::chunk::ChunkType::Entry(_, _) => {
                                                return Some(format!(
                                                    "installedChunks['{}'] = 0;\n{}",
                                                    chunk.id.generate(&self.context),
                                                    str,
                                                ))
                                            }
                                            _ => return Some(str),
                                        }
                                    }
                                    _ => continue,
                                }
                            }
                        }
                        None
                    }
                    _ => None,
                })
                .collect()
        };
        let css_chunks_map_str = css_chunks_map_str.join("\n");
>>>>>>> 5e572a7a

        entry_chunk_files.extend(non_entry_chunk_files);

        Ok(entry_chunk_files)
    }

    fn generate_non_entry_chunk_files(&self) -> Result<Vec<ChunkFile>> {
        let module_graph = self.context.module_graph.read().unwrap();
        let chunk_graph = self.context.chunk_graph.read().unwrap();

        let chunks = chunk_graph.get_chunks();

        let fs = chunks
            .par_iter()
            .filter(|chunk| !matches!(chunk.chunk_type, ChunkType::Entry(_, _)))
            .map(|chunk| {
                // build stmts
                let mut pot: ChunkPot = ChunkPot::from(chunk, &module_graph, &self.context)?;

                self.to_normal_chunk_files(&mut pot)
            })
            .collect::<Result<Vec<_>>>()?
            .into_iter()
            .flatten()
            .collect::<Vec<_>>();

        Ok(fs)
    }

    fn chunk_map_decls(non_entry_chunk_files: &[ChunkFile]) -> (Stmt, Stmt) {
        let mut js_chunk_props: Vec<PropOrSpread> = vec![];
        let mut css_chunk_map: Vec<PropOrSpread> = vec![];

        for f in non_entry_chunk_files.iter() {
            let prop_kv = Prop::KeyValue(KeyValueProp {
                key: quote_str!(f.chunk_id.clone()).into(),
                value: quote_str!(f.disk_name()).into(),
            });

            match f.file_type {
                ChunkFileType::JS => {
                    js_chunk_props.push(prop_kv.into());
                }
                ChunkFileType::CSS => {
                    css_chunk_map.push(prop_kv.into());
                }
            }
        }

        let js_chunk_map_dcl_stmt: Stmt = ObjectLit {
            span: DUMMY_SP,
            props: js_chunk_props,
        }
        .into_var_decl(VarDeclKind::Var, quote_ident!("chunksIdToUrlMap").into())
        .into();

        let css_chunk_map_dcl_stmt: Stmt = ObjectLit {
            span: DUMMY_SP,
            props: css_chunk_map,
        }
        .into_var_decl(VarDeclKind::Var, quote_ident!("cssChunksIdToUrlMap").into())
        .into();

        (js_chunk_map_dcl_stmt, css_chunk_map_dcl_stmt)
    }

    fn to_entry_chunk_files(
        &self,
        pot: &mut ChunkPot,
        stmts: Vec<Stmt>,
        chunk: &Chunk,
    ) -> Result<Vec<ChunkFile>> {
        let full_hash = self.full_hash();
        let mut files = vec![];

        let (code, source_map) =
            render_entry_chunk_js(pot, stmts, chunk, &self.context, full_hash)?;

        files.push(ChunkFile {
            chunk_id: pot.chunk_id.clone(),
            file_name: pot.js_name.clone(),
            source_map,
            file_type: ChunkFileType::JS,
            hash: if self.context.config.hash {
                Some(file_content_hash(&code))
            } else {
                None
            },
            content: code,
        });

        if pot.stylesheet.is_some() {
            let (css_code, css_source_map) = render_chunk_css(pot, &self.context)?;

            files.push(ChunkFile {
                chunk_id: pot.chunk_id.clone(),
                file_name: get_css_chunk_filename(&pot.js_name),
                source_map: css_source_map,
                file_type: ChunkFileType::CSS,
                hash: if self.context.config.hash {
                    Some(file_content_hash(&css_code))
                } else {
                    None
                },
                content: css_code,
            });
        }

        Ok(files)
    }

    fn to_normal_chunk_files(&self, pot: &mut ChunkPot) -> Result<Vec<ChunkFile>> {
        let mut files = vec![];

        let (code, source_map) = render_normal_chunk_js(pot, &self.context)?;

        let hash = if self.context.config.hash {
            Some(file_content_hash(&code))
        } else {
            None
        };

        files.push(ChunkFile {
            content: code,
            hash,
            source_map,
            file_name: pot.js_name.clone(),
            chunk_id: pot.chunk_id.clone(),
            file_type: ChunkFileType::JS,
        });

        if pot.stylesheet.is_some() {
            let (css_code, css_source_map) = render_chunk_css(pot, &self.context)?;

            let css_hash = if self.context.config.hash {
                Some(file_content_hash(&css_code))
            } else {
                None
            };

            files.push(ChunkFile {
                content: css_code,
                hash: css_hash,
                source_map: css_source_map,
                file_name: get_css_chunk_filename(&pot.js_name),
                chunk_id: pot.chunk_id.clone(),
                file_type: ChunkFileType::CSS,
            });
        }

        Ok(files)
    }
}

// TODO：
//  entry chunk 缓存需要重新设计
//  或者 entry chunk 在 dev 阶段需要尽量的小

#[cached(
    result = true,
    key = "String",
    convert = r#"{format!("{}-{}",pot.js_hash, full_hash)}"#
)]
fn render_entry_chunk_js(
    pot: &mut ChunkPot,
    mut stmts: Vec<Stmt>,
    chunk: &Chunk,
    context: &Arc<Context>,
    full_hash: u64,
) -> Result<(Vec<u8>, Vec<u8>)> {
    let chunk_graph = context.chunk_graph.read().unwrap();

    let dep_chunks_ids = chunk_graph
        .sync_dependencies_chunk(chunk)
        .into_iter()
        .map(|chunk| chunk.generate(context))
        .collect::<HashSet<String>>()
        .into_iter()
        .map(|id| Some(quote_str!(id).as_arg()))
        .collect::<Vec<_>>();

    let dep_chunk_ids_decl_stmt: Stmt = ArrayLit {
        span: DUMMY_SP,
        elems: dep_chunks_ids,
    }
    .into_var_decl(VarDeclKind::Var, quote_ident!("d").into())
    .into();

    stmts.push(dep_chunk_ids_decl_stmt);

    let init_install_css_chunk: Stmt = {
        ObjectLit {
            span: DUMMY_SP,
            props: vec![Prop::KeyValue(KeyValueProp {
                key: quote_str!(pot.chunk_id.clone()).into(),
                value: Lit::Num(Number {
                    span: DUMMY_SP,
                    value: 0f64,
                    raw: None,
                })
                .into(),
            })
            .into()],
        }
        .into_var_decl(VarDeclKind::Var, quote_ident!("cssInstalledChunks").into())
        .into()
    };

    stmts.push(init_install_css_chunk);

    let runtime_content = compile_runtime_entry(
        context
            .assets_info
            .lock()
            .unwrap()
            .values()
            .any(|info| info.ends_with(".wasm")),
        context
            .module_graph
            .read()
            .unwrap()
            .modules()
            .iter()
            .any(|module| module.info.as_ref().unwrap().is_async),
    )
    .replace("_%full_hash%_", &full_hash.to_string())
    .replace(
        "// __inject_runtime_code__",
        &context.plugin_driver.runtime_plugins_code(context)?,
    );

    let mut ast = build_js_ast(
        "mako_internal_runtime_entry.js",
        runtime_content.as_str(),
        context,
    )
    .unwrap();

    let mut module_props: Vec<PropOrSpread> = vec![];

    pot.module_map.iter().for_each(|(module_id, fn_expr)| {
        let prop_kv = Prop::KeyValue(KeyValueProp {
            key: quote_str!(module_id.clone()).into(),
            value: fn_expr.clone().into(),
        });
        module_props.push(prop_kv.into());
    });

    let modules_lit: Stmt = ObjectLit {
        span: DUMMY_SP,
        props: module_props,
    }
    .into_var_decl(VarDeclKind::Var, quote_ident!("m").into())
    .into();

    ast.ast.body.insert(0, modules_lit.into());

    ast.ast
        .body
        .splice(0..0, stmts.into_iter().map(|s| s.into()));

    if context.config.minify && matches!(context.config.mode, Mode::Production) {
        minify_js(&mut ast, context)?;
    }

    let mut buf = vec![];
    let mut source_map_buf = Vec::new();
    let cm = context.meta.script.cm.clone();
    let comments = context.meta.script.output_comments.read().unwrap();
    let swc_comments = comments.get_swc_comments();

    let mut emitter = Emitter {
        cfg: JsCodegenConfig {
            minify: context.config.minify && matches!(context.config.mode, Mode::Production),
            target: context.config.output.es_version,
            // ascii_only: true, not working with lodash
            ..Default::default()
        },
        cm: cm.clone(),
        comments: Some(swc_comments),
        wr: Box::new(JsWriter::new(cm, "\n", &mut buf, Some(&mut source_map_buf))),
    };
    emitter.emit_module(&ast.ast)?;

    let cm = &context.meta.script.cm;
    let source_map_buf = build_source_map(&source_map_buf, cm);

    Ok((buf, source_map_buf))
}

#[cached(result = true, key = "u64", convert = "{chunk_pot.js_hash}")]
fn render_normal_chunk_js(
    chunk_pot: &ChunkPot,
    context: &Arc<Context>,
) -> Result<(Vec<u8>, Vec<u8>)> {
    let mut buf = vec![];
    let mut source_map_buf = Vec::new();
    let cm = context.meta.script.cm.clone();
    let comments = context.meta.script.output_comments.read().unwrap();
    let swc_comments = comments.get_swc_comments();

    let ast = chunk_pot.to_chunk_module();

    let mut emitter = Emitter {
        cfg: JsCodegenConfig {
            minify: context.config.minify && matches!(context.config.mode, Mode::Production),
            target: context.config.output.es_version,
            // ascii_only: true, not working with lodash
            ..Default::default()
        },
        cm: cm.clone(),
        comments: Some(swc_comments),
        wr: Box::new(JsWriter::new(cm, "\n", &mut buf, Some(&mut source_map_buf))),
    };
    emitter.emit_module(&ast)?;

    let cm = &context.meta.script.cm;
    let source_map_buf = build_source_map(&source_map_buf, cm);

    Ok((buf, source_map_buf))
}

#[cached(
    result = true,
    key = "u64",
    convert = "{chunk_pot.stylesheet.as_ref().unwrap().1}"
)]
fn render_chunk_css(
    chunk_pot: &mut ChunkPot,
    context: &Arc<Context>,
) -> Result<(Vec<u8>, Vec<u8>)> {
    let mut css_code = String::new();
    let mut source_map = Vec::new();
    let css_writer = BasicCssWriter::new(
        &mut css_code,
        Some(&mut source_map),
        BasicCssWriterConfig::default(),
    );

    let ast = &mut chunk_pot.stylesheet.as_mut().unwrap().0;

    if context.config.minify && matches!(context.config.mode, Mode::Production) {
        minify_css(ast, context)?;
    }

    let mut gen = CodeGenerator::new(
        css_writer,
        CodegenConfig {
            minify: context.config.minify && matches!(context.config.mode, Mode::Production),
        },
    );
    gen.emit(ast)?;

    let cm = &context.meta.css.cm;
    let source_map = build_source_map(&source_map, cm);

    Ok((css_code.into(), source_map))
}

fn get_css_chunk_filename(js_chunk_filename: &String) -> String {
    format!(
        "{}.css",
        js_chunk_filename.strip_suffix(".js").unwrap_or("")
    )
}

fn compile_runtime_entry(has_wasm: bool, has_async: bool) -> String {
    let runtime_entry_content_str = include_str!("runtime/runtime_entry.js");
    runtime_entry_content_str
        .replace(
            "// __WASM_REQUIRE_SUPPORT",
            if has_wasm {
                include_str!("runtime/runtime_wasm.js")
            } else {
                ""
            },
        )
        .replace(
            "// __REQUIRE_ASYNC_MODULE_SUPPORT",
            if has_async {
                include_str!("runtime/runtime_async.js")
            } else {
                ""
            },
        )
}

pub fn build_props(key_str: &str, value: Box<Expr>) -> PropOrSpread {
    PropOrSpread::Prop(Box::new(Prop::KeyValue(KeyValueProp {
        key: swc_ecma_ast::PropName::Str(Str {
            span: DUMMY_SP,
            value: key_str.into(),
            raw: None,
        }),
        value,
    })))
}

pub fn modules_to_js_stmts(
    module_ids: &IndexSet<ModuleId>,
    module_graph: &std::sync::RwLockReadGuard<crate::module_graph::ModuleGraph>,
    context: &Arc<Context>,
) -> Result<(Vec<PropOrSpread>, Option<Stylesheet>)> {
    let mut js_stmts = vec![];
    let mut merged_css_modules: Vec<(String, Stylesheet)> = vec![];

    let module_ids: Vec<_> = module_ids.iter().collect();

    for module_id in module_ids {
        let module = module_graph.get_module(module_id).unwrap();
        let ast = module.info.as_ref().unwrap();
        let ast = &ast.ast;

        let m = module.as_module_fn_expr()?;

        if let Some(fn_expr) = m {
            js_stmts.push(build_props(
                module.id.generate(context).as_str(),
                fn_expr.into(),
            ))
        }

        if let ModuleAst::Css(ast) = ast {
            // only apply the last css module if chunk depend on it multiple times
            // make sure the rules order is correct
            if let Some(index) = merged_css_modules
                .iter()
                .position(|(id, _)| id.eq(&module.id.id))
            {
                merged_css_modules.remove(index);
            }
            merged_css_modules.push((module.id.id.clone(), ast.clone()));
        }
    }
    if !merged_css_modules.is_empty() {
        let mut merged_css_ast = Stylesheet {
            span: DUMMY_SP,
            rules: vec![],
        };

        for (_, ast) in merged_css_modules {
            merged_css_ast.rules.extend(ast.rules);
        }

        transform_css_generate(&mut merged_css_ast, context);
        Ok((js_stmts, Some(merged_css_ast)))
    } else {
        Ok((js_stmts, None))
    }
}

fn to_array_lit(elems: Vec<ExprOrSpread>) -> ArrayLit {
    ArrayLit {
        span: DUMMY_SP,
        elems: elems.into_iter().map(Some).collect::<Vec<_>>(),
    }
}<|MERGE_RESOLUTION|>--- conflicted
+++ resolved
@@ -254,67 +254,10 @@
 
                 self.to_entry_chunk_files(&mut pot, before_stmts, chunk)
             })
-<<<<<<< HEAD
             .collect::<Result<Vec<_>>>()?
             .into_iter()
             .flatten()
             .collect::<Vec<_>>();
-=======
-            .collect();
-        let chunks_map_str = format!(
-            "const chunksIdToUrlMap = {{}};\n{}",
-            chunks_map_str.join("\n")
-        );
-
-        let css_chunks_map_str: Vec<String> = {
-            chunks
-                .iter()
-                .filter_map(|chunk| match chunk.chunk_type {
-                    crate::chunk::ChunkType::Async
-                    | crate::chunk::ChunkType::Entry(_, _)
-                    | crate::chunk::ChunkType::Sync => {
-                        let module_ids = chunk.get_modules();
-                        let module_ids: Vec<_> = module_ids.iter().collect();
-
-                        for module_id in module_ids {
-                            let module = module_graph.get_module(module_id).unwrap();
-
-                            if let Some(info) = module.info.as_ref() {
-                                match &info.ast {
-                                    ModuleAst::Css(_) => {
-                                        let str = format!(
-                                            "cssChunksIdToUrlMap[\"{}\"] = `{}`;",
-                                            chunk.id.generate(&self.context),
-                                            if use_hash {
-                                                chunk.css_chunk_name_with_hash(&module_graph)
-                                            } else {
-                                                get_css_chunk_filename(chunk.filename())
-                                            }
-                                        );
-
-                                        match chunk.chunk_type {
-                                            crate::chunk::ChunkType::Entry(_, _) => {
-                                                return Some(format!(
-                                                    "installedChunks['{}'] = 0;\n{}",
-                                                    chunk.id.generate(&self.context),
-                                                    str,
-                                                ))
-                                            }
-                                            _ => return Some(str),
-                                        }
-                                    }
-                                    _ => continue,
-                                }
-                            }
-                        }
-                        None
-                    }
-                    _ => None,
-                })
-                .collect()
-        };
-        let css_chunks_map_str = css_chunks_map_str.join("\n");
->>>>>>> 5e572a7a
 
         entry_chunk_files.extend(non_entry_chunk_files);
 
@@ -587,12 +530,11 @@
     let swc_comments = comments.get_swc_comments();
 
     let mut emitter = Emitter {
-        cfg: JsCodegenConfig {
-            minify: context.config.minify && matches!(context.config.mode, Mode::Production),
-            target: context.config.output.es_version,
-            // ascii_only: true, not working with lodash
-            ..Default::default()
-        },
+        cfg: JsCodegenConfig::default()
+            .with_minify(context.config.minify && matches!(context.config.mode, Mode::Production))
+            .with_target(context.config.output.es_version)
+            .with_ascii_only(true)
+            .with_omit_last_semi(true),
         cm: cm.clone(),
         comments: Some(swc_comments),
         wr: Box::new(JsWriter::new(cm, "\n", &mut buf, Some(&mut source_map_buf))),
@@ -619,12 +561,11 @@
     let ast = chunk_pot.to_chunk_module();
 
     let mut emitter = Emitter {
-        cfg: JsCodegenConfig {
-            minify: context.config.minify && matches!(context.config.mode, Mode::Production),
-            target: context.config.output.es_version,
-            // ascii_only: true, not working with lodash
-            ..Default::default()
-        },
+        cfg: JsCodegenConfig::default()
+            .with_minify(context.config.minify && matches!(context.config.mode, Mode::Production))
+            .with_target(context.config.output.es_version)
+            .with_ascii_only(true)
+            .with_omit_last_semi(true),
         cm: cm.clone(),
         comments: Some(swc_comments),
         wr: Box::new(JsWriter::new(cm, "\n", &mut buf, Some(&mut source_map_buf))),
