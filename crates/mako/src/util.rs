use std::path::PathBuf;

use mako_core::anyhow::{anyhow, Result};
use mako_core::base64::engine::general_purpose;
use mako_core::base64::Engine;
use mako_core::merge_source_map::sourcemap::SourceMap;
use mako_core::merge_source_map::{merge, MergeOptions};
use mako_core::pathdiff::diff_paths;
<<<<<<< HEAD
=======
use mako_core::rayon::{ThreadPool, ThreadPoolBuilder};
use mako_core::regex::Regex;

pub fn create_thread_pool<T>() -> (Arc<ThreadPool>, Sender<T>, Receiver<T>) {
    let pool = Arc::new(ThreadPoolBuilder::new().build().unwrap());
    let (rs, rr) = channel();
    (pool, rs, rr)
}
>>>>>>> 0fcf4293

pub fn base64_decode(bytes: &[u8]) -> Vec<u8> {
    general_purpose::STANDARD.decode(bytes).unwrap()
}

pub fn merge_source_map(source_map_chain: Vec<Vec<u8>>, root: PathBuf) -> Vec<u8> {
    let source_map_chain = source_map_chain
        .iter()
        .map(|s| SourceMap::from_slice(s).unwrap())
        .collect::<Vec<_>>();

    let merged = merge(
        source_map_chain,
        MergeOptions {
            source_replacer: Some(Box::new(move |src| {
                diff_paths(src, &root)
                    .unwrap_or(src.into())
                    .to_string_lossy()
                    .to_string()
            })),
        },
    );

    let mut buf = vec![];
    merged.to_writer(&mut buf).unwrap();
    buf
}

pub trait ParseRegex {
    fn parse_into_regex(&self) -> Result<Option<Regex>>;
}

impl ParseRegex for Option<String> {
    fn parse_into_regex(&self) -> Result<Option<Regex>> {
        self.as_ref().map_or(Ok(None), |v| {
            Regex::new(v)
                .map(Some)
                .map_err(|_| anyhow!("Config Error invalid regex: {}", v))
        })
    }
}<|MERGE_RESOLUTION|>--- conflicted
+++ resolved
@@ -6,17 +6,7 @@
 use mako_core::merge_source_map::sourcemap::SourceMap;
 use mako_core::merge_source_map::{merge, MergeOptions};
 use mako_core::pathdiff::diff_paths;
-<<<<<<< HEAD
-=======
-use mako_core::rayon::{ThreadPool, ThreadPoolBuilder};
 use mako_core::regex::Regex;
-
-pub fn create_thread_pool<T>() -> (Arc<ThreadPool>, Sender<T>, Receiver<T>) {
-    let pool = Arc::new(ThreadPoolBuilder::new().build().unwrap());
-    let (rs, rr) = channel();
-    (pool, rs, rr)
-}
->>>>>>> 0fcf4293
 
 pub fn base64_decode(bytes: &[u8]) -> Vec<u8> {
     general_purpose::STANDARD.decode(bytes).unwrap()
