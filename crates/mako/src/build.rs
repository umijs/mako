--- conflicted
+++ resolved
@@ -243,21 +243,13 @@
 
     pub fn build_module(
         context: &Arc<Context>,
-<<<<<<< HEAD
-        task: &Task,
-        resolvers: Arc<Resolvers>,
-    ) -> Result<(Module, ModuleDeps)> {
-        let module_id = ModuleId::new(task.path.clone());
-        let request = parse_path(&task.path)?;
-        let mut source_map_chain = vec![];
-
-=======
         task: task::Task,
     ) -> Result<(Module, ModuleDeps, Task)> {
->>>>>>> b8531606
+
         // load
         let content = load(&task, context)?;
 
+        let mut source_map_chain = vec![];
         let source_map = load_source_map(context, &content);
         if let Some(source_map) = source_map {
             source_map_chain.push(source_map);
@@ -361,42 +353,6 @@
 fn is_async_module(path: &str) -> bool {
     // wasm should be treated as an async module
     ["wasm"].contains(&ext_name(path).unwrap_or(""))
-<<<<<<< HEAD
-}
-
-pub fn parse_path(path: &str) -> Result<FileRequest> {
-    let mut iter = path.split('?');
-    let path = iter.next().unwrap();
-    let query = iter.next().unwrap_or("");
-    let mut query_vec = vec![];
-    for pair in query.split('&') {
-        if pair.contains('=') {
-            let mut it = pair.split('=').take(2);
-            let kv = match (it.next(), it.next()) {
-                (Some(k), Some(v)) => (k.to_string(), v.to_string()),
-                _ => continue,
-            };
-            query_vec.push(kv);
-        } else if !pair.is_empty() {
-            query_vec.push((pair.to_string(), "".to_string()));
-        }
-    }
-    Ok(FileRequest {
-        path: path.to_string(),
-        query: query_vec,
-    })
-}
-
-#[derive(Debug)]
-pub struct FileRequest {
-    pub path: String,
-    pub query: Vec<(String, String)>,
-}
-
-impl FileRequest {
-    pub fn has_query(&self, key: &str) -> bool {
-        self.query.iter().any(|(k, _)| *k == key)
-    }
 }
 
 lazy_static! {
@@ -421,40 +377,4 @@
     } else {
         None
     }
-}
-
-#[cfg(test)]
-mod tests {
-    use super::parse_path;
-
-    #[test]
-    fn test_parse_path() {
-        let result = parse_path("foo").unwrap();
-        assert_eq!(result.path, "foo");
-        assert_eq!(result.query, vec![]);
-
-        let result = parse_path("foo?bar=1&hoo=2").unwrap();
-        assert_eq!(result.path, "foo");
-        assert_eq!(
-            result.query.first().unwrap(),
-            &("bar".to_string(), "1".to_string())
-        );
-        assert_eq!(
-            result.query.get(1).unwrap(),
-            &("hoo".to_string(), "2".to_string())
-        );
-        assert!(result.has_query("bar"));
-        assert!(result.has_query("hoo"));
-        assert!(!result.has_query("foo"));
-
-        let result = parse_path("foo?bar").unwrap();
-        assert_eq!(result.path, "foo");
-        assert_eq!(
-            result.query.first().unwrap(),
-            &("bar".to_string(), "".to_string())
-        );
-        assert!(result.has_query("bar"));
-    }
-=======
->>>>>>> b8531606
 }