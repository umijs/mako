<<<<<<< HEAD
use std::collections::{HashMap, HashSet};
use std::sync::mpsc::channel;
=======
use std::collections::HashSet;
>>>>>>> 0fcf4293
use std::sync::Arc;

use mako_core::anyhow;
use mako_core::anyhow::Result;
use mako_core::colored::Colorize;
use mako_core::thiserror::Error;

use crate::analyze_deps::AnalyzeDeps;
use crate::ast_2::file::{Content, File};
use crate::chunk_pot::util::hash_hashmap;
use crate::compiler::{Compiler, Context};
use crate::load::Load;
use crate::module::{Module, ModuleAst, ModuleId, ModuleInfo};
use crate::parse::Parse;
use crate::resolve::ResolverResource;
use crate::thread_pool;
use crate::transform::Transform;

#[derive(Debug, Error)]
pub enum BuildError {
    #[error("{:}\n{:}", "Build failed.".to_string().red().to_string(), errors.iter().map(|e| e.to_string()).collect::<Vec<_>>().join("\n"))]
    BuildTasksError { errors: Vec<anyhow::Error> },
}

impl Compiler {
    pub fn build(&self, files: Vec<File>) -> Result<HashSet<ModuleId>> {
        if files.is_empty() {
            return Ok(HashSet::new());
        }

        let (rs, rr) = channel::<Result<Module>>();

        let build_with_pool = |file: File, parent_resource: Option<ResolverResource>| {
            let rs = rs.clone();
            let context = self.context.clone();
            thread_pool::spawn(move || {
                let result = Self::build_module(&file, parent_resource, context.clone());
                let result = Self::handle_build_result(result, &file, context);
                rs.send(result).unwrap();
            });
        };
        let mut count = 0;
        for file in files {
            count += 1;
            build_with_pool(file, None);
        }

        let mut errors = vec![];
        let mut module_ids = HashSet::new();

        for build_result in rr {
            count -= 1;

            // handle build_module error
            if build_result.is_err() {
                errors.push(build_result.err().unwrap());
                if count == 0 {
                    break;
                } else {
                    continue;
                }
            }
            let module = build_result.unwrap();
            let module_id = module.id.clone();

            // update context.modules_with_missing_deps (watch only)
            if self.context.args.watch {
                if module.info.as_ref().unwrap().deps.missing_deps.is_empty() {
                    self.context
                        .modules_with_missing_deps
                        .write()
                        .unwrap()
                        .retain(|id| id != &module_id.id);
                } else {
                    self.context
                        .modules_with_missing_deps
                        .write()
                        .unwrap()
                        .push(module_id.id.clone());
                }
            }

            let mut module_graph = self.context.module_graph.write().unwrap();

            // handle current module
            let info = module.info.as_ref().unwrap();
            let resolved_deps = info.deps.resolved_deps.clone();
            let m = module_graph.get_module_mut(&module.id);
            if let Some(m) = m {
                // TODO: add_info > set_info
                m.add_info(module.info);
            } else {
                module_ids.insert(module.id.clone());
                module_graph.add_module(module);
            }

            // handle deps
            for dep in resolved_deps {
                let path = dep.resolver_resource.get_resolved_path();
                let dep_module_id = ModuleId::new(path.clone());
                if !module_graph.has_module(&dep_module_id) {
                    let module = match dep.resolver_resource {
                        ResolverResource::Resolved(_) => {
                            count += 1;

                            let file = File::new(path.clone(), self.context.clone());
                            build_with_pool(file, Some(dep.resolver_resource.clone()));

                            Self::create_empty_module(&dep_module_id)
                        }
                        ResolverResource::External(_) => Self::create_external_module(
                            &dep.resolver_resource,
                            self.context.clone(),
                        ),
                        ResolverResource::Ignored(_) => {
                            Self::create_ignored_module(&path, self.context.clone())
                        }
                    };

                    // 拿到依赖之后需要直接添加 module 到 module_graph 里，不能等依赖 build 完再添加
                    // 是因为由于是异步处理各个模块，后者会导致大量重复任务的 build_module 任务（3 倍左右）
                    module_ids.insert(module.id.clone());
                    module_graph.add_module(module);
                }
                module_graph.add_dependency(&module_id, &dep_module_id, dep.dependency);
            }
            if count == 0 {
                break;
            }
        }
        drop(rs);

        if !errors.is_empty() {
            return Err(anyhow::anyhow!(BuildError::BuildTasksError { errors }));
        }

        Ok(module_ids)
    }

    pub fn create_external_module(
        resolved_resource: &ResolverResource,
        context: Arc<Context>,
    ) -> Module {
        let external_name = resolved_resource
            .get_external()
            // safe
            .unwrap();
        let external_script = resolved_resource.get_script();
        let is_async = external_script.is_some();
        let origin_path = resolved_resource.get_resolved_path();
        let path = format!("virtual:external_{}", origin_path);
        let mut file = File::new(path.clone(), context.clone());
        let code = if let Some(url) = external_script {
            format!(
                r#"
module.exports = new Promise((resolve, reject) => {{
__mako_require__.loadScript('{}', (e) => e.type === 'load' ? resolve() : reject(e));
}}).then(() => {});
"#,
                url, external_name
            )
        } else {
            format!("module.exports = {};", external_name)
        };
        file.set_content(Content::Js(code));
        let ast = Parse::parse(&file, context)
            // safe
            .unwrap();
        let raw = file.get_content_raw();
        let info = ModuleInfo {
            file,
            ast,
            // TODO: update
            external: Some(external_name),
            is_async,
            resolved_resource: Some(resolved_resource.clone()),
            // TODO: remove
            path,
            raw,
            ..Default::default()
        };
        let module_id = ModuleId::new(origin_path.to_string());
        Module::new(module_id, false, Some(info))
    }

    fn create_error_module(file: &File, err: String, context: Arc<Context>) -> Result<Module> {
        let mut file = file.clone();
        let code = format!("throw new Error(`Module build failed:\n{:}`)", err);
        file.set_content(Content::Js(code));
        let ast = Parse::parse(&file, context.clone())?;
        let path = file.path.to_string_lossy().to_string();
        let module_id = ModuleId::new(path.clone());
        let raw = file.get_content_raw();
        let info = ModuleInfo {
            file,
            ast,
            path,
            raw,
            ..Default::default()
        };
        Ok(Module::new(module_id, false, Some(info)))
    }

    fn create_ignored_module(path: &str, context: Arc<Context>) -> Module {
        let module_id = ModuleId::new(path.to_owned());

        let mut module = Module::new(module_id, false, None);

        let info = {
            let file = File::with_content(
                path.to_owned(),
                Content::Js("".to_string()),
                context.clone(),
            );
            let ast = Parse::parse(&file, context.clone()).unwrap();

            ModuleInfo {
                file,
                ast,
                ..Default::default()
            }
        };

        module.add_info(Some(info));

        module
    }

    pub fn create_empty_module(module_id: &ModuleId) -> Module {
        Module::new(module_id.clone(), false, None)
    }

    pub fn handle_build_result(
        result: Result<Module>,
        file: &File,
        context: Arc<Context>,
    ) -> Result<Module> {
        if result.is_err() && context.args.watch {
            let module = Self::create_error_module(
                file,
                result.err().unwrap().to_string(),
                context.clone(),
            )?;
            Ok(module)
        } else {
            result
        }
    }

    pub fn build_module(
        file: &File,
        parent_resource: Option<ResolverResource>,
        context: Arc<Context>,
    ) -> Result<Module> {
        // 1. load
        let mut file = file.clone();
        let content = Load::load(&file, context.clone())?;
        file.set_content(content);

        // 2. parse
        let mut ast = Parse::parse(&file, context.clone())?;

        // 3. transform
        Transform::transform(&mut ast, &file, context.clone())?;

        // 4. analyze deps + resolve
        let deps = AnalyzeDeps::analyze_deps(&ast, &file, context.clone())?;

        // 5. create module
        let path = file.path.to_string_lossy().to_string();
        let module_id = ModuleId::new(path.clone());
        let raw = file.get_content_raw();
        let is_entry = file.is_entry;
        let source_map_chain = file.get_source_map_chain(context.clone());
        let top_level_await = match &ast {
            ModuleAst::Script(ast) => ast.contains_top_level_await,
            _ => false,
        };
        let is_async_module = file.extname == "wasm";
        let is_async = is_async_module || top_level_await;

        // raw_hash is only used in watch mode
        // so we don't need to calculate when watch is off
        let raw_hash = if context.args.watch {
            file.get_raw_hash(context.config_hash)
<<<<<<< HEAD
                .wrapping_add(hash_vec(&deps.missing_deps))
=======
                .wrapping_add(hash_hashmap(&deps.missing_deps))
>>>>>>> 0fcf4293
        } else {
            0
        };
        let info = ModuleInfo {
            file,
            deps,
            ast,
            resolved_resource: parent_resource, /* TODO: rename */
            source_map_chain,
            top_level_await,
            is_async,
            raw_hash,
            // TODO: remove
            path,
            raw,
            ..Default::default()
        };
        let module = Module::new(module_id, is_entry, Some(info));
        Ok(module)
    }
}<|MERGE_RESOLUTION|>--- conflicted
+++ resolved
@@ -1,9 +1,5 @@
-<<<<<<< HEAD
-use std::collections::{HashMap, HashSet};
+use std::collections::HashSet;
 use std::sync::mpsc::channel;
-=======
-use std::collections::HashSet;
->>>>>>> 0fcf4293
 use std::sync::Arc;
 
 use mako_core::anyhow;
@@ -289,11 +285,7 @@
         // so we don't need to calculate when watch is off
         let raw_hash = if context.args.watch {
             file.get_raw_hash(context.config_hash)
-<<<<<<< HEAD
-                .wrapping_add(hash_vec(&deps.missing_deps))
-=======
                 .wrapping_add(hash_hashmap(&deps.missing_deps))
->>>>>>> 0fcf4293
         } else {
             0
         };
