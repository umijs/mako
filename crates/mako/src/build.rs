--- conflicted
+++ resolved
@@ -232,28 +232,6 @@
         Module::new(module_id.clone(), false, None)
     }
 
-<<<<<<< HEAD
-    fn build_import_export_map(
-        ast: &ModuleAst,
-        task: &Task,
-    ) -> (Vec<ImportInfo>, Vec<ExportInfo>, bool) {
-        let is_script = matches!(ast, ModuleAst::Script(_));
-        if !is_script {
-            return (vec![], vec![], false);
-        }
-        let ast = ast.as_script_ast();
-        let mut import_map = vec![];
-        let mut export_map = vec![];
-        let mut is_barrel = true;
-        let has_side_effects = if let Some(ResolverResource::Resolved(ResolvedResource(x))) =
-            task.parent_resource.clone()
-        {
-            if let Some(d) = &x.package_json() {
-                has_side_effects(d)
-            } else {
-                true
-            }
-=======
     pub fn handle_build_result(
         result: Result<Module>,
         file: &File,
@@ -266,7 +244,6 @@
                 context.clone(),
             )?;
             Ok(module)
->>>>>>> 0e8f4a28
         } else {
             result
         }
