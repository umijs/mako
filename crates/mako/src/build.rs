use std::collections::{HashMap, HashSet};
use std::path::PathBuf;
use std::sync::mpsc::{channel, Receiver, Sender};
use std::sync::Arc;
use std::time::Instant;

use mako_core::anyhow::{anyhow, Error, Result};
use mako_core::colored::Colorize;
use mako_core::rayon::{ThreadPool, ThreadPoolBuilder};
use mako_core::swc_ecma_utils::contains_top_level_await;
use mako_core::thiserror::Error;
use mako_core::tracing::debug;
use mako_core::{anyhow, thiserror};

use crate::analyze_deps::analyze_deps;
use crate::ast::{build_js_ast, generate_code_frame};
use crate::chunk_pot::util::{hash_hashmap, hash_vec};
use crate::compiler::{Compiler, Context};
use crate::config::Mode;
use crate::load::{ext_name, load};
use crate::module::{Dependency, Module, ModuleAst, ModuleId, ModuleInfo};
use crate::parse::parse;
use crate::plugin::PluginCheckAstParam;
use crate::resolve::{get_resolvers, resolve, ResolverResource, Resolvers};
use crate::transform::transform;

#[derive(Debug, Error)]
#[error("{0}")]
pub struct GenericError(pub String);

#[derive(Debug)]
pub struct Task {
    pub path: String,
    pub parent_resource: Option<ResolverResource>,
    pub is_entry: bool,
}

pub type ModuleDeps = Vec<(ResolverResource, Dependency)>;

impl Compiler {
    pub fn build(&self) -> Result<()> {
        debug!("build");
        let t_build = Instant::now();
        let module_ids = self.build_module_graph()?;
        let t_build = t_build.elapsed();
        // build chunk map 应该放 generate 阶段
        // 和 chunk 相关的都属于 generate
        println!(
            "{} modules transformed in {}ms.",
            module_ids.len(),
            t_build.as_millis()
        );
        debug!("build done in {}ms", t_build.as_millis());
        Ok(())
    }

    fn build_module_graph(&self) -> Result<HashSet<ModuleId>> {
        debug!("build module graph");

        let entries: Vec<&PathBuf> = self.context.config.entry.values().collect();

        if entries.is_empty() {
            panic!("entry not found");
        }

        let resolvers = Arc::new(get_resolvers(&self.context.config));
        let (pool, rs, rr) = Self::create_thread_pool();

        let (module_ids_rs, module_ids_rr) = channel::<ModuleId>();

        for entry in entries {
            let mut entry = entry.to_str().unwrap().to_string();
            if self.context.config.hmr
                && self.context.config.mode == Mode::Development
                && self.context.args.watch
            {
                entry = format!("{}?hmr", entry);
            }

            Self::build_module_graph_threaded(
                pool.clone(),
                self.context.clone(),
                Task {
                    path: entry,
                    parent_resource: None,
                    is_entry: true,
                },
                rs.clone(),
                resolvers.clone(),
                module_ids_rs.clone(),
            );
        }

        drop(rs);
        drop(module_ids_rs);

        let mut errors = vec![];
        for err in rr {
            // unescape
            let mut err = err
                .to_string()
                .replace("\\n", "\n")
                .replace("\\u{1b}", "\u{1b}")
                .replace("\\\\", "\\");
            // remove first char and last char
            if err.starts_with('"') && err.ends_with('"') {
                err = err[1..err.len() - 1].to_string();
            }
            errors.push(err);
        }

        if !errors.is_empty() {
            eprintln!("{}", "Build failed.".to_string().red());
            return Err(anyhow!(GenericError(errors.join(", "))));
        }

        let mut module_ids = HashSet::new();
        for module_id in module_ids_rr {
            module_ids.insert(module_id);
        }

        Ok(module_ids)
    }

    pub fn build_module_graph_threaded(
        pool: Arc<ThreadPool>,
        context: Arc<Context>,
        task: Task,
        rs: Sender<Error>,
        resolvers: Arc<Resolvers>,
        module_ids: Sender<ModuleId>,
    ) {
        let pool_clone = pool.clone();
        let module_ids_clone = module_ids.clone();

        pool.spawn(move || {
            let (module, deps) = match Compiler::build_module(&context, &task, resolvers.clone()) {
                Ok(r) => r,
                Err(e) => {
                    rs.send(e).unwrap();
                    return;
                }
            };

            // record modules with missing deps
            if context.args.watch {
                if module.info.clone().unwrap().missing_deps.is_empty() {
                    context
                        .modules_with_missing_deps
                        .write()
                        .unwrap()
                        .retain(|id| id != &module.id.id);
                } else {
                    context
                        .modules_with_missing_deps
                        .write()
                        .unwrap()
                        .push(module.id.id.clone());
                }
            }

            // current module
            let module_id = module.id.clone();
            // 只有处理 entry 时，module 会不存在于 module_graph 里
            // 否则，module 肯定已存在于 module_graph 里，只需要补充 info 信息即可
            let mut module_graph = context.module_graph.write().unwrap();
            if task.is_entry {
                module_ids.send(module_id.clone()).unwrap();
                module_graph.add_module(module);
            } else {
                let m = module_graph.get_module_mut(&module_id).unwrap();
                m.add_info(module.info);
            }

            // deps
            deps.into_iter().for_each(|(resource, dep)| {
                let resolved_path = resource.get_resolved_path();
                let external = resource.get_external();
                let is_external = external.is_some();
                let dep_module_id = ModuleId::new(resolved_path.clone());
                let dependency = dep;

                if !module_graph.has_module(&dep_module_id) {
                    let module = Self::create_module(&resource, &dep_module_id, &context);
                    match module {
                        Ok(module) => {
                            if !is_external {
                                Self::build_module_graph_threaded(
                                    pool_clone.clone(),
                                    context.clone(),
                                    Task {
                                        path: resolved_path,
                                        parent_resource: Some(resource),
                                        // parent_module_id: None,
                                        is_entry: false,
                                    },
                                    rs.clone(),
                                    resolvers.clone(),
                                    module_ids_clone.clone(),
                                );
                            }
                            // 拿到依赖之后需要直接添加 module 到 module_graph 里，不能等依赖 build 完再添加
                            // 由于是异步处理各个模块，后者会导致大量重复任务的 build_module 任务（3 倍左右）
                            module_ids.send(module.id.clone()).unwrap();
                            module_graph.add_module(module);
                        }
                        Err(err) => {
                            panic!("create module failed: {:?}", err);
                        }
                    }
                }
                module_graph.add_dependency(&module_id, &dep_module_id, dependency);
            });
        });
    }

    pub fn create_module(
        resource: &ResolverResource,
        dep_module_id: &ModuleId,
        context: &Arc<Context>,
    ) -> Result<Module> {
        let external = resource.get_external();
        let resolved_path = resource.get_resolved_path();
        let module = match external {
            Some(external) => {
                // support empty external
                let code = if external.is_empty() {
                    "module.exports = {};".to_string()
                } else {
                    format!("module.exports = {};", external)
                };

                let ast = build_js_ast(
                    format!("external_{}", &resolved_path).as_str(),
                    code.as_str(),
                    context,
                )?;

                Module::new(
                    dep_module_id.clone(),
                    false,
                    Some(ModuleInfo {
                        ast: ModuleAst::Script(ast),
                        path: resolved_path,
                        external: Some(external),
                        raw: code,
                        raw_hash: 0,
                        resolved_resource: Some(resource.clone()),
                        missing_deps: HashMap::new(),
                        ignored_deps: vec![],
                        top_level_await: false,
                        is_async: false,
                    }),
                )
            }
            None => Module::new(dep_module_id.clone(), false, None),
        };
        Ok(module)
    }

    pub fn build_module(
        context: &Arc<Context>,
        task: &Task,
        resolvers: Arc<Resolvers>,
    ) -> Result<(Module, ModuleDeps)> {
        let module_id = ModuleId::new(task.path.clone());
        let request = parse_path(&task.path)?;

        // load
        let content = load(&request, task.is_entry, context)?;

        // parse
        let mut ast = parse(&content, &request, context)?;

        // check ast
        context
            .plugin_driver
            .check_ast(&PluginCheckAstParam { ast: &ast }, context)?;

        // transform
        transform(&mut ast, context, task, &resolvers)?;

        // 在此之前需要把所有依赖都和模块关联起来，并且需要使用 resolved source
        // analyze deps
        let deps = analyze_deps(&ast, context)?;

        // resolve
        let mut dep_resolve_err = None;
        let mut dependencies_resource = Vec::new();
        let mut missing_deps = HashMap::new();
        let mut ignored_deps = Vec::new();

        for dep in deps {
            let ret = resolve(&task.path, &dep, &context.resolvers, context);
            match ret {
                Ok(resolved_resource) => {
                    if matches!(resolved_resource, ResolverResource::Ignored) {
                        ignored_deps.push(dep.source.clone());
                        continue;
                    }

                    let resolved = resolved_resource.get_resolved_path();
                    let _external = resolved_resource.get_external();
                    let _id = ModuleId::new(resolved.clone());
                    // let id_str = id.generate(&context);

                    // let used_source = resolved_deps_to_source
                    //     .entry(id_str.clone())
                    //     .or_insert_with(|| dep.source.clone());

                    dependencies_resource.push((resolved_resource, dep.clone()));
                    // if dep.source.eq(used_source) {
                    // } else {
                    //     // duplicated_source_to_source_map
                    //     //     .insert(dep.source.clone(), used_source.clone());
                    // }
                }
                Err(_) => {
                    // 获取 本次引用 和 上一级引用 路径
<<<<<<< HEAD
                    missing_dependencies.insert(dep.source.clone(), dep.resolve_type);
=======
                    missing_deps.insert(dep.source.clone(), dep.clone());
>>>>>>> a5b4482a
                    dep_resolve_err =
                        Some((task.path.clone(), dep.source, dep.resolve_type, dep.span));
                }
            }
        }

        if let Some(e) = dep_resolve_err {
            // resolve 报错时的 target 和 source
            let target = e.0;
            let source = e.1;
            let span = e.3;
            // 使用 hasMap 记录循环依赖
            let mut target_map: HashMap<String, i32> = HashMap::new();
            target_map.insert(target, 1);

            let mut err = format!("Module not found: Can't resolve '{}'", source);

            if let Some(span) = span {
                err = generate_code_frame(span, &err, context.meta.script.cm.clone());
            }

            // let id = ModuleId::new(target.clone());
            // let module_graph = context.module_graph.read().unwrap();

            // //  当 entry resolve 文件失败时，get_targets 自身会失败
            // if module_graph.get_module(&id).is_some() {
            //     let mut targets: Vec<ModuleId> = module_graph.dependant_module_ids(&id);
            //     // 循环找 target
            //     while !targets.is_empty() {
            //         let target_module_id = targets[0].clone();
            //         targets = module_graph.dependant_module_ids(&target_module_id);
            //         source = target.clone();
            //         target = target_module_id.id;
            //         // 拼接引用堆栈 string
            //         err = format!("{}  -> Resolve \"{}\" from \"{}\" \n", err, source, target);

            //         if target_map.contains_key(&target) {
            //             // 存在循环依赖
            //             err = format!("{}  -> \"{}\" 中存在循环依赖", err, target);
            //             break;
            //         } else {
            //             target_map.insert(target.clone(), 1);
            //         }
            //     }
            //     // 调整格式
            //     err = format!("{} \n", err);
            // }
            if context.args.watch {
                eprintln!("{}", err);
            } else {
                return Err(anyhow::anyhow!(err));
            }
        }

        // whether to contains top-level-await
        let top_level_await = {
            if let ModuleAst::Script(ast) = &ast {
                contains_top_level_await(&ast.ast)
            } else {
                false
            }
        };

        let raw_hash = content
            .raw_hash(context.config_hash)
            .wrapping_add(hash_hashmap(&missing_deps).wrapping_add(hash_vec(&ignored_deps)));

        // create module info
        let info = ModuleInfo {
            ast,
            path: task.path.clone(),
            external: None,
            raw: content.raw(),
            raw_hash,
            missing_deps,
            ignored_deps,
            top_level_await,
            is_async: top_level_await || is_async_module(&task.path),
            resolved_resource: task.parent_resource.clone(),
        };
        let module = Module::new(module_id, task.is_entry, Some(info));

        Ok((module, dependencies_resource))
    }

    pub fn create_thread_pool() -> (Arc<ThreadPool>, Sender<Error>, Receiver<Error>) {
        let pool = Arc::new(ThreadPoolBuilder::new().build().unwrap());
        let (rs, rr) = channel();
        (pool, rs, rr)
    }
}

fn is_async_module(path: &str) -> bool {
    // wasm should be treated as an async module
    ["wasm"].contains(&ext_name(path).unwrap())
}

pub fn parse_path(path: &str) -> Result<FileRequest> {
    let mut iter = path.split('?');
    let path = iter.next().unwrap();
    let query = iter.next().unwrap_or("");
    let mut query_vec = vec![];
    for pair in query.split('&') {
        if pair.contains('=') {
            let mut it = pair.split('=').take(2);
            let kv = match (it.next(), it.next()) {
                (Some(k), Some(v)) => (k.to_string(), v.to_string()),
                _ => continue,
            };
            query_vec.push(kv);
        } else if !pair.is_empty() {
            query_vec.push((pair.to_string(), "".to_string()));
        }
    }
    Ok(FileRequest {
        path: path.to_string(),
        query: query_vec,
    })
}

#[derive(Debug)]
pub struct FileRequest {
    pub path: String,
    pub query: Vec<(String, String)>,
}

impl FileRequest {
    pub fn has_query(&self, key: &str) -> bool {
        self.query.iter().any(|(k, _)| *k == key)
    }
}

#[cfg(test)]
mod tests {
    use mako_core::petgraph::prelude::EdgeRef;
    use mako_core::petgraph::visit::IntoEdgeReferences;
    use mako_core::tokio;

    use super::parse_path;
    use crate::compiler;
    use crate::config::Config;

    #[test]
    fn test_parse_path() {
        let result = parse_path("foo").unwrap();
        assert_eq!(result.path, "foo");
        assert_eq!(result.query, vec![]);

        let result = parse_path("foo?bar=1&hoo=2").unwrap();
        assert_eq!(result.path, "foo");
        assert_eq!(
            result.query.get(0).unwrap(),
            &("bar".to_string(), "1".to_string())
        );
        assert_eq!(
            result.query.get(1).unwrap(),
            &("hoo".to_string(), "2".to_string())
        );
        assert!(result.has_query("bar"));
        assert!(result.has_query("hoo"));
        assert!(!result.has_query("foo"));

        let result = parse_path("foo?bar").unwrap();
        assert_eq!(result.path, "foo");
        assert_eq!(
            result.query.get(0).unwrap(),
            &("bar".to_string(), "".to_string())
        );
        assert!(result.has_query("bar"));
    }

    #[tokio::test(flavor = "multi_thread")]
    async fn test_build_normal() {
        let (module_ids, references) = build("test/build/normal");
        assert_eq!(
            module_ids.join(","),
            "bar_1.ts,bar_2.ts,foo.ts,hoo,index.ts".to_string()
        );
        assert_eq!(
            references
                .into_iter()
                .map(|(source, target)| { format!("{} -> {}", source, target) })
                .collect::<Vec<String>>()
                .join(","),
            "bar_1.ts -> foo.ts,bar_2.ts -> foo.ts,index.ts -> bar_1.ts,index.ts -> bar_2.ts,index.ts -> hoo"
                .to_string()
        );
    }

    #[tokio::test(flavor = "multi_thread")]
    async fn test_build_config_entry() {
        let (module_ids, _references) = build("test/build/config-entry");
        assert_eq!(module_ids.join(","), "bar.ts,foo.ts".to_string());
    }

    // TODO: add this test case back
    // #[tokio::test(flavor = "multi_thread")]
    // #[should_panic]
    // async fn test_build_panic_resolve() {
    //     build("test/build/panic-resolve");
    // }

    #[tokio::test(flavor = "multi_thread")]
    async fn test_build_css() {
        let (module_ids, references) = build("test/build/css");
        assert_eq!(
            module_ids.join(","),
            "foo.css,index.css,index.ts".to_string()
        );
        assert_eq!(
            references
                .into_iter()
                .map(|(source, target)| { format!("{} -> {}", source, target) })
                .collect::<Vec<String>>()
                .join(","),
            "index.css -> foo.css,index.ts -> index.css".to_string()
        );
    }

    fn build(base: &str) -> (Vec<String>, Vec<(String, String)>) {
        let current_dir = std::env::current_dir().unwrap();
        let pnpm_dir = current_dir.join("node_modules/.pnpm");
        let root = current_dir.join(base);
        let config = Config::new(&root, None, None).unwrap();
        let compiler = compiler::Compiler::new(config, root.clone(), Default::default()).unwrap();
        compiler.build().unwrap();
        let module_graph = compiler.context.module_graph.read().unwrap();
        let mut module_ids: Vec<String> = module_graph
            .graph
            .node_weights()
            .map(|module| {
                module
                    .id
                    .id
                    .to_string()
                    .replace(format!("{}/", root.to_str().unwrap()).as_str(), "")
                    .replace(pnpm_dir.to_str().unwrap(), "")
            })
            .collect();
        module_ids.sort_by_key(|module_id| module_id.to_string());
        let mut references: Vec<(String, String)> = module_graph
            .graph
            .edge_references()
            .map(|edge| {
                let source = &module_graph.graph[edge.source()].id.id;
                let target = &module_graph.graph[edge.target()].id.id;
                (
                    source
                        .to_string()
                        .replace(format!("{}/", root.to_str().unwrap()).as_str(), "")
                        .replace(pnpm_dir.to_str().unwrap(), ""),
                    target
                        .to_string()
                        .replace(format!("{}/", root.to_str().unwrap()).as_str(), "")
                        .replace(pnpm_dir.to_str().unwrap(), ""),
                )
            })
            .collect();
        references.sort_by_key(|(source, target)| format!("{} -> {}", source, target));

        println!("module_ids:");
        for module_id in &module_ids {
            println!("  - {:?}", module_id);
        }
        println!("references:");
        for (source, target) in &references {
            println!("  - {} -> {}", source, target);
        }

        (module_ids, references)
    }
}<|MERGE_RESOLUTION|>--- conflicted
+++ resolved
@@ -317,11 +317,7 @@
                 }
                 Err(_) => {
                     // 获取 本次引用 和 上一级引用 路径
-<<<<<<< HEAD
-                    missing_dependencies.insert(dep.source.clone(), dep.resolve_type);
-=======
                     missing_deps.insert(dep.source.clone(), dep.clone());
->>>>>>> a5b4482a
                     dep_resolve_err =
                         Some((task.path.clone(), dep.source, dep.resolve_type, dep.span));
                 }
