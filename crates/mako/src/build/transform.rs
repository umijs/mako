use std::sync::Arc;

use anyhow::Result;
use swc_core::common::errors::HANDLER;
use swc_core::common::GLOBALS;
use swc_core::css::ast::{AtRule, AtRulePrelude, ImportHref, Rule, Str, Stylesheet, UrlValue};
use swc_core::css::compat::compiler::{self, Compiler};
use swc_core::css::{compat as swc_css_compat, prefixer, visit as swc_css_visit};
use swc_core::ecma::preset_env::{self as swc_preset_env};
use swc_core::ecma::transforms::base::feature::FeatureFlag;
use swc_core::ecma::transforms::base::fixer::paren_remover;
use swc_core::ecma::transforms::base::helpers::{Helpers, HELPERS};
use swc_core::ecma::transforms::base::{resolver, Assumptions};
use swc_core::ecma::transforms::compat::reserved_words;
use swc_core::ecma::transforms::optimization::simplifier;
use swc_core::ecma::transforms::optimization::simplify::{dce, Config as SimpilifyConfig};
use swc_core::ecma::transforms::proposal::decorators;
use swc_core::ecma::visit::{Fold, VisitMut};
use swc_error_reporters::handler::try_with_handler;

use crate::ast::css_ast::CssAst;
use crate::ast::file::File;
use crate::build::targets;
use crate::build::targets::swc_preset_env_targets_from_map;
use crate::compiler::Context;
use crate::config::Mode;
use crate::features;
use crate::module::ModuleAst;
use crate::plugin::PluginTransformJsParam;
use crate::plugins::context_module::ContextModuleVisitor;
use crate::visitors::css_assets::CSSAssets;
use crate::visitors::css_flexbugs::CSSFlexbugs;
use crate::visitors::css_px2rem::Px2Rem;
use crate::visitors::default_export_namer::DefaultExportNamer;
use crate::visitors::dynamic_import_to_require::DynamicImportToRequire;
use crate::visitors::env_replacer::{build_env_map, EnvReplacer};
use crate::visitors::fix_helper_inject_position::FixHelperInjectPosition;
use crate::visitors::fix_symbol_conflict::FixSymbolConflict;
use crate::visitors::import_meta_env_replacer::ImportMetaEnvReplacer;
use crate::visitors::import_template_to_string_literal::ImportTemplateToStringLiteral;
use crate::visitors::new_url_assets::NewUrlAssets;
use crate::visitors::provide::Provide;
use crate::visitors::public_path_assignment::PublicPathAssignment;
use crate::visitors::react::react;
use crate::visitors::try_resolve::TryResolve;
use crate::visitors::ts_strip::ts_strip;
use crate::visitors::tsx_strip::tsx_strip;
use crate::visitors::virtual_css_modules::VirtualCSSModules;
use crate::visitors::worker_module::WorkerModule;

pub struct Transform {}

impl Transform {
    pub fn transform(ast: &mut ModuleAst, file: &File, context: Arc<Context>) -> Result<()> {
        crate::mako_profile_function!();
        match ast {
            ModuleAst::Script(ast) => {
                let cm = context.meta.script.cm.clone();
                GLOBALS.set(&context.meta.script.globals, || {
                    try_with_handler(cm, Default::default(), |handler| {
                        HELPERS.set(&Helpers::new(true), || {
                            HANDLER.set(handler, || {
                                let unresolved_mark = ast.unresolved_mark;
                                let top_level_mark = ast.top_level_mark;
                                let cm: Arc<swc_core::common::SourceMap> =
                                    context.meta.script.cm.clone();
                                let origin_comments =
                                    context.meta.script.origin_comments.read().unwrap();
                                let is_ts = file.extname == "ts";
                                let is_tsx = file.extname == "tsx";
                                let is_jsx = file.is_content_jsx()
                                    || file.extname == "jsx"
                                    || file.extname == "js"
                                    || file.extname == "ts"
                                    || file.extname == "tsx";

<<<<<<< HEAD
                    // visitors
                    let mut visitors: Vec<Box<dyn VisitMut>> = vec![
                        Box::new(resolver(unresolved_mark, top_level_mark, is_ts || is_tsx)),
                        // fix helper inject position
                        // should be removed after upgrade to latest swc
                        // ref: https://github.com/umijs/mako/issues/1193
                        Box::new(FixHelperInjectPosition::new()),
                        Box::new(FixSymbolConflict::new(top_level_mark)),
                        Box::new(NewUrlAssets {
                            context: context.clone(),
                            path: file.path.clone(),
                            unresolved_mark,
                        }),
                        Box::new(WorkerModule::new(unresolved_mark)),
                    ];
                    if is_tsx {
                        visitors.push(Box::new(tsx_strip(
                            cm.clone(),
                            context.clone(),
                            top_level_mark,
                            unresolved_mark,
                        )))
                    }
                    // strip should be ts only
                    // since when use this in js, it will remove all unused imports
                    // which is not expected as what webpack does
                    if is_ts {
                        visitors.push(Box::new(ts_strip(unresolved_mark, top_level_mark)));
                    }
                    // named default export
                    if context.args.watch && !file.is_under_node_modules && is_jsx {
                        visitors.push(Box::new(DefaultExportNamer::new()));
                    }
                    // react & react-refresh
                    let is_dev = matches!(context.config.mode, Mode::Development);
                    let is_browser =
                        matches!(context.config.platform, crate::config::Platform::Browser);
                    let use_refresh = is_dev
                        && context.args.watch
                        && context.config.hmr.is_some()
                        && !file.is_under_node_modules
                        && is_browser;
                    if is_jsx {
                        visitors.push(react(
                            cm,
                            context.clone(),
                            use_refresh,
                            &top_level_mark,
                            &unresolved_mark,
                        ));
                    }
                    {
                        let mut define = context.config.define.clone();
                        let mode = context.config.mode.to_string();
                        define
                            .entry("process.env.NODE_ENV".to_string())
                            .or_insert_with(|| format!("\"{}\"", mode).into());
                        let env_map = build_env_map(define, &context)?;
                        visitors.push(Box::new(EnvReplacer::new(env_map, unresolved_mark)));
                        visitors.push(Box::new(ImportMetaEnvReplacer::new(mode)));
                    }
                    visitors.push(Box::new(TryResolve {
                        path: file.path.to_string_lossy().to_string(),
                        context: context.clone(),
                        unresolved_mark,
                    }));
                    visitors.push(Box::new(PublicPathAssignment { unresolved_mark }));
                    // TODO: refact provide
                    visitors.push(Box::new(Provide::new(
                        context.config.providers.clone(),
                        unresolved_mark,
                        top_level_mark,
                    )));
                    visitors.push(Box::new(VirtualCSSModules {
                        auto_css_modules: context.config.auto_css_modules,
                        unresolved_mark,
                    }));
                    // TODO: move ContextModuleVisitor out of plugin
                    visitors.push(Box::new(ContextModuleVisitor { unresolved_mark }));
                    visitors.push(Box::new(ImportTemplateToStringLiteral {}));
                    // DynamicImportToRequire must be after ContextModuleVisitor
                    // since ContextModuleVisitor will add extra dynamic imports
                    if context.config.dynamic_import_to_require {
                        visitors.push(Box::new(DynamicImportToRequire::new(unresolved_mark)));
                    }
                    if matches!(context.config.platform, crate::config::Platform::Node) {
                        visitors.push(Box::new(features::node::MockFilenameAndDirname {
                            unresolved_mark,
                            current_path: file.path.clone(),
                            context: context.clone(),
                        }));
                    }
=======
                                // visitors
                                let mut visitors: Vec<Box<dyn VisitMut>> = vec![
                                    Box::new(resolver(
                                        unresolved_mark,
                                        top_level_mark,
                                        is_ts || is_tsx,
                                    )),
                                    // fix helper inject position
                                    // should be removed after upgrade to latest swc
                                    // ref: https://github.com/umijs/mako/issues/1193
                                    Box::new(FixHelperInjectPosition::new()),
                                    Box::new(FixSymbolConflict::new(top_level_mark)),
                                    Box::new(NewUrlAssets {
                                        context: context.clone(),
                                        path: file.path.clone(),
                                        unresolved_mark,
                                    }),
                                    Box::new(WorkerModule::new(unresolved_mark)),
                                ];
                                if is_tsx {
                                    visitors.push(Box::new(tsx_strip(
                                        cm.clone(),
                                        context.clone(),
                                        top_level_mark,
                                    )))
                                }
                                // strip should be ts only
                                // since when use this in js, it will remove all unused imports
                                // which is not expected as what webpack does
                                if is_ts {
                                    visitors.push(Box::new(ts_strip(top_level_mark)))
                                }
                                // named default export
                                if context.args.watch && !file.is_under_node_modules && is_jsx {
                                    visitors.push(Box::new(DefaultExportNamer::new()));
                                }
                                // react & react-refresh
                                let is_dev = matches!(context.config.mode, Mode::Development);
                                let is_browser = matches!(
                                    context.config.platform,
                                    crate::config::Platform::Browser
                                );
                                let use_refresh = is_dev
                                    && context.args.watch
                                    && context.config.hmr.is_some()
                                    && !file.is_under_node_modules
                                    && is_browser;
                                if is_jsx {
                                    visitors.push(react(
                                        cm.clone(),
                                        context.clone(),
                                        use_refresh,
                                        &top_level_mark,
                                        &unresolved_mark,
                                    ));
                                }
                                {
                                    let mut define = context.config.define.clone();
                                    let mode = context.config.mode.to_string();
                                    define
                                        .entry("process.env.NODE_ENV".to_string())
                                        .or_insert_with(|| format!("\"{}\"", mode).into());
                                    let env_map = build_env_map(define, &context)?;
                                    visitors
                                        .push(Box::new(EnvReplacer::new(env_map, unresolved_mark)));
                                    visitors.push(Box::new(ImportMetaEnvReplacer::new(mode)));
                                }
                                visitors.push(Box::new(TryResolve {
                                    path: file.path.to_string_lossy().to_string(),
                                    context: context.clone(),
                                    unresolved_mark,
                                }));
                                visitors.push(Box::new(PublicPathAssignment { unresolved_mark }));
                                // TODO: refact provide
                                visitors.push(Box::new(Provide::new(
                                    context.config.providers.clone(),
                                    unresolved_mark,
                                    top_level_mark,
                                )));
                                visitors.push(Box::new(VirtualCSSModules {
                                    auto_css_modules: context.config.auto_css_modules,
                                    unresolved_mark,
                                }));
                                // TODO: move ContextModuleVisitor out of plugin
                                visitors.push(Box::new(ContextModuleVisitor { unresolved_mark }));
                                visitors.push(Box::new(ImportTemplateToStringLiteral {}));
                                // DynamicImportToRequire must be after ContextModuleVisitor
                                // since ContextModuleVisitor will add extra dynamic imports
                                if context.config.dynamic_import_to_require {
                                    visitors.push(Box::new(DynamicImportToRequire::new(
                                        unresolved_mark,
                                    )));
                                }
                                if matches!(context.config.platform, crate::config::Platform::Node)
                                {
                                    visitors.push(Box::new(
                                        features::node::MockFilenameAndDirname {
                                            unresolved_mark,
                                            current_path: file.path.clone(),
                                            context: context.clone(),
                                        },
                                    ));
                                }
>>>>>>> b4563e28

                                // folders
                                let mut folders: Vec<Box<dyn Fold>> = vec![];
                                // decorators should go before preset_env, when compile down to es5,
                                // classes become functions, then the decorators on the functions
                                // will be removed silently.
                                folders.push(Box::new(decorators(decorators::Config {
                                    legacy: true,
                                    emit_metadata: context.config.emit_decorator_metadata,
                                    ..Default::default()
                                })));
                                let comments = origin_comments.get_swc_comments().clone();
                                let assumptions = context.assumptions_for(file);

                                // NOTICE: remove optimize_package_imports temporarily
                                // folders.push(Box::new(Optional {
                                //     enabled: should_optimize(file.path.to_str().unwrap(), context.clone()),
                                //     visitor: optimize_package_imports(
                                //         file.path.to_string_lossy().to_string(),
                                //         context.clone(),
                                //     ),
                                // }));

                                ast.transform(&mut visitors, &mut folders, false, context.clone())?;

                                // transform with plugin
                                context.plugin_driver.transform_js(
                                    &PluginTransformJsParam {
                                        handler,
                                        path: file.path.to_str().unwrap(),
                                        top_level_mark,
                                        unresolved_mark,
                                    },
                                    &mut ast.ast,
                                    &context,
                                )?;

                                // preset_env should go last
                                let mut preset_folders: Vec<Box<dyn Fold>> = vec![
                                    Box::new(swc_preset_env::preset_env(
                                        unresolved_mark,
                                        Some(comments),
                                        swc_preset_env::Config {
                                            mode: Some(swc_preset_env::Mode::Entry),
                                            targets: Some(swc_preset_env_targets_from_map(
                                                context.config.targets.clone(),
                                            )),
                                            ..Default::default()
                                        },
                                        assumptions,
                                        &mut FeatureFlag::default(),
                                    )),
                                    Box::new(reserved_words::reserved_words()),
                                    Box::new(paren_remover(Default::default())),
                                    // simplify, but keep top level dead code
                                    // e.g. import x from 'foo'; but x is not used
                                    // this must be kept for tree shaking to work
                                    Box::new(simplifier(
                                        unresolved_mark,
                                        SimpilifyConfig {
                                            dce: dce::Config {
                                                top_level: false,
                                                ..Default::default()
                                            },
                                            ..Default::default()
                                        },
                                    )),
                                ];
                                ast.transform(
                                    &mut vec![],
                                    &mut preset_folders,
                                    true,
                                    context.clone(),
                                )
                            })
                        })
                    })?;
                    Ok(())
                })
            }
            ModuleAst::Css(ast) => {
                // replace @import url() to @import before CSSUrlReplacer
                import_url_to_href(&mut ast.ast);
                let mut visitors: Vec<Box<dyn swc_css_visit::VisitMut>> = vec![];
                visitors.push(Box::new(Compiler::new(compiler::Config {
                    process: swc_css_compat::feature::Features::NESTING,
                })));
                let path = file.path.to_string_lossy().to_string();
                visitors.push(Box::new(CSSAssets {
                    path,
                    context: context.clone(),
                }));
                // same ability as postcss-flexbugs-fixes
                if context.config.flex_bugs {
                    visitors.push(Box::new(CSSFlexbugs {}));
                }
                if context.config.px2rem.is_some() {
                    let context = context.clone();
                    visitors.push(Box::new(Px2Rem::new(
                        context.config.px2rem.as_ref().unwrap().clone(),
                    )));
                }
                // prefixer
                visitors.push(Box::new(prefixer::prefixer(prefixer::options::Options {
                    env: Some(targets::swc_preset_env_targets_from_map(
                        context.config.targets.clone(),
                    )),
                })));
                ast.transform(&mut visitors)?;

                // css modules
                let is_modules = file.has_param("modules");
                if is_modules {
                    CssAst::compile_css_modules(file.pathname.to_str().unwrap(), &mut ast.ast);
                }

                Ok(())
            }
            ModuleAst::None => Ok(()),
        }
    }
}

impl Context {
    pub fn assumptions_for(&self, file: &File) -> Assumptions {
        let is_ts = file.extname == "ts" || file.extname == "tsx";

        let mut assumptions = Assumptions::default();
        assumptions.set_public_class_fields |= !self.config.use_define_for_class_fields;
        if is_ts {
            assumptions.set_class_methods |= !self.config.use_define_for_class_fields;
        }
        assumptions
    }
}

// TODO: use visitor instead
// Why do this?
// 为了修复 @import url() 会把 css 当 asset 处理，返回 base64 的问题
// 把 @import url() 转成 @import 之后，所有 url() 就都是 rule 里的了
// e.g. @import url("foo") => @import "foo"
fn import_url_to_href(ast: &mut Stylesheet) {
    ast.rules.iter_mut().for_each(|rule| {
        if let Rule::AtRule(box AtRule {
            prelude: Some(box AtRulePrelude::ImportPrelude(preclude)),
            ..
        }) = rule
        {
            if let box ImportHref::Url(url) = &mut preclude.href {
                let href_string = url
                    .value
                    .as_ref()
                    .map(|box value| match value {
                        UrlValue::Str(str) => str.value.to_string(),
                        UrlValue::Raw(raw) => raw.value.to_string(),
                    })
                    .unwrap_or_default();
                preclude.href = Box::new(ImportHref::Str(Str {
                    span: url.span,
                    value: href_string.into(),
                    raw: None,
                }));
            }
        }
    });
}<|MERGE_RESOLUTION|>--- conflicted
+++ resolved
@@ -74,100 +74,6 @@
                                     || file.extname == "ts"
                                     || file.extname == "tsx";
 
-<<<<<<< HEAD
-                    // visitors
-                    let mut visitors: Vec<Box<dyn VisitMut>> = vec![
-                        Box::new(resolver(unresolved_mark, top_level_mark, is_ts || is_tsx)),
-                        // fix helper inject position
-                        // should be removed after upgrade to latest swc
-                        // ref: https://github.com/umijs/mako/issues/1193
-                        Box::new(FixHelperInjectPosition::new()),
-                        Box::new(FixSymbolConflict::new(top_level_mark)),
-                        Box::new(NewUrlAssets {
-                            context: context.clone(),
-                            path: file.path.clone(),
-                            unresolved_mark,
-                        }),
-                        Box::new(WorkerModule::new(unresolved_mark)),
-                    ];
-                    if is_tsx {
-                        visitors.push(Box::new(tsx_strip(
-                            cm.clone(),
-                            context.clone(),
-                            top_level_mark,
-                            unresolved_mark,
-                        )))
-                    }
-                    // strip should be ts only
-                    // since when use this in js, it will remove all unused imports
-                    // which is not expected as what webpack does
-                    if is_ts {
-                        visitors.push(Box::new(ts_strip(unresolved_mark, top_level_mark)));
-                    }
-                    // named default export
-                    if context.args.watch && !file.is_under_node_modules && is_jsx {
-                        visitors.push(Box::new(DefaultExportNamer::new()));
-                    }
-                    // react & react-refresh
-                    let is_dev = matches!(context.config.mode, Mode::Development);
-                    let is_browser =
-                        matches!(context.config.platform, crate::config::Platform::Browser);
-                    let use_refresh = is_dev
-                        && context.args.watch
-                        && context.config.hmr.is_some()
-                        && !file.is_under_node_modules
-                        && is_browser;
-                    if is_jsx {
-                        visitors.push(react(
-                            cm,
-                            context.clone(),
-                            use_refresh,
-                            &top_level_mark,
-                            &unresolved_mark,
-                        ));
-                    }
-                    {
-                        let mut define = context.config.define.clone();
-                        let mode = context.config.mode.to_string();
-                        define
-                            .entry("process.env.NODE_ENV".to_string())
-                            .or_insert_with(|| format!("\"{}\"", mode).into());
-                        let env_map = build_env_map(define, &context)?;
-                        visitors.push(Box::new(EnvReplacer::new(env_map, unresolved_mark)));
-                        visitors.push(Box::new(ImportMetaEnvReplacer::new(mode)));
-                    }
-                    visitors.push(Box::new(TryResolve {
-                        path: file.path.to_string_lossy().to_string(),
-                        context: context.clone(),
-                        unresolved_mark,
-                    }));
-                    visitors.push(Box::new(PublicPathAssignment { unresolved_mark }));
-                    // TODO: refact provide
-                    visitors.push(Box::new(Provide::new(
-                        context.config.providers.clone(),
-                        unresolved_mark,
-                        top_level_mark,
-                    )));
-                    visitors.push(Box::new(VirtualCSSModules {
-                        auto_css_modules: context.config.auto_css_modules,
-                        unresolved_mark,
-                    }));
-                    // TODO: move ContextModuleVisitor out of plugin
-                    visitors.push(Box::new(ContextModuleVisitor { unresolved_mark }));
-                    visitors.push(Box::new(ImportTemplateToStringLiteral {}));
-                    // DynamicImportToRequire must be after ContextModuleVisitor
-                    // since ContextModuleVisitor will add extra dynamic imports
-                    if context.config.dynamic_import_to_require {
-                        visitors.push(Box::new(DynamicImportToRequire::new(unresolved_mark)));
-                    }
-                    if matches!(context.config.platform, crate::config::Platform::Node) {
-                        visitors.push(Box::new(features::node::MockFilenameAndDirname {
-                            unresolved_mark,
-                            current_path: file.path.clone(),
-                            context: context.clone(),
-                        }));
-                    }
-=======
                                 // visitors
                                 let mut visitors: Vec<Box<dyn VisitMut>> = vec![
                                     Box::new(resolver(
@@ -192,13 +98,14 @@
                                         cm.clone(),
                                         context.clone(),
                                         top_level_mark,
+                            unresolved_mark,
                                     )))
                                 }
                                 // strip should be ts only
                                 // since when use this in js, it will remove all unused imports
                                 // which is not expected as what webpack does
                                 if is_ts {
-                                    visitors.push(Box::new(ts_strip(top_level_mark)))
+                        visitors.push(Box::new(ts_strip(unresolved_mark, top_level_mark)));
                                 }
                                 // named default export
                                 if context.args.watch && !file.is_under_node_modules && is_jsx {
@@ -271,7 +178,6 @@
                                         },
                                     ));
                                 }
->>>>>>> b4563e28
 
                                 // folders
                                 let mut folders: Vec<Box<dyn Fold>> = vec![];
