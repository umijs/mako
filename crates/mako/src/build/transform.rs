--- conflicted
+++ resolved
@@ -58,28 +58,15 @@
                     // visitors
                     let mut visitors: Vec<Box<dyn VisitMut>> = vec![];
                     visitors.push(Box::new(resolver(unresolved_mark, top_level_mark, is_ts)));
-<<<<<<< HEAD
-=======
                     // fix helper inject position
                     // should be removed after upgrade to latest swc
                     // ref: https://github.com/umijs/mako/issues/1193
                     visitors.push(Box::new(FixHelperInjectPosition::new()));
->>>>>>> 56306fc5
                     // strip should be ts only
                     // since when use this in js, it will remove all unused imports
                     // which is not expected as what webpack does
                     if is_ts {
-<<<<<<< HEAD
                         visitors.push(Box::new(ts_strip(top_level_mark)))
-=======
-                        let comments = origin_comments.get_swc_comments().clone();
-                        visitors.push(Box::new(strip_with_jsx(
-                            cm.clone(),
-                            Default::default(),
-                            comments,
-                            top_level_mark,
-                        )));
->>>>>>> 56306fc5
                     }
                     // named default export
                     if context.args.watch && !file.is_under_node_modules && is_jsx {
