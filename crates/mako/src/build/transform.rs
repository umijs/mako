use std::sync::Arc;

use mako_core::anyhow::Result;
use mako_core::swc_common::sync::Lrc;
use mako_core::swc_css_ast::{AtRule, AtRulePrelude, ImportHref, Rule, Str, Stylesheet, UrlValue};
use mako_core::swc_css_compat::compiler::{self, Compiler};
use mako_core::swc_ecma_preset_env::{self as swc_preset_env};
use mako_core::swc_ecma_transforms::feature::FeatureFlag;
use mako_core::swc_ecma_transforms::{resolver, Assumptions};
use mako_core::swc_ecma_transforms_optimization::simplifier;
use mako_core::swc_ecma_transforms_optimization::simplify::{dce, Config as SimpilifyConfig};
use mako_core::swc_ecma_transforms_proposals::decorators;
use mako_core::swc_ecma_transforms_typescript::strip_with_jsx;
use mako_core::swc_ecma_visit::{Fold, VisitMut};
use mako_core::{swc_css_compat, swc_css_prefixer, swc_css_visit};
use swc_core::common::GLOBALS;

use crate::ast::css_ast::CssAst;
use crate::ast::file::File;
use crate::build::targets;
use crate::build::targets::swc_preset_env_targets_from_map;
use crate::compiler::Context;
use crate::config::Mode;
use crate::features;
use crate::module::ModuleAst;
use crate::plugins::context_module::ContextModuleVisitor;
use crate::visitors::css_assets::CSSAssets;
use crate::visitors::css_flexbugs::CSSFlexbugs;
use crate::visitors::css_px2rem::Px2Rem;
use crate::visitors::default_export_namer::DefaultExportNamer;
use crate::visitors::dynamic_import_to_require::DynamicImportToRequire;
use crate::visitors::env_replacer::{build_env_map, EnvReplacer};
use crate::visitors::fix_helper_inject_position::FixHelperInjectPosition;
use crate::visitors::provide::Provide;
use crate::visitors::react::react;
use crate::visitors::try_resolve::TryResolve;
use crate::visitors::virtual_css_modules::VirtualCSSModules;

pub struct Transform {}

impl Transform {
    pub fn transform(ast: &mut ModuleAst, file: &File, context: Arc<Context>) -> Result<()> {
        mako_core::mako_profile_function!();
        match ast {
            ModuleAst::Script(ast) => {
                GLOBALS.set(&context.meta.script.globals, || {
                    let unresolved_mark = ast.unresolved_mark;
                    let top_level_mark = ast.top_level_mark;
                    let cm = context.meta.script.cm.clone();
                    let origin_comments = context.meta.script.origin_comments.read().unwrap();
                    let is_ts = file.extname == "ts" || file.extname == "tsx";
                    let is_jsx = file.is_content_jsx()
                        || file.extname == "jsx"
                        || file.extname == "js"
                        || file.extname == "ts"
                        || file.extname == "tsx";

                    // visitors
                    let mut visitors: Vec<Box<dyn VisitMut>> = vec![];
<<<<<<< HEAD
                    visitors.push(Box::new(resolver(unresolved_mark, top_level_mark, is_ts)));
=======
                    visitors.push(Box::new(resolver(unresolved_mark, top_level_mark, false)));
                    // fix helper inject position
                    // should be removed after upgrade to latest swc
                    // ref: https://github.com/umijs/mako/issues/1193
                    visitors.push(Box::new(FixHelperInjectPosition::new()));
>>>>>>> f05ac452
                    // strip should be ts only
                    // since when use this in js, it will remove all unused imports
                    // which is not expected as what webpack does
                    if is_ts {
                        let comments = origin_comments.get_swc_comments().clone();
                        visitors.push(Box::new(strip_with_jsx(
                            cm.clone(),
                            Default::default(),
                            comments,
                            top_level_mark,
                        )));
                    }
                    // named default export
                    if context.args.watch && !file.is_under_node_modules && is_jsx {
                        visitors.push(Box::new(DefaultExportNamer::new()));
                    }
                    // react & react-refresh
                    let is_dev = matches!(context.config.mode, Mode::Development);
                    let is_browser =
                        matches!(context.config.platform, crate::config::Platform::Browser);
                    let use_refresh = is_dev
                        && context.args.watch
                        && context.config.hmr.is_some()
                        && !file.is_under_node_modules
                        && is_browser;
                    if is_jsx {
                        visitors.push(react(
                            cm,
                            context.clone(),
                            use_refresh,
                            &top_level_mark,
                            &unresolved_mark,
                        ));
                    }
                    // TODO: refact env replacer
                    {
                        let mut define = context.config.define.clone();
                        let mode = context.config.mode.to_string();
                        define
                            .entry("NODE_ENV".to_string())
                            .or_insert_with(|| format!("\"{}\"", mode).into());
                        let env_map = build_env_map(define, &context)?;
                        visitors.push(Box::new(EnvReplacer::new(
                            Lrc::new(env_map),
                            unresolved_mark,
                        )));
                    }
                    visitors.push(Box::new(TryResolve {
                        path: file.path.to_string_lossy().to_string(),
                        context: context.clone(),
                        unresolved_mark,
                    }));
                    // TODO: refact provide
                    visitors.push(Box::new(Provide::new(
                        context.config.providers.clone(),
                        unresolved_mark,
                        top_level_mark,
                    )));
                    visitors.push(Box::new(VirtualCSSModules {
                        auto_css_modules: context.config.auto_css_modules,
                    }));
                    // TODO: move ContextModuleVisitor out of plugin
                    visitors.push(Box::new(ContextModuleVisitor { unresolved_mark }));
                    // DynamicImportToRequire must be after ContextModuleVisitor
                    // since ContextModuleVisitor will add extra dynamic imports
                    if context.config.dynamic_import_to_require {
                        visitors.push(Box::new(DynamicImportToRequire { unresolved_mark }));
                    }
                    if matches!(context.config.platform, crate::config::Platform::Node) {
                        visitors.push(Box::new(features::node::MockFilenameAndDirname {
                            unresolved_mark,
                            current_path: file.path.clone(),
                            context: context.clone(),
                        }));
                    }

                    // folders
                    let mut folders: Vec<Box<dyn Fold>> = vec![];
                    // decorators should go before preset_env, when compile down to es5, classes become functions, then the decorators on the functions will be removed silently.
                    folders.push(Box::new(decorators(decorators::Config {
                        legacy: true,
                        emit_metadata: false,
                        ..Default::default()
                    })));
                    // TODO: is it a problem to clone comments?
                    let comments = origin_comments.get_swc_comments().clone();
                    folders.push(Box::new(swc_preset_env::preset_env(
                        unresolved_mark,
                        Some(comments),
                        swc_preset_env::Config {
                            mode: Some(swc_preset_env::Mode::Entry),
                            targets: Some(swc_preset_env_targets_from_map(
                                context.config.targets.clone(),
                            )),
                            ..Default::default()
                        },
                        Assumptions::default(),
                        &mut FeatureFlag::default(),
                    )));
                    // simplify, but keep top level dead code
                    // e.g. import x from 'foo'; but x is not used
                    // this must be kept for tree shaking to work
                    folders.push(Box::new(simplifier(
                        unresolved_mark,
                        SimpilifyConfig {
                            dce: dce::Config {
                                top_level: false,
                                ..Default::default()
                            },
                            ..Default::default()
                        },
                    )));
                    // NOTICE: remove optimize_package_imports temporarily
                    // folders.push(Box::new(Optional {
                    //     enabled: should_optimize(file.path.to_str().unwrap(), context.clone()),
                    //     visitor: optimize_package_imports(
                    //         file.path.to_string_lossy().to_string(),
                    //         context.clone(),
                    //     ),
                    // }));

                    ast.transform(&mut visitors, &mut folders, file, true, context.clone())?;

                    Ok(())
                })
            }
            ModuleAst::Css(ast) => {
                // replace @import url() to @import before CSSUrlReplacer
                import_url_to_href(&mut ast.ast);
                let mut visitors: Vec<Box<dyn swc_css_visit::VisitMut>> = vec![];
                visitors.push(Box::new(Compiler::new(compiler::Config {
                    process: swc_css_compat::feature::Features::NESTING,
                })));
                let path = file.path.to_string_lossy().to_string();
                visitors.push(Box::new(CSSAssets {
                    path,
                    context: context.clone(),
                }));
                // same ability as postcss-flexbugs-fixes
                if context.config.flex_bugs {
                    visitors.push(Box::new(CSSFlexbugs {}));
                }
                if context.config.px2rem.is_some() {
                    let context = context.clone();
                    visitors.push(Box::new(Px2Rem::new(
                        context.config.px2rem.as_ref().unwrap().clone(),
                    )));
                }
                // prefixer
                visitors.push(Box::new(swc_css_prefixer::prefixer(
                    swc_css_prefixer::options::Options {
                        env: Some(targets::swc_preset_env_targets_from_map(
                            context.config.targets.clone(),
                        )),
                    },
                )));
                ast.transform(&mut visitors)?;

                // css modules
                let is_modules = file.has_param("modules");
                if is_modules {
                    CssAst::compile_css_modules(file.pathname.to_str().unwrap(), &mut ast.ast);
                }

                Ok(())
            }
            ModuleAst::None => Ok(()),
        }
    }
}

// TODO: use visitor instead
// Why do this?
// 为了修复 @import url() 会把 css 当 asset 处理，返回 base64 的问题
// 把 @import url() 转成 @import 之后，所有 url() 就都是 rule 里的了
// e.g. @import url("foo") => @import "foo"
fn import_url_to_href(ast: &mut Stylesheet) {
    ast.rules.iter_mut().for_each(|rule| {
        if let Rule::AtRule(box AtRule {
            prelude: Some(box AtRulePrelude::ImportPrelude(preclude)),
            ..
        }) = rule
        {
            if let box ImportHref::Url(url) = &mut preclude.href {
                let href_string = url
                    .value
                    .as_ref()
                    .map(|box value| match value {
                        UrlValue::Str(str) => str.value.to_string(),
                        UrlValue::Raw(raw) => raw.value.to_string(),
                    })
                    .unwrap_or_default();
                preclude.href = Box::new(ImportHref::Str(Str {
                    span: url.span,
                    value: href_string.into(),
                    raw: None,
                }));
            }
        }
    });
}<|MERGE_RESOLUTION|>--- conflicted
+++ resolved
@@ -57,15 +57,11 @@
 
                     // visitors
                     let mut visitors: Vec<Box<dyn VisitMut>> = vec![];
-<<<<<<< HEAD
                     visitors.push(Box::new(resolver(unresolved_mark, top_level_mark, is_ts)));
-=======
-                    visitors.push(Box::new(resolver(unresolved_mark, top_level_mark, false)));
                     // fix helper inject position
                     // should be removed after upgrade to latest swc
                     // ref: https://github.com/umijs/mako/issues/1193
                     visitors.push(Box::new(FixHelperInjectPosition::new()));
->>>>>>> f05ac452
                     // strip should be ts only
                     // since when use this in js, it will remove all unused imports
                     // which is not expected as what webpack does
