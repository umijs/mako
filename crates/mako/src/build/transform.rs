use std::sync::Arc;

use mako_core::anyhow::Result;
use mako_core::swc_common::sync::Lrc;
use mako_core::swc_css_ast::{AtRule, AtRulePrelude, ImportHref, Rule, Str, Stylesheet, UrlValue};
use mako_core::swc_css_compat::compiler::{self, Compiler};
use mako_core::swc_ecma_preset_env::{self as swc_preset_env};
use mako_core::swc_ecma_transforms::feature::FeatureFlag;
use mako_core::swc_ecma_transforms::{resolver, Assumptions};
use mako_core::swc_ecma_transforms_optimization::simplifier;
use mako_core::swc_ecma_transforms_optimization::simplify::{dce, Config as SimpilifyConfig};
use mako_core::swc_ecma_transforms_proposals::decorators;
use mako_core::swc_ecma_visit::{Fold, VisitMut};
use mako_core::{swc_css_compat, swc_css_prefixer, swc_css_visit};
use swc_core::common::GLOBALS;

use crate::ast::css_ast::CssAst;
use crate::ast::file::File;
use crate::build::targets;
use crate::build::targets::swc_preset_env_targets_from_map;
use crate::compiler::Context;
use crate::config::Mode;
use crate::features;
use crate::module::ModuleAst;
use crate::plugins::context_module::ContextModuleVisitor;
use crate::visitors::css_assets::CSSAssets;
use crate::visitors::css_flexbugs::CSSFlexbugs;
use crate::visitors::css_px2rem::Px2Rem;
use crate::visitors::default_export_namer::DefaultExportNamer;
use crate::visitors::dynamic_import_to_require::DynamicImportToRequire;
use crate::visitors::env_replacer::{build_env_map, EnvReplacer};
use crate::visitors::fix_helper_inject_position::FixHelperInjectPosition;
use crate::visitors::fix_symbol_conflict::FixSymbolConflict;
use crate::visitors::new_url_assets::NewUrlAssets;
use crate::visitors::provide::Provide;
use crate::visitors::react::react;
use crate::visitors::try_resolve::TryResolve;
use crate::visitors::ts_strip::ts_strip;
use crate::visitors::virtual_css_modules::VirtualCSSModules;
use crate::visitors::worker_module::WorkerModule;

pub struct Transform {}

impl Transform {
    pub fn transform(ast: &mut ModuleAst, file: &File, context: Arc<Context>) -> Result<()> {
        mako_core::mako_profile_function!();
        match ast {
            ModuleAst::Script(ast) => {
                GLOBALS.set(&context.meta.script.globals, || {
                    let unresolved_mark = ast.unresolved_mark;
                    let top_level_mark = ast.top_level_mark;
                    let cm = context.meta.script.cm.clone();
                    let origin_comments = context.meta.script.origin_comments.read().unwrap();
                    let is_ts = file.extname == "ts" || file.extname == "tsx";
                    let is_jsx = file.is_content_jsx()
                        || file.extname == "jsx"
                        || file.extname == "js"
                        || file.extname == "ts"
                        || file.extname == "tsx";

                    // visitors
                    let mut visitors: Vec<Box<dyn VisitMut>> = vec![
                        Box::new(resolver(unresolved_mark, top_level_mark, is_ts)),
                        // fix helper inject position
                        // should be removed after upgrade to latest swc
                        // ref: https://github.com/umijs/mako/issues/1193
                        Box::new(FixHelperInjectPosition::new()),
<<<<<<< HEAD
                        Box::new(FixSymbolConflict::new(top_level_mark)),
=======
>>>>>>> c29e9f17
                        Box::new(NewUrlAssets {
                            context: context.clone(),
                            path: file.path.clone(),
                            unresolved_mark,
                        }),
<<<<<<< HEAD
=======
                        Box::new(WorkerModule::new(unresolved_mark)),
>>>>>>> c29e9f17
                    ];
                    // strip should be ts only
                    // since when use this in js, it will remove all unused imports
                    // which is not expected as what webpack does
                    if is_ts {
                        visitors.push(Box::new(ts_strip(top_level_mark)))
                    }
                    // named default export
                    if context.args.watch && !file.is_under_node_modules && is_jsx {
                        visitors.push(Box::new(DefaultExportNamer::new()));
                    }
                    // react & react-refresh
                    let is_dev = matches!(context.config.mode, Mode::Development);
                    let is_browser =
                        matches!(context.config.platform, crate::config::Platform::Browser);
                    let use_refresh = is_dev
                        && context.args.watch
                        && context.config.hmr.is_some()
                        && !file.is_under_node_modules
                        && is_browser;
                    if is_jsx {
                        visitors.push(react(
                            cm,
                            context.clone(),
                            use_refresh,
                            &top_level_mark,
                            &unresolved_mark,
                        ));
                    }
                    // TODO: refact env replacer
                    {
                        let mut define = context.config.define.clone();
                        let mode = context.config.mode.to_string();
                        define
                            .entry("NODE_ENV".to_string())
                            .or_insert_with(|| format!("\"{}\"", mode).into());
                        let env_map = build_env_map(define, &context)?;
                        visitors.push(Box::new(EnvReplacer::new(
                            Lrc::new(env_map),
                            unresolved_mark,
                        )));
                    }
                    visitors.push(Box::new(TryResolve {
                        path: file.path.to_string_lossy().to_string(),
                        context: context.clone(),
                        unresolved_mark,
                    }));
                    // TODO: refact provide
                    visitors.push(Box::new(Provide::new(
                        context.config.providers.clone(),
                        unresolved_mark,
                        top_level_mark,
                    )));
                    visitors.push(Box::new(VirtualCSSModules {
                        auto_css_modules: context.config.auto_css_modules,
                    }));
                    // TODO: move ContextModuleVisitor out of plugin
                    visitors.push(Box::new(ContextModuleVisitor { unresolved_mark }));
                    // DynamicImportToRequire must be after ContextModuleVisitor
                    // since ContextModuleVisitor will add extra dynamic imports
                    if context.config.dynamic_import_to_require {
                        visitors.push(Box::new(DynamicImportToRequire { unresolved_mark }));
                    }
                    if matches!(context.config.platform, crate::config::Platform::Node) {
                        visitors.push(Box::new(features::node::MockFilenameAndDirname {
                            unresolved_mark,
                            current_path: file.path.clone(),
                            context: context.clone(),
                        }));
                    }

                    // folders
                    let mut folders: Vec<Box<dyn Fold>> = vec![];
                    // decorators should go before preset_env, when compile down to es5, classes become functions, then the decorators on the functions will be removed silently.
                    folders.push(Box::new(decorators(decorators::Config {
                        legacy: true,
                        emit_metadata: false,
                        ..Default::default()
                    })));
                    // TODO: is it a problem to clone comments?
                    let comments = origin_comments.get_swc_comments().clone();
                    let assumptions = context.assumptions_for(file);

                    folders.push(Box::new(swc_preset_env::preset_env(
                        unresolved_mark,
                        Some(comments),
                        swc_preset_env::Config {
                            mode: Some(swc_preset_env::Mode::Entry),
                            targets: Some(swc_preset_env_targets_from_map(
                                context.config.targets.clone(),
                            )),
                            ..Default::default()
                        },
                        assumptions,
                        &mut FeatureFlag::default(),
                    )));
                    // simplify, but keep top level dead code
                    // e.g. import x from 'foo'; but x is not used
                    // this must be kept for tree shaking to work
                    folders.push(Box::new(simplifier(
                        unresolved_mark,
                        SimpilifyConfig {
                            dce: dce::Config {
                                top_level: false,
                                ..Default::default()
                            },
                            ..Default::default()
                        },
                    )));
                    // NOTICE: remove optimize_package_imports temporarily
                    // folders.push(Box::new(Optional {
                    //     enabled: should_optimize(file.path.to_str().unwrap(), context.clone()),
                    //     visitor: optimize_package_imports(
                    //         file.path.to_string_lossy().to_string(),
                    //         context.clone(),
                    //     ),
                    // }));

                    ast.transform(&mut visitors, &mut folders, file, true, context.clone())?;

                    Ok(())
                })
            }
            ModuleAst::Css(ast) => {
                // replace @import url() to @import before CSSUrlReplacer
                import_url_to_href(&mut ast.ast);
                let mut visitors: Vec<Box<dyn swc_css_visit::VisitMut>> = vec![];
                visitors.push(Box::new(Compiler::new(compiler::Config {
                    process: swc_css_compat::feature::Features::NESTING,
                })));
                let path = file.path.to_string_lossy().to_string();
                visitors.push(Box::new(CSSAssets {
                    path,
                    context: context.clone(),
                }));
                // same ability as postcss-flexbugs-fixes
                if context.config.flex_bugs {
                    visitors.push(Box::new(CSSFlexbugs {}));
                }
                if context.config.px2rem.is_some() {
                    let context = context.clone();
                    visitors.push(Box::new(Px2Rem::new(
                        context.config.px2rem.as_ref().unwrap().clone(),
                    )));
                }
                // prefixer
                visitors.push(Box::new(swc_css_prefixer::prefixer(
                    swc_css_prefixer::options::Options {
                        env: Some(targets::swc_preset_env_targets_from_map(
                            context.config.targets.clone(),
                        )),
                    },
                )));
                ast.transform(&mut visitors)?;

                // css modules
                let is_modules = file.has_param("modules");
                if is_modules {
                    CssAst::compile_css_modules(file.pathname.to_str().unwrap(), &mut ast.ast);
                }

                Ok(())
            }
            ModuleAst::None => Ok(()),
        }
    }
}

impl Context {
    pub fn assumptions_for(&self, file: &File) -> Assumptions {
        let is_ts = file.extname == "ts" || file.extname == "tsx";

        let mut assumptions = Assumptions::default();
        assumptions.set_public_class_fields |= !self.config.use_define_for_class_fields;
        if is_ts {
            assumptions.set_class_methods |= !self.config.use_define_for_class_fields;
        }
        assumptions
    }
}

// TODO: use visitor instead
// Why do this?
// 为了修复 @import url() 会把 css 当 asset 处理，返回 base64 的问题
// 把 @import url() 转成 @import 之后，所有 url() 就都是 rule 里的了
// e.g. @import url("foo") => @import "foo"
fn import_url_to_href(ast: &mut Stylesheet) {
    ast.rules.iter_mut().for_each(|rule| {
        if let Rule::AtRule(box AtRule {
            prelude: Some(box AtRulePrelude::ImportPrelude(preclude)),
            ..
        }) = rule
        {
            if let box ImportHref::Url(url) = &mut preclude.href {
                let href_string = url
                    .value
                    .as_ref()
                    .map(|box value| match value {
                        UrlValue::Str(str) => str.value.to_string(),
                        UrlValue::Raw(raw) => raw.value.to_string(),
                    })
                    .unwrap_or_default();
                preclude.href = Box::new(ImportHref::Str(Str {
                    span: url.span,
                    value: href_string.into(),
                    raw: None,
                }));
            }
        }
    });
}<|MERGE_RESOLUTION|>--- conflicted
+++ resolved
@@ -65,19 +65,13 @@
                         // should be removed after upgrade to latest swc
                         // ref: https://github.com/umijs/mako/issues/1193
                         Box::new(FixHelperInjectPosition::new()),
-<<<<<<< HEAD
                         Box::new(FixSymbolConflict::new(top_level_mark)),
-=======
->>>>>>> c29e9f17
                         Box::new(NewUrlAssets {
                             context: context.clone(),
                             path: file.path.clone(),
                             unresolved_mark,
                         }),
-<<<<<<< HEAD
-=======
                         Box::new(WorkerModule::new(unresolved_mark)),
->>>>>>> c29e9f17
                     ];
                     // strip should be ts only
                     // since when use this in js, it will remove all unused imports
