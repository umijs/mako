use std::sync::Arc;

use swc_common::{Span, DUMMY_SP, GLOBALS};
use swc_ecma_ast::{
    ArrayLit, CallExpr, Callee, Expr, ExprOrSpread, Ident, Lit, MemberExpr, MemberProp,
};
use swc_ecma_visit::{VisitMut, VisitMutWith};

use crate::analyze_deps::is_dynamic_import;
use crate::comments::Comments;
use crate::compiler::Context;
use crate::module::{generate_module_id, ModuleId};

pub struct DynamicImport<'a, 'b> {
    pub context: &'a Arc<Context>,
    pub comments: &'b mut Comments,
}

impl VisitMut for DynamicImport<'_, '_> {
    fn visit_mut_expr(&mut self, expr: &mut Expr) {
        if let Expr::Call(call_expr) = expr {
            if is_dynamic_import(call_expr) {
                if let ExprOrSpread {
                    expr: box Expr::Lit(Lit::Str(ref mut source)),
                    ..
                } = &mut call_expr.args[0]
                {
<<<<<<< HEAD
                    let module_id =
                        generate_module_id(source.value.clone().to_string(), self.context);

                    let span = Span::dummy_with_cmt();
                    GLOBALS.set(&self.context.meta.script.globals, || {
                        self.comments.add_import_source_comment(
                            format!("import(\"{}\")", source.value),
                            span.lo,
                        );
                    });

                    // require.ensure(["id"]).then(require.bind(require, "id"))
                    *expr = Expr::Call(CallExpr {
                        span,
                        callee: Callee::Expr(Box::new(Expr::Member(MemberExpr {
=======
                    let resolved_source = source.value.clone().to_string();
                    let chunk_id: ModuleId =
                        generate_module_id(resolved_source.clone(), self.context).into();

                    let chunk_graph = &self.context.chunk_graph.read().unwrap();

                    let chunk = chunk_graph.chunk(&chunk_id).unwrap();

                    let mut chunk_ids = chunk_graph
                        .sync_dependencies_chunk(chunk)
                        .iter()
                        .map(|chunk_id| generate_module_id(chunk_id.id.clone(), self.context))
                        .collect::<Vec<_>>();

                    chunk_ids.push(chunk.id.id.clone());

                    let to_ensure_elems = chunk_ids
                        .iter()
                        .map(|c_id| {
                            Some(ExprOrSpread {
                                spread: None,
                                expr: Box::new(require_ensure(c_id.clone())),
                            })
                        })
                        .collect::<Vec<_>>();

                    // Promise.all([ require.ensure("id") ]).then(require.bind(require, "id"))
                    // Promise.all([ require.ensure("d1"), require.ensure("id)])
                    //  .then(require.bind(require, "id"))

                    let load_promise = promise_all(ExprOrSpread {
                        spread: None,
                        expr: Box::new(Expr::Array(ArrayLit {
>>>>>>> f375dd22
                            span: DUMMY_SP,
                            elems: to_ensure_elems,
                        })),
                    });

                    let require_call = member_call(
                        Expr::Ident(id("require")),
                        member_prop("bind"),
                        vec![
                            ExprOrSpread {
                                spread: None,
                                expr: Box::new(Expr::Ident(id("require"))),
                            },
                            ExprOrSpread {
                                spread: None,
                                expr: Box::new(Expr::Lit(Lit::Str(resolved_source.into()))),
                            },
                        ],
                    );

                    *expr = member_call(
                        load_promise,
                        member_prop("then"),
                        vec![ExprOrSpread {
                            spread: None,
                            expr: Box::new(require_call),
                        }],
                    );
                }
            }
        }
        expr.visit_mut_children_with(self);
    }
}

// utils fn
fn id(s: &str) -> Ident {
    Ident {
        span: DUMMY_SP,
        sym: s.into(),
        optional: false,
    }
}
fn member_prop(s: &str) -> MemberProp {
    MemberProp::Ident(Ident {
        span: DUMMY_SP,
        sym: s.into(),
        optional: false,
    })
}

fn promise_all(promises: ExprOrSpread) -> Expr {
    member_call(
        Expr::Ident(id("Promise")),
        member_prop("all"),
        vec![promises],
    )
}

fn member_call(obj: Expr, member_prop: MemberProp, args: Vec<ExprOrSpread>) -> Expr {
    Expr::Call(CallExpr {
        span: DUMMY_SP,
        callee: Callee::Expr(Box::new(Expr::Member(MemberExpr {
            span: DUMMY_SP,
            obj: Box::new(obj),
            prop: member_prop,
        }))),
        args,
        type_args: None,
    })
}

fn require_ensure(source: String) -> Expr {
    member_call(
        Expr::Ident(id("require")),
        MemberProp::Ident(id("ensure")),
        vec![ExprOrSpread {
            spread: None,
            expr: Box::new(Expr::Lit(Lit::Str(source.into()))),
        }],
    )
}

#[cfg(test)]
mod tests {
    use std::sync::Arc;

    use swc_common::GLOBALS;
    use swc_ecma_visit::VisitMutWith;

    use super::DynamicImport;
    use crate::ast::{build_js_ast, js_ast_to_code};
    use crate::chunk::{Chunk, ChunkType};
    use crate::compiler::Context;

    #[test]
    fn test_dyanmic_import() {
        let code = r#"
import("./foo");
        "#
        .trim();
        let (code, _) = transform_code(code, None);
        println!(">> CODE\n{}", code);
        assert_eq!(
            code,
            r#"
Promise.all([
    require.ensure("./foo")
]).then(require.bind(require, "./foo"));

//# sourceMappingURL=index.js.map
            "#
            .trim()
        );
    }

    fn transform_code(origin: &str, path: Option<&str>) -> (String, String) {
        let path = if let Some(p) = path { p } else { "test.tsx" };
        let context: Arc<Context> = Arc::new(Default::default());

        let mut chunk = Chunk::new("./foo".to_string().into(), ChunkType::Async);
        chunk.add_module("./foo".to_string().into());

        context.chunk_graph.write().unwrap().add_chunk(chunk);

        let mut ast = build_js_ast(path, origin, &context).unwrap();
        let mut comments = context.meta.script.output_comments.write().unwrap();

        GLOBALS.set(&context.meta.script.globals, || {
            let mut dyanmic_import = DynamicImport {
                context: &context,
                comments: &mut comments,
            };
            ast.ast.visit_mut_with(&mut dyanmic_import);
        });

        let (code, _sourcemap) = js_ast_to_code(&ast.ast, &context, "index.js").unwrap();
        let code = code.replace("\"use strict\";", "");
        let code = code.trim().to_string();
        (code, _sourcemap)
    }
}<|MERGE_RESOLUTION|>--- conflicted
+++ resolved
@@ -25,9 +25,21 @@
                     ..
                 } = &mut call_expr.args[0]
                 {
-<<<<<<< HEAD
-                    let module_id =
-                        generate_module_id(source.value.clone().to_string(), self.context);
+                    let resolved_source = source.value.clone().to_string();
+                    let chunk_id: ModuleId =
+                        generate_module_id(resolved_source.clone(), self.context).into();
+
+                    let chunk_graph = &self.context.chunk_graph.read().unwrap();
+
+                    let chunk = chunk_graph.chunk(&chunk_id).unwrap();
+
+                    let mut chunk_ids = chunk_graph
+                        .sync_dependencies_chunk(chunk)
+                        .iter()
+                        .map(|chunk_id| generate_module_id(chunk_id.id.clone(), self.context))
+                        .collect::<Vec<_>>();
+
+                    chunk_ids.push(chunk.id.id.clone());
 
                     let span = Span::dummy_with_cmt();
                     GLOBALS.set(&self.context.meta.script.globals, || {
@@ -37,33 +49,20 @@
                         );
                     });
 
-                    // require.ensure(["id"]).then(require.bind(require, "id"))
-                    *expr = Expr::Call(CallExpr {
-                        span,
-                        callee: Callee::Expr(Box::new(Expr::Member(MemberExpr {
-=======
-                    let resolved_source = source.value.clone().to_string();
-                    let chunk_id: ModuleId =
-                        generate_module_id(resolved_source.clone(), self.context).into();
-
-                    let chunk_graph = &self.context.chunk_graph.read().unwrap();
-
-                    let chunk = chunk_graph.chunk(&chunk_id).unwrap();
-
-                    let mut chunk_ids = chunk_graph
-                        .sync_dependencies_chunk(chunk)
-                        .iter()
-                        .map(|chunk_id| generate_module_id(chunk_id.id.clone(), self.context))
-                        .collect::<Vec<_>>();
-
-                    chunk_ids.push(chunk.id.id.clone());
-
                     let to_ensure_elems = chunk_ids
                         .iter()
                         .map(|c_id| {
                             Some(ExprOrSpread {
                                 spread: None,
-                                expr: Box::new(require_ensure(c_id.clone())),
+                                expr: Box::new(member_call(
+                                    Expr::Ident(id("require")),
+                                    MemberProp::Ident(id("ensure")),
+                                    vec![ExprOrSpread {
+                                        spread: None,
+                                        expr: Box::new(Expr::Lit(Lit::Str(c_id.clone().into()))),
+                                    }],
+                                    span,
+                                )),
                             })
                         })
                         .collect::<Vec<_>>();
@@ -75,7 +74,6 @@
                     let load_promise = promise_all(ExprOrSpread {
                         spread: None,
                         expr: Box::new(Expr::Array(ArrayLit {
->>>>>>> f375dd22
                             span: DUMMY_SP,
                             elems: to_ensure_elems,
                         })),
@@ -94,6 +92,7 @@
                                 expr: Box::new(Expr::Lit(Lit::Str(resolved_source.into()))),
                             },
                         ],
+                        DUMMY_SP,
                     );
 
                     *expr = member_call(
@@ -103,6 +102,7 @@
                             spread: None,
                             expr: Box::new(require_call),
                         }],
+                        DUMMY_SP,
                     );
                 }
             }
@@ -132,12 +132,13 @@
         Expr::Ident(id("Promise")),
         member_prop("all"),
         vec![promises],
+        DUMMY_SP,
     )
 }
 
-fn member_call(obj: Expr, member_prop: MemberProp, args: Vec<ExprOrSpread>) -> Expr {
+fn member_call(obj: Expr, member_prop: MemberProp, args: Vec<ExprOrSpread>, span: Span) -> Expr {
     Expr::Call(CallExpr {
-        span: DUMMY_SP,
+        span,
         callee: Callee::Expr(Box::new(Expr::Member(MemberExpr {
             span: DUMMY_SP,
             obj: Box::new(obj),
@@ -146,17 +147,6 @@
         args,
         type_args: None,
     })
-}
-
-fn require_ensure(source: String) -> Expr {
-    member_call(
-        Expr::Ident(id("require")),
-        MemberProp::Ident(id("ensure")),
-        vec![ExprOrSpread {
-            spread: None,
-            expr: Box::new(Expr::Lit(Lit::Str(source.into()))),
-        }],
-    )
 }
 
 #[cfg(test)]
