--- conflicted
+++ resolved
@@ -185,37 +185,35 @@
         let watch_compiler = c.clone();
         let watch_handle = tokio::spawn(async move {
             watch(&root, |events| {
-<<<<<<< HEAD
-                let res = watch_compiler.update(events.into()).unwrap();
-
-=======
-                let res = c.update(events.into());
-                if res.is_err() {
-                    eprintln!("Error in watch: {:?}", res.err().unwrap());
-                    return;
-                }
-                let res = res.unwrap();
->>>>>>> 1525a6ba
-                if res.is_updated() {
-                    let next_full_hash =
-                        watch_compiler.generate_hot_update_chunks(res, *last_full_hash);
-
-                    if next_full_hash == *last_full_hash {
-                        // no need to continue
-                        return;
-                    } else {
-                        *last_full_hash = next_full_hash;
-                    }
-
-                    if tx.receiver_count() > 0 {
-                        //TODO: send the next hash to runtime
-                        tx.send(WsMessage {
-                            hash: next_full_hash,
-                        })
-                        .unwrap();
-                    }
-
-                    let _ = build_tx.send(());
+                let res = watch_compiler.update(events.into());
+
+                match res {
+                    Err(e) => {
+                        eprintln!("Error in watch: {:?}", e);
+                    }
+                    Ok(res) => {
+                        if res.is_updated() {
+                            let next_full_hash =
+                                watch_compiler.generate_hot_update_chunks(res, *last_full_hash);
+
+                            if next_full_hash == *last_full_hash {
+                                // no need to continue
+                                return;
+                            } else {
+                                *last_full_hash = next_full_hash;
+                            }
+
+                            if tx.receiver_count() > 0 {
+                                //TODO: send the next hash to runtime
+                                tx.send(WsMessage {
+                                    hash: next_full_hash,
+                                })
+                                .unwrap();
+                            }
+
+                            let _ = build_tx.send(());
+                        }
+                    }
                 }
             });
         });
