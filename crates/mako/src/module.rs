use std::collections::HashMap;
use std::fmt::{Debug, Formatter};
use std::path::PathBuf;
use std::sync::Arc;

use base64::engine::{general_purpose, Engine};
use pathdiff::diff_paths;
use swc_common::Span;

use crate::ast::Ast;
use crate::compiler::Context;
use crate::config::ModuleIdStrategy;
use crate::resolve::ResolverResource;

#[derive(Debug, Clone, Hash, Eq, PartialEq)]
pub struct Dependency {
    pub source: String,
    pub resolve_type: ResolveType,
    pub order: usize,
    pub span: Option<Span>,
}

#[derive(Eq, Hash, PartialEq, Debug, Clone)]
pub enum ResolveType {
    Import,
    ExportNamed,
    ExportAll,
    Require,
    DynamicImport,
    Css,
}

#[derive(Debug, Clone)]
pub struct ModuleInfo {
    pub ast: ModuleAst,
    pub path: String,
    pub external: Option<String>,
    pub raw_hash: u64,
    pub missing_deps: HashMap<String, ResolveType>,
<<<<<<< HEAD
    pub top_level_await: bool,
    pub is_async: bool,
=======
    pub resolved_resource: Option<ResolverResource>,
>>>>>>> ded7413c
}

fn md5_hash(source_str: &str, lens: usize) -> String {
    let digest = md5::compute(source_str);
    let hash = general_purpose::URL_SAFE.encode(digest.0);
    hash[..lens].to_string()
}

pub fn generate_module_id(origin_module_id: String, context: &Arc<Context>) -> String {
    match context.config.module_id_strategy {
        ModuleIdStrategy::Hashed => md5_hash(&origin_module_id, 4),
        ModuleIdStrategy::Named => {
            // readable ids for debugging usage
            // relative path to `&context.root`
            let absolute_path = PathBuf::from(origin_module_id);
            let relative_path = diff_paths(&absolute_path, &context.root).unwrap_or(absolute_path);
            // diff_paths result always starts with ".."/"." or not
            if relative_path.starts_with("..") || relative_path.starts_with(".") {
                relative_path.to_string_lossy().to_string()
            } else {
                PathBuf::from(".")
                    .join(relative_path)
                    .to_string_lossy()
                    .to_string()
            }
        }
    }
}

// TODO:
// - id 不包含当前路径
// - 支持 hash id
#[derive(Clone, Eq, PartialEq, Hash, Debug)]
pub struct ModuleId {
    pub id: String,
}

impl Ord for ModuleId {
    fn cmp(&self, other: &Self) -> std::cmp::Ordering {
        self.id.cmp(&other.id)
    }
}

impl PartialOrd for ModuleId {
    fn partial_cmp(&self, other: &Self) -> Option<std::cmp::Ordering> {
        self.id.partial_cmp(&other.id)
    }
}

impl ModuleId {
    // we use absolute path as module id now
    pub fn new(id: String) -> Self {
        Self { id }
    }

    pub fn generate(&self, context: &Arc<Context>) -> String {
        // TODO: 如果是 Hashed 的话，stats 拿不到原始的 chunk_id
        generate_module_id(self.id.clone(), context)
    }

    pub fn from_path(path_buf: PathBuf) -> Self {
        Self {
            id: path_buf.to_string_lossy().to_string(),
        }
    }

    // FIXME: 这里暂时直接通过 module_id 转换为 path，后续如果改了逻辑要记得改
    pub fn to_path(&self) -> PathBuf {
        PathBuf::from(self.id.clone())
    }
}

impl From<String> for ModuleId {
    fn from(id: String) -> Self {
        Self { id }
    }
}

impl From<&str> for ModuleId {
    fn from(id: &str) -> Self {
        Self { id: id.to_string() }
    }
}

impl From<PathBuf> for ModuleId {
    fn from(path: PathBuf) -> Self {
        Self {
            id: path.to_string_lossy().to_string(),
        }
    }
}

#[derive(Debug, Clone)]
pub enum ModuleAst {
    Script(Ast),
    Css(swc_css_ast::Stylesheet),
    #[allow(dead_code)]
    None,
}

impl ModuleAst {
    pub fn as_script_mut(&mut self) -> &mut swc_ecma_ast::Module {
        if let Self::Script(script) = self {
            &mut script.ast
        } else {
            panic!("ModuleAst is not Script")
        }
    }
}

#[allow(dead_code)]
pub enum ModuleType {
    Script,
    Css,
}

#[allow(dead_code)]
impl ModuleType {
    pub fn is_script(&self) -> bool {
        matches!(self, ModuleType::Script)
    }
}
#[allow(dead_code)]
#[derive(Clone)]
pub struct Module {
    pub id: ModuleId,
    pub is_entry: bool,
    pub info: Option<ModuleInfo>,
    pub side_effects: bool,
}
#[allow(dead_code)]

impl Module {
    pub fn new(id: ModuleId, is_entry: bool, info: Option<ModuleInfo>) -> Self {
        Self {
            id,
            is_entry,
            info,
            side_effects: false,
        }
    }

    #[allow(dead_code)]
    pub fn add_info(&mut self, info: Option<ModuleInfo>) {
        self.info = info;
    }

    pub fn is_external(&self) -> bool {
        let info = self.info.as_ref().unwrap();
        info.external.is_some()
    }

    pub fn is_node_module(&self) -> bool {
        self.id.id.contains("node_modules")
    }

    pub fn get_module_type(&self) -> ModuleType {
        let info = self.info.as_ref().unwrap();
        match info.ast {
            ModuleAst::Script(_) => ModuleType::Script,
            ModuleAst::Css(_) => ModuleType::Css,
            ModuleAst::None => todo!(),
        }
    }
}

impl Debug for Module {
    fn fmt(&self, f: &mut Formatter<'_>) -> std::fmt::Result {
        write!(f, "Module id={}", self.id.id)
    }
}<|MERGE_RESOLUTION|>--- conflicted
+++ resolved
@@ -37,12 +37,9 @@
     pub external: Option<String>,
     pub raw_hash: u64,
     pub missing_deps: HashMap<String, ResolveType>,
-<<<<<<< HEAD
     pub top_level_await: bool,
     pub is_async: bool,
-=======
     pub resolved_resource: Option<ResolverResource>,
->>>>>>> ded7413c
 }
 
 fn md5_hash(source_str: &str, lens: usize) -> String {
