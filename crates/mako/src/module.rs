--- conflicted
+++ resolved
@@ -36,16 +36,12 @@
     pub path: String,
     pub external: Option<String>,
     pub raw_hash: u64,
-<<<<<<< HEAD
     pub missing_deps: HashMap<String, Dependency>,
-=======
-    pub missing_deps: HashMap<String, ResolveType>,
     /// Modules with top-level-await
     pub top_level_await: bool,
     /// The top-level-await module must be an async module, in addition, for example, wasm is also an async module
     /// The purpose of distinguishing top_level_await and is_async is to adapt to runtime_async
     pub is_async: bool,
->>>>>>> 225a2e4b
     pub resolved_resource: Option<ResolverResource>,
 }
 
