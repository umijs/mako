use std::collections::HashSet;
use std::fmt::{Debug, Formatter};
use std::path::PathBuf;
use std::sync::Arc;

use bitflags::bitflags;
use mako_core::anyhow::{anyhow, Result};
use mako_core::base64::engine::{general_purpose, Engine};
use mako_core::md5;
use mako_core::pathdiff::diff_paths;
use mako_core::swc_common::{Span, DUMMY_SP};
use mako_core::swc_ecma_ast::{BlockStmt, FnExpr, Function, Module as SwcModule};
use mako_core::swc_ecma_utils::quote_ident;
use serde::Serialize;
use swc_core::ecma::ast::{
    ExportSpecifier, ImportDecl, ImportSpecifier, ModuleExportName, NamedExport,
};

use crate::analyze_deps::AnalyzeDepsResult;
use crate::ast_2::css_ast::CssAst;
use crate::ast_2::file::File;
use crate::ast_2::js_ast::JsAst;
use crate::compiler::Context;
use crate::config::ModuleIdStrategy;
use crate::resolve::ResolverResource;

pub type Dependencies = HashSet<Dependency>;

#[derive(Debug, Clone, Hash, Eq, PartialEq)]
pub struct Dependency {
    pub source: String,
    pub resolve_as: Option<String>,
    pub resolve_type: ResolveType,
    pub order: usize,
    pub span: Option<Span>,
}

bitflags! {
    #[derive(Debug, Clone, Copy, PartialEq, Eq, Hash, Serialize, Default)]
    pub struct ImportType: u16 {
        const Default = 1;
        const Named = 1<<2;
        const Namespace = 1<<3;
        const SideEffect = 1<<4 ;
    }

    #[derive(Debug, Clone, Copy, PartialEq, Eq, Hash, Serialize, Default)]
    pub struct NamedExportType: u16 {
        const Named = 1;
        const Default = 1<<2;
        const Namespace = 1<<3;
    }
}

impl From<&ImportDecl> for ImportType {
    fn from(decl: &ImportDecl) -> Self {
        if decl.specifiers.is_empty() {
            ImportType::SideEffect
        } else {
            let mut import_type = ImportType::empty();
            for specifier in &decl.specifiers {
                match specifier {
                    ImportSpecifier::Named(_) => {
                        import_type |= ImportType::Named;
                    }
                    ImportSpecifier::Default(_) => {
                        import_type |= ImportType::Default;
                    }
                    ImportSpecifier::Namespace(_) => {
                        import_type |= ImportType::Namespace;
                    }
                }
            }
            import_type
        }
    }
}

impl From<&NamedExportType> for ImportType {
    fn from(value: &NamedExportType) -> Self {
        let mut res = Self::empty();
        value.iter().for_each(|b| match b {
            NamedExportType::Default => res.insert(Self::Default),
            NamedExportType::Named => res.insert(Self::Named),
            NamedExportType::Namespace => res.insert(Self::Namespace),
            _ => {}
        });
        res
    }
}

impl From<&NamedExport> for NamedExportType {
    fn from(decl: &NamedExport) -> Self {
        let mut res = Self::empty();

        decl.specifiers
            .iter()
            .for_each(|specifier| match specifier {
                ExportSpecifier::Namespace(_) => res.insert(Self::Namespace),
                ExportSpecifier::Default(_) => res.insert(Self::Default),
                ExportSpecifier::Named(named) => {
                    if let ModuleExportName::Ident(orig) = &named.orig
                        && orig.sym.eq("default")
                    {
                        res.insert(Self::Default);
                    } else {
                        res.insert(Self::Named);
                    }
                }
            });

        res
    }
}

#[derive(Eq, Hash, PartialEq, Serialize, Debug, Clone, Copy)]
pub enum ResolveType {
    Import(ImportType),
    ExportNamed(NamedExportType),
    ExportAll,
    Require,
    DynamicImport,
    Css,
    Worker,
}

impl ResolveType {
<<<<<<< HEAD
    pub fn same_enum(&self, other: &Self) -> bool {
        match (self, other) {
            (Self::Import(_), Self::Import(_)) => true,
            (_, _) => self == other,
=======
    pub fn is_esm(&self) -> bool {
        match self {
            ResolveType::Import => true,
            ResolveType::ExportNamed => true,
            ResolveType::ExportAll => true,
            ResolveType::Require => false,
            ResolveType::DynamicImport => true,
            ResolveType::Css => false,
            ResolveType::Worker => false,
>>>>>>> 94b1954b
        }
    }
}

#[derive(Debug, Clone)]
pub struct ModuleInfo {
    pub ast: ModuleAst,
    pub file: File,
    pub deps: AnalyzeDepsResult,
    pub path: String,
    pub external: Option<String>,
    pub raw: String,
    pub raw_hash: u64,
    /// Modules with top-level-await
    pub top_level_await: bool,
    /// The top-level-await module must be an async module, in addition, for example, wasm is also an async module
    /// The purpose of distinguishing top_level_await and is_async is to adapt to runtime_async
    pub is_async: bool,
    pub resolved_resource: Option<ResolverResource>,
    /// The transformed source map chain of this module
    pub source_map_chain: Vec<Vec<u8>>,
}

impl Default for ModuleInfo {
    fn default() -> Self {
        Self {
            ast: ModuleAst::None,
            file: Default::default(),
            deps: Default::default(),
            path: "".to_string(),
            external: None,
            raw: "".to_string(),
            raw_hash: 0,
            top_level_await: false,
            is_async: false,
            resolved_resource: None,
            source_map_chain: vec![],
        }
    }
}

fn md5_hash(source_str: &str, lens: usize) -> String {
    let digest = md5::compute(source_str);
    let hash = general_purpose::URL_SAFE.encode(digest.0);
    hash[..lens].to_string()
}

pub fn generate_module_id(origin_module_id: String, context: &Arc<Context>) -> String {
    match context.config.module_id_strategy {
        ModuleIdStrategy::Hashed => md5_hash(&origin_module_id, 8),
        ModuleIdStrategy::Named => {
            // readable ids for debugging usage
            let absolute_path = PathBuf::from(origin_module_id);
            let relative_path = diff_paths(&absolute_path, &context.root).unwrap_or(absolute_path);
            relative_path.to_string_lossy().to_string()
        }
    }
}

pub fn relative_to_root(module_path: &String, root: &PathBuf) -> String {
    let absolute_path = PathBuf::from(module_path);
    let relative_path = diff_paths(&absolute_path, root).unwrap_or(absolute_path);
    // diff_paths result always starts with ".."/"." or not
    if relative_path.starts_with("..") || relative_path.starts_with(".") {
        relative_path.to_string_lossy().to_string()
    } else {
        PathBuf::from(".")
            .join(relative_path)
            .to_string_lossy()
            .to_string()
    }
}

#[derive(Clone, Eq, PartialEq, Hash, Debug)]
pub struct ModuleId {
    pub id: String,
}

impl Ord for ModuleId {
    fn cmp(&self, other: &Self) -> std::cmp::Ordering {
        self.id.cmp(&other.id)
    }
}

impl PartialOrd for ModuleId {
    fn partial_cmp(&self, other: &Self) -> Option<std::cmp::Ordering> {
        Some(self.cmp(other))
    }
}

impl ModuleId {
    // we use absolute path as module id now
    pub fn new(id: String) -> Self {
        Self { id }
    }

    pub fn generate(&self, context: &Arc<Context>) -> String {
        // TODO: 如果是 Hashed 的话，stats 拿不到原始的 chunk_id
        generate_module_id(self.id.clone(), context)
    }

    pub fn from_path(path_buf: PathBuf) -> Self {
        Self {
            id: path_buf.to_string_lossy().to_string(),
        }
    }

    // FIXME: 这里暂时直接通过 module_id 转换为 path，后续如果改了逻辑要记得改
    pub fn to_path(&self) -> PathBuf {
        PathBuf::from(self.id.clone())
    }
}

impl From<String> for ModuleId {
    fn from(id: String) -> Self {
        Self { id }
    }
}

impl From<&str> for ModuleId {
    fn from(id: &str) -> Self {
        Self { id: id.to_string() }
    }
}

impl From<PathBuf> for ModuleId {
    fn from(path: PathBuf) -> Self {
        Self {
            id: path.to_string_lossy().to_string(),
        }
    }
}

#[derive(Debug, Clone)]
pub enum ModuleAst {
    Script(JsAst),
    Css(CssAst),
    None,
}

impl ModuleAst {
    #[allow(dead_code)]
    pub fn as_script(&self) -> Option<&JsAst> {
        match self {
            ModuleAst::Script(ast) => Some(ast),
            _ => None,
        }
    }

    pub fn script_mut(&mut self) -> Option<&mut JsAst> {
        match self {
            ModuleAst::Script(ast) => Some(ast),
            _ => None,
        }
    }

    pub fn as_script_ast(&self) -> &SwcModule {
        if let Self::Script(script) = self {
            &script.ast
        } else {
            panic!("ModuleAst is not Script")
        }
    }

    pub fn as_script_ast_mut(&mut self) -> &mut SwcModule {
        if let Self::Script(script) = self {
            &mut script.ast
        } else {
            panic!("ModuleAst is not Script")
        }
    }

    pub fn as_css_mut(&mut self) -> &mut CssAst {
        if let Self::Css(css) = self {
            css
        } else {
            panic!("ModuleAst is not Css")
        }
    }
}

#[derive(PartialEq, Eq, Debug)]
pub enum ModuleType {
    Script,
    Css,
    Raw,
}

impl ModuleType {
    pub fn is_script(&self) -> bool {
        matches!(self, ModuleType::Script)
    }
}

#[derive(Clone)]
pub struct Module {
    pub id: ModuleId,
    pub is_entry: bool,
    pub info: Option<ModuleInfo>,
    pub side_effects: bool,
}

impl Module {
    pub fn new(id: ModuleId, is_entry: bool, info: Option<ModuleInfo>) -> Self {
        Self {
            id,
            is_entry,
            info,
            side_effects: is_entry,
        }
    }

    pub fn add_info(&mut self, info: Option<ModuleInfo>) {
        self.info = info;
    }

    pub fn is_external(&self) -> bool {
        let info = self.info.as_ref().unwrap();
        info.external.is_some()
    }

    #[allow(dead_code)]
    pub fn is_node_module(&self) -> bool {
        self.id.id.contains("node_modules")
    }

    pub fn get_module_type(&self) -> ModuleType {
        let info = self.info.as_ref().unwrap();
        match info.ast {
            ModuleAst::Script(_) => ModuleType::Script,
            ModuleAst::Css(_) => ModuleType::Css,
            ModuleAst::None => ModuleType::Raw,
        }
    }

    pub fn get_module_size(&self) -> usize {
        let info = self.info.as_ref().unwrap();

        info.raw.as_bytes().len()
    }

    // wrap module stmt into a function
    // eg:
    // function(module, exports, require) {
    //   module stmt..
    // }
    pub fn to_module_fn_expr(&self) -> Result<FnExpr> {
        match &self.info.as_ref().unwrap().ast {
            ModuleAst::Script(script) => {
                let mut stmts = Vec::new();

                for n in script.ast.body.iter() {
                    match n.as_stmt() {
                        None => {
                            return Err(anyhow!(
                                "Error: not a stmt found in {:?}, ast: {:?}",
                                self.id.id,
                                n,
                            ));
                        }
                        Some(stmt) => {
                            stmts.push(stmt.clone());
                        }
                    }
                }

                let func = Function {
                    span: DUMMY_SP,
                    params: vec![
                        quote_ident!("module").into(),
                        quote_ident!("exports").into(),
                        quote_ident!("__mako_require__").into(),
                    ],
                    decorators: vec![],
                    body: Some(BlockStmt {
                        span: DUMMY_SP,
                        stmts,
                    }),
                    is_generator: false,
                    is_async: false,
                    type_params: None,
                    return_type: None,
                };
                Ok(FnExpr {
                    ident: None,
                    function: func.into(),
                })
            }
            // TODO: css modules will be removed in the future
            ModuleAst::Css(_) => Ok(empty_module_fn_expr()),
            ModuleAst::None => Err(anyhow!("ModuleAst::None({}) cannot concert", self.id.id)),
        }
    }
}

impl Debug for Module {
    fn fmt(&self, f: &mut Formatter<'_>) -> std::fmt::Result {
        write!(f, "Module id={}", self.id.id)
    }
}

fn empty_module_fn_expr() -> FnExpr {
    let func = Function {
        span: DUMMY_SP,
        params: vec![
            quote_ident!("module").into(),
            quote_ident!("exports").into(),
            quote_ident!("__mako_require__").into(),
        ],
        decorators: vec![],
        body: Some(BlockStmt {
            span: DUMMY_SP,
            stmts: vec![],
        }),
        is_generator: false,
        is_async: false,
        type_params: None,
        return_type: None,
    };
    FnExpr {
        ident: None,
        function: func.into(),
    }
}<|MERGE_RESOLUTION|>--- conflicted
+++ resolved
@@ -125,22 +125,24 @@
 }
 
 impl ResolveType {
-<<<<<<< HEAD
     pub fn same_enum(&self, other: &Self) -> bool {
         match (self, other) {
             (Self::Import(_), Self::Import(_)) => true,
             (_, _) => self == other,
-=======
+        }
+    }
+}
+
+impl ResolveType {
     pub fn is_esm(&self) -> bool {
         match self {
-            ResolveType::Import => true,
-            ResolveType::ExportNamed => true,
+            ResolveType::Import(_) => true,
+            ResolveType::ExportNamed(_) => true,
             ResolveType::ExportAll => true,
             ResolveType::Require => false,
             ResolveType::DynamicImport => true,
             ResolveType::Css => false,
             ResolveType::Worker => false,
->>>>>>> 94b1954b
         }
     }
 }
