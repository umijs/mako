use std::collections::{HashMap, HashSet};
use std::path::PathBuf;
use std::sync::Arc;
use std::vec;

use anyhow::{anyhow, Result};
use nodejs_resolver::{AliasMap, Options, ResolveResult, Resolver};
use thiserror::Error;
use tracing::debug;

use crate::compiler::Context;
use crate::config::{Config, Platform};
use crate::css_modules::is_mako_css_modules;
use crate::module::{Dependency, ResolveType};

#[derive(Debug, Error)]
enum ResolveError {
    #[error("Resolve {path:?} failed from {from:?}")]
    ResolveError { path: String, from: String },
}

#[derive(Debug, PartialEq)]
enum ResolverType {
    Cjs,
    Esm,
}

pub struct Resolvers {
    cjs: Resolver,
    esm: Resolver,
}

pub fn resolve(
    path: &str,
    dep: &Dependency,
    resolvers: &Resolvers,
    context: &Arc<Context>,
) -> Result<(String, Option<String>)> {
    let resolver = if dep.resolve_type == ResolveType::Require {
        &resolvers.cjs
    } else {
        &resolvers.esm
    };
    do_resolve(path, &dep.source, resolver, Some(&context.config.externals))
}

// TODO:
// - 支持物理缓存，让第二次更快
fn do_resolve(
    path: &str,
    source: &str,
    resolver: &Resolver,
    externals: Option<&HashMap<String, String>>,
) -> Result<(String, Option<String>)> {
    let external = if let Some(externals) = externals {
        externals.get(&source.to_string()).cloned()
    } else {
        None
    };
    if let Some(external) = external {
        Ok((source.to_string(), Some(external)))
    } else if is_mako_css_modules(source) {
        // css_modules has resolved and mako_css_modules cannot be resolved since the suffix
        Ok((source.to_string(), None))
    } else {
        let path = PathBuf::from(path);
        // 所有的 path 都是文件，所以 parent() 肯定是其所在目录
        let parent = path.parent().unwrap();
        debug!("parent: {:?}, source: {:?}", parent, source);
        let result = resolver.resolve(parent, source);
        if let Ok(ResolveResult::Resource(resource)) = result {
            let path = resource.path.to_string_lossy().to_string();
            Ok((path, None))
        } else {
            Err(anyhow!(ResolveError::ResolveError {
                path: source.to_string(),
                from: path.to_string_lossy().to_string(),
            }))
        }
    }
}

pub fn get_resolvers(config: &Config) -> Resolvers {
    let cjs_resolver = get_resolver(config, ResolverType::Cjs);
    let esm_resolver = get_resolver(config, ResolverType::Esm);
    Resolvers {
        cjs: cjs_resolver,
        esm: esm_resolver,
    }
}

fn get_resolver(config: &Config, resolver_type: ResolverType) -> Resolver {
    let alias = parse_alias(config.resolve.alias.clone());
    let is_browser = config.platform == Platform::Browser;
    // TODO: read from config
    Resolver::new(Options {
        alias,
        extensions: vec![
            ".js".to_string(),
            ".jsx".to_string(),
            ".ts".to_string(),
            ".tsx".to_string(),
            ".mjs".to_string(),
            ".cjs".to_string(),
        ],
        condition_names: if is_browser {
<<<<<<< HEAD
            HashSet::from([
                "module".to_string(),
                "browser".to_string(),
                "import".to_string(),
                "default".to_string(),
                "require".to_string(),
                "node".to_string(), // will be removed by sorryCC
            ])
=======
            if resolver_type == ResolverType::Cjs {
                HashSet::from([
                    "browser".to_string(),
                    "default".to_string(),
                    "require".to_string(),
                ])
            } else {
                // esm
                HashSet::from([
                    "module".to_string(),
                    "browser".to_string(),
                    "import".to_string(),
                    // why add require? e.g. axios needs it
                    "require".to_string(),
                    "default".to_string(),
                ])
            }
>>>>>>> 80de3be3
        } else {
            HashSet::from([
                "module".to_string(),
                "node".to_string(),
                "import".to_string(),
                "default".to_string(),
                "require".to_string(),
            ])
        },
        main_fields: if is_browser {
            vec![
                "browser".to_string(),
                "module".to_string(),
                "main".to_string(),
            ]
        } else {
            vec!["module".to_string(), "main".to_string()]
        },
        ..Default::default()
    })
}

fn parse_alias(alias: HashMap<String, String>) -> Vec<(String, Vec<AliasMap>)> {
    let mut result = vec![];
    for (key, value) in alias {
        let alias_map = vec![AliasMap::Target(value)];
        result.push((key, alias_map));
    }
    result
}

#[cfg(test)]
mod tests {
    use std::collections::HashMap;

    use crate::config::Config;
    use crate::resolve::ResolverType;

    #[test]
    fn test_resolve() {
        let x = resolve("test/resolve/normal", None, None, "index.ts", "./source");
        assert_eq!(x, ("source.ts".to_string(), None));
    }

    #[test]
    fn test_resolve_dep() {
        let x = resolve("test/resolve/normal", None, None, "index.ts", "foo");
        assert_eq!(x, ("node_modules/foo/index.js".to_string(), None));
    }

    #[test]
    fn test_resolve_alias() {
        let alias = HashMap::from([("bar".to_string(), "foo".to_string())]);
        let x = resolve(
            "test/resolve/normal",
            Some(alias.clone()),
            None,
            "index.ts",
            "bar",
        );
        assert_eq!(x, ("node_modules/foo/index.js".to_string(), None));
        let x = resolve(
            "test/resolve/normal",
            Some(alias),
            None,
            "index.ts",
            "bar/foo",
        );
        assert_eq!(x, ("node_modules/foo/foo.js".to_string(), None));
    }

    #[test]
    fn test_resolve_externals() {
        let externals = HashMap::from([("react".to_string(), "react".to_string())]);
        let x = resolve(
            "test/resolve/normal",
            None,
            Some(&externals),
            "index.ts",
            "react",
        );
        assert_eq!(x, ("react".to_string(), Some("react".to_string())));
    }

    fn resolve(
        base: &str,
        alias: Option<HashMap<String, String>>,
        externals: Option<&HashMap<String, String>>,
        path: &str,
        source: &str,
    ) -> (String, Option<String>) {
        let current_dir = std::env::current_dir().unwrap();
        let fixture = current_dir.join(base);
        let mut config: Config = Default::default();
        if let Some(alias_config) = alias {
            config.resolve.alias = alias_config;
        }
        let resolver = super::get_resolver(&config, ResolverType::Cjs);
        let (path, external) = super::do_resolve(
            &fixture.join(path).to_string_lossy(),
            source,
            &resolver,
            externals,
        )
        .unwrap();
        println!("> path: {:?}, {:?}", path, external);
        let path = path.replace(format!("{}/", fixture.to_str().unwrap()).as_str(), "");
        (path, external)
    }
}<|MERGE_RESOLUTION|>--- conflicted
+++ resolved
@@ -104,16 +104,6 @@
             ".cjs".to_string(),
         ],
         condition_names: if is_browser {
-<<<<<<< HEAD
-            HashSet::from([
-                "module".to_string(),
-                "browser".to_string(),
-                "import".to_string(),
-                "default".to_string(),
-                "require".to_string(),
-                "node".to_string(), // will be removed by sorryCC
-            ])
-=======
             if resolver_type == ResolverType::Cjs {
                 HashSet::from([
                     "browser".to_string(),
@@ -131,7 +121,6 @@
                     "default".to_string(),
                 ])
             }
->>>>>>> 80de3be3
         } else {
             HashSet::from([
                 "module".to_string(),
