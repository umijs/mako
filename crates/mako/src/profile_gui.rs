use std::sync::Arc;

#[cfg(feature = "profile")]
use mako_core::eframe::egui;
use tokio::sync::Notify;

#[cfg(feature = "profile")]
pub struct ProfileApp {
    notified: bool,
    notify: Arc<Notify>,
}

#[cfg(feature = "profile")]
impl ProfileApp {
    #[allow(dead_code)]
    pub fn new(notify: Arc<Notify>) -> Self {
        Self {
            notified: false,
            notify,
        }
    }
}

#[cfg(feature = "profile")]
impl mako_core::eframe::App for ProfileApp {
    fn update(&mut self, ctx: &egui::Context, _frame: &mut mako_core::eframe::Frame) {
        mako_core::puffin::GlobalProfiler::lock().new_frame(); // call once per frame!

<<<<<<< HEAD
        if !self.notified {
            self.notified = true;
            self.notify.notify_one();
=======
        mako_core::puffin_egui::profiler_window(ctx);

        if self.frame_counter == 0 {
            self.compiler.compile().unwrap();
>>>>>>> f307f73d
        }
        mako_core::puffin_egui::profiler_window(ctx);
    }
}<|MERGE_RESOLUTION|>--- conflicted
+++ resolved
@@ -1,8 +1,10 @@
+#[cfg(feature = "profile")]
 use std::sync::Arc;
 
 #[cfg(feature = "profile")]
 use mako_core::eframe::egui;
-use tokio::sync::Notify;
+#[cfg(feature = "profile")]
+use mako_core::tokio::sync::Notify;
 
 #[cfg(feature = "profile")]
 pub struct ProfileApp {
@@ -26,16 +28,9 @@
     fn update(&mut self, ctx: &egui::Context, _frame: &mut mako_core::eframe::Frame) {
         mako_core::puffin::GlobalProfiler::lock().new_frame(); // call once per frame!
 
-<<<<<<< HEAD
         if !self.notified {
             self.notified = true;
             self.notify.notify_one();
-=======
-        mako_core::puffin_egui::profiler_window(ctx);
-
-        if self.frame_counter == 0 {
-            self.compiler.compile().unwrap();
->>>>>>> f307f73d
         }
         mako_core::puffin_egui::profiler_window(ctx);
     }
