use std::cell::RefCell;
use std::collections::{HashSet, VecDeque};
use std::rc::Rc;

use tracing::info;

use crate::bfs::{Bfs, NextResult};
use crate::chunk::{Chunk, ChunkType};
use crate::compiler::Compiler;
use crate::module::{ModuleId, ResolveType};

impl Compiler {
    // TODO:
    // - 多个 entry 之间的 chunk 共享
    // - 支持各种 chunk 拆分策略，比如把所有 node_modules 下的包按 package name 拆

    pub fn group_chunk(&self) {
        self.group_main_chunk();

        self.group_big_vendor_chunk();
    }

    pub fn group_main_chunk(&self) {
        info!("group_chunk");

        let visited = Rc::new(RefCell::new(HashSet::new()));
        let mut edges = vec![];
        let module_graph = self.context.module_graph.read().unwrap();
        let mut chunk_graph = self.context.chunk_graph.write().unwrap();
        chunk_graph.clear();

        let entries = module_graph.get_entry_modules();
        for entry in entries {
            let (chunk, dynamic_dependencies) = self.create_chunk(&entry, ChunkType::Entry);
            visited.borrow_mut().insert(chunk.id.clone());
            edges.extend(
                dynamic_dependencies
                    .clone()
                    .into_iter()
                    .map(|dep| (chunk.id.clone(), dep.generate(&self.context).into())),
            );
            chunk_graph.add_chunk(chunk);

            // handle dynamic dependencies
            let mut bfs = Bfs::new(VecDeque::from(dynamic_dependencies), visited.clone());
            while !bfs.done() {
                match bfs.next_node() {
                    NextResult::Visited => continue,
                    NextResult::First(head) => {
                        let (chunk, dynamic_dependencies) =
                            self.create_chunk(&head, ChunkType::Async);
                        edges.extend(
                            dynamic_dependencies
                                .clone()
                                .into_iter()
                                .map(|dep| (chunk.id.clone(), dep.generate(&self.context).into())),
                        );
                        chunk_graph.add_chunk(chunk);
                        for dep in dynamic_dependencies {
                            bfs.visit(dep);
                        }
                    }
                }
            }
        }

        for (from, to) in &edges {
            chunk_graph.add_edge(from, to);
        }
    }

    fn group_big_vendor_chunk(&self) {
        // big vendors chunk policy
        let mut chunk_graph = self.context.chunk_graph.write().unwrap();
        let chunks = chunk_graph.mut_chunks();
        let mut big_vendor_chunk = Chunk::new("all_vendors".into(), ChunkType::Sync);

        let mut entries = Vec::new();

        for c in chunks {
            let mut vendors_to_move = HashSet::new();

            for m in c
                .mut_modules()
                .iter()
                .filter(|&m| m.id.contains("node_modules"))
            {
                vendors_to_move.insert(m.clone());
                big_vendor_chunk.add_module(m.clone())
            }

            for m in &vendors_to_move {
                c.remove_module(m);
            }

            if matches!(c.chunk_type, ChunkType::Entry) {
                entries.push(c.id.clone());
            }
        }

        let to_chunk = big_vendor_chunk.id.clone();
        chunk_graph.add_chunk(big_vendor_chunk);
        for entry in entries {
            chunk_graph.add_edge(&entry, &to_chunk);
        }
    }

    fn create_chunk(
        &self,
        entry_module_id: &ModuleId,
        chunk_type: ChunkType,
    ) -> (Chunk, Vec<ModuleId>) {
        let mut dynamic_entries = vec![];
        let mut bfs = Bfs::new(VecDeque::from(vec![entry_module_id]), Default::default());
<<<<<<< HEAD
        let mut chunk = Chunk::new_for(entry_module_id.clone(), chunk_type);
=======

        let chunk_id = entry_module_id.generate(&self.context);
        let mut chunk = Chunk::new(chunk_id.into(), chunk_type);
        chunk.add_module(entry_module_id.clone());

>>>>>>> e69e742e
        let module_graph = self.context.module_graph.read().unwrap();
        while !bfs.done() {
            match bfs.next_node() {
                NextResult::Visited => continue,
                NextResult::First(head) => {
                    chunk.add_module(head.clone());
                    for (dep_module_id, dep) in module_graph.get_dependencies(head) {
                        if dep.resolve_type == ResolveType::DynamicImport {
                            dynamic_entries.push(dep_module_id.clone());
                        } else {
                            bfs.visit(dep_module_id);
                        }
                    }
                }
            }
        }

        // TODO:
        // 这里我删除了 bind chunk to module 的逻辑
        // 因为还没有看到在哪里会用到

        (chunk, dynamic_entries)
    }
}<|MERGE_RESOLUTION|>--- conflicted
+++ resolved
@@ -112,15 +112,11 @@
     ) -> (Chunk, Vec<ModuleId>) {
         let mut dynamic_entries = vec![];
         let mut bfs = Bfs::new(VecDeque::from(vec![entry_module_id]), Default::default());
-<<<<<<< HEAD
-        let mut chunk = Chunk::new_for(entry_module_id.clone(), chunk_type);
-=======
 
         let chunk_id = entry_module_id.generate(&self.context);
         let mut chunk = Chunk::new(chunk_id.into(), chunk_type);
         chunk.add_module(entry_module_id.clone());
 
->>>>>>> e69e742e
         let module_graph = self.context.module_graph.read().unwrap();
         while !bfs.done() {
             match bfs.next_node() {
