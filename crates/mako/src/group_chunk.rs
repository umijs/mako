--- conflicted
+++ resolved
@@ -16,103 +16,6 @@
     // - 多个 entry 之间的 chunk 共享
 
     pub fn group_chunk(&self) {
-<<<<<<< HEAD
-        self.group_main_chunk();
-
-        match self.context.config.code_splitting {
-            CodeSplittingStrategy::BigVendor => {
-                self.group_big_vendor_chunk();
-            }
-            CodeSplittingStrategy::DepPerChunk => {
-                self.group_dep_per_chunk();
-            }
-            CodeSplittingStrategy::None => {
-                // do nothing, use the main chunk only
-            }
-        }
-    }
-
-    pub fn group_dep_per_chunk(&self) {
-        let module_graph = self.context.module_graph.read().unwrap();
-        let mut chunk_graph = self.context.chunk_graph.write().unwrap();
-
-        let mut entries = chunk_graph.mut_chunks();
-
-        let mut pkg_modules: HashMap<String, IndexSet<ModuleId>> = HashMap::new();
-        let mut pkg_chunk_dependant: HashMap<String, IndexSet<ChunkId>> = HashMap::new();
-
-        // keep module order stable for each splitting
-        entries.sort_by_key(|c| c.id.id.clone());
-
-        for chunk in entries {
-            let mut to_remove = vec![];
-            for m_id in chunk.get_modules().iter().collect::<Vec<&ModuleId>>() {
-                let pkg_name = match module_graph.get_module(m_id) {
-                    Some(Module {
-                        info:
-                            Some(ModuleInfo {
-                                path: module_path,
-                                resolved_resource:
-                                    Some(ResolverResource::Resolved(ResolvedResource(Resource {
-                                        description: Some(module_desc),
-                                        ..
-                                    }))),
-                                ..
-                            }),
-                        ..
-                    }) if module_path.contains("node_modules") => {
-                        let pkg = module_desc.data().raw();
-                        Some(format!(
-                            "{}@{}",
-                            pkg.get("name").unwrap().as_str().unwrap(),
-                            pkg.get("version").unwrap().as_str().unwrap()
-                        ))
-                    }
-                    _ => None,
-                };
-
-                match pkg_name {
-                    None => continue,
-                    Some(pkg_name) => {
-                        pkg_modules
-                            .entry(pkg_name.clone())
-                            .or_default()
-                            .insert(m_id.clone());
-
-                        to_remove.push(m_id.clone());
-
-                        pkg_chunk_dependant
-                            .entry(pkg_name)
-                            .or_default()
-                            .insert(chunk.id.clone());
-                    }
-                }
-            }
-
-            for m_id in to_remove {
-                chunk.remove_module(&m_id);
-            }
-        }
-
-        for (pkg_name, modules) in pkg_modules {
-            let mut chunk = Chunk::new(pkg_name.clone().into(), ChunkType::Sync, None);
-
-            for m_id in modules {
-                chunk.add_module(m_id);
-            }
-            chunk_graph.add_chunk(chunk);
-
-            let dependant_chunks = pkg_chunk_dependant.get(&pkg_name).unwrap();
-
-            for dep_chunk in dependant_chunks {
-                chunk_graph.add_edge(dep_chunk, &pkg_name.clone().into());
-            }
-        }
-    }
-
-    pub fn group_main_chunk(&self) {
-=======
->>>>>>> 5b87eeb8
         debug!("group_chunk");
 
         let visited = Rc::new(RefCell::new(HashSet::new()));
@@ -171,48 +74,6 @@
         }
     }
 
-<<<<<<< HEAD
-    fn group_big_vendor_chunk(&self) {
-        // big vendors chunk policy
-        let mut chunk_graph = self.context.chunk_graph.write().unwrap();
-        let mut chunks = chunk_graph.mut_chunks();
-        let mut big_vendor_chunk = Chunk::new("all_vendors".into(), ChunkType::Sync, None);
-
-        let mut entries = Vec::new();
-
-        // keep module order stable for each splitting
-        chunks.sort_by_key(|c| c.id.id.clone());
-
-        for c in chunks {
-            let mut vendors_to_move = IndexSet::new();
-
-            for m in c
-                .mut_modules()
-                .iter()
-                .filter(|&m| m.id.contains("node_modules"))
-            {
-                vendors_to_move.insert(m.clone());
-                big_vendor_chunk.add_module(m.clone())
-            }
-
-            for m in &vendors_to_move {
-                c.remove_module(m);
-            }
-
-            if matches!(c.chunk_type, ChunkType::Entry) {
-                entries.push(c.id.clone());
-            }
-        }
-
-        let to_chunk = big_vendor_chunk.id.clone();
-        chunk_graph.add_chunk(big_vendor_chunk);
-        for entry in entries {
-            chunk_graph.add_edge(&entry, &to_chunk);
-        }
-    }
-
-=======
->>>>>>> 5b87eeb8
     fn create_chunk(
         &self,
         entry_module_id: &ModuleId,
@@ -224,13 +85,7 @@
         let mut bfs = Bfs::new(VecDeque::from(vec![entry_module_id]), Default::default());
 
         let chunk_id = entry_module_id.generate(&self.context);
-
-        let entry_id = match chunk_type {
-            ChunkType::Entry => Some(entry_module_id.clone()),
-            _ => None,
-        };
-
-        let mut chunk = Chunk::new(chunk_id.into(), chunk_type, entry_id);
+        let mut chunk = Chunk::new(chunk_id.into(), chunk_type);
         let mut visited_modules: Vec<ModuleId> = vec![entry_module_id.clone()];
 
         let module_graph = self.context.module_graph.read().unwrap();
