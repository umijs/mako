--- conflicted
+++ resolved
@@ -131,17 +131,14 @@
     pub selector_white_list: Vec<String>,
 }
 
-<<<<<<< HEAD
-#[derive(Deserialize, Serialize, Debug)]
-=======
-#[derive(Deserialize, Clone, Debug)]
+#[derive(Deserialize, Serialize, Clone, Debug)]
 #[serde(untagged)]
 pub enum TransformImportStyle {
     Built(String),
     Source(bool),
 }
 
-#[derive(Deserialize, Clone, Debug)]
+#[derive(Deserialize, Serialize, Clone, Debug)]
 #[serde(rename_all = "camelCase")]
 pub struct TransformImportConfig {
     pub library_name: String,
@@ -149,8 +146,7 @@
     pub style: Option<TransformImportStyle>,
 }
 
-#[derive(Deserialize, Debug)]
->>>>>>> 20a7537e
+#[derive(Deserialize, Serialize, Debug)]
 #[serde(rename_all = "camelCase")]
 pub struct Config {
     pub entry: HashMap<String, PathBuf>,
@@ -190,7 +186,7 @@
     pub dynamic_import_to_require: bool,
     pub umd: String,
     pub write_to_disk: bool,
-<<<<<<< HEAD
+    pub transform_import: Vec<TransformImportConfig>,
     pub dev_eval: bool,
 }
 
@@ -198,9 +194,6 @@
     let mut hasher = XxHash64::default();
     hasher.write(serde_json::to_string(c).unwrap().as_bytes());
     hasher.finish()
-=======
-    pub transform_import: Vec<TransformImportConfig>,
->>>>>>> 20a7537e
 }
 
 const CONFIG_FILE: &str = "mako.config.json";
@@ -239,11 +232,8 @@
     "dynamicImportToRequire": false,
     "umd": "none",
     "writeToDisk": true,
-<<<<<<< HEAD
+    "transformImport": [],
     "devEval": true
-=======
-    "transformImport": []
->>>>>>> 20a7537e
 }
 "#;
 
