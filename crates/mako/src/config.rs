use std::collections::HashMap;
use std::path::{Path, PathBuf};

use clap::ValueEnum;
use serde::Deserialize;
use serde_json::Value;

#[derive(Deserialize, Debug)]
pub struct OutputConfig {
    pub path: PathBuf,
}

#[derive(Deserialize, Debug)]
pub struct ResolveConfig {
    pub alias: HashMap<String, String>,
    pub extensions: Vec<String>,
}

pub type Providers = HashMap<String, (String, String)>;

#[derive(Deserialize, Debug, PartialEq, Eq, ValueEnum, Clone)]
pub enum Mode {
    #[serde(rename = "development")]
    Development,
    #[serde(rename = "production")]
    Production,
}

// TODO:
// 1. node specific runtime
#[derive(Deserialize, Debug, PartialEq, Eq)]
pub enum Platform {
    #[serde(rename = "browser")]
    Browser,
    #[serde(rename = "node")]
    Node,
}

impl std::fmt::Display for Mode {
    fn fmt(&self, f: &mut std::fmt::Formatter<'_>) -> std::fmt::Result {
        self.to_possible_value().unwrap().get_name().fmt(f)
    }
}

#[derive(Deserialize, Debug)]
pub enum DevtoolConfig {
    /// Generate separate sourcemap file
    #[serde(rename = "source-map")]
    SourceMap,
    /// Generate inline sourcemap
    #[serde(rename = "inline-source-map")]
    InlineSourceMap,
}

#[derive(Deserialize, Debug)]
pub struct Config {
    pub entry: HashMap<String, PathBuf>,
    pub output: OutputConfig,
    pub resolve: ResolveConfig,
    pub mode: Mode,
    pub devtool: DevtoolConfig,
    pub externals: HashMap<String, String>,
    pub providers: Providers,
    pub copy: Vec<String>,
    pub public_path: String,
    pub inline_limit: usize,
    pub targets: HashMap<String, usize>,
    pub platform: Platform,
<<<<<<< HEAD
    pub define: HashMap<String, Value>,
=======
    pub define: HashMap<String, String>,
    // temp solution
    pub hmr: bool,
>>>>>>> 05f4f9af
}

const CONFIG_FILE: &str = "mako.config.json";
const DEFAULT_CONFIG: &str = r#"
{
    "entry": {},
    "output": { "path": "dist" },
    "resolve": { "alias": {}, "extensions": ["js", "jsx", "ts", "tsx"] },
    "mode": "development",
    "devtool": "source-map",
    "externals": {},
    "copy": ["public"],
    "providers": {},
    "public_path": "/",
    "inline_limit": 10000,
    "targets": { "chrome": 80 },
    "define": {},
    "platform": "browser",
    "hmr": true
}
"#;

// TODO:
// - support .ts file
// - add validation

impl Config {
    pub fn new(
        root: &Path,
        default_config: Option<&str>,
        cli_config: Option<&str>,
    ) -> Result<Self, config::ConfigError> {
        let abs_config_file = root.join(CONFIG_FILE);
        let abs_config_file = abs_config_file.to_str().unwrap();
        let c = config::Config::builder();
        // default config
        let c = c.add_source(config::File::from_str(
            DEFAULT_CONFIG,
            config::FileFormat::Json,
        ));
        // default config from args
        let c = if let Some(default_config) = default_config {
            c.add_source(config::File::from_str(
                default_config,
                config::FileFormat::Json,
            ))
        } else {
            c
        };
        // user config
        let c = c.add_source(config::File::with_name(abs_config_file).required(false));
        // cli config
        let c = if let Some(cli_config) = cli_config {
            c.add_source(config::File::from_str(cli_config, config::FileFormat::Json))
        } else {
            c
        };

        let c = c.build()?;
        let mut ret = c.try_deserialize::<Config>();
        // normalize & check
        if let Ok(config) = &mut ret {
            if config.output.path.is_relative() {
                config.output.path = root.join(config.output.path.to_string_lossy().to_string());
            }

            // set NODE_ENV to mode
            config
                .define
                .entry("NODE_ENV".to_string())
                .or_insert_with(|| serde_json::Value::String(config.mode.to_string()));

            if config.public_path != "runtime" && !config.public_path.ends_with('/') {
                panic!("public_path must end with '/' or be 'runtime'");
            }

            Config::config_node_polyfill(config);

            // let entry_length = cc.entry.len();
            // if entry_length != 1 {
            //     panic!(
            //         "Only one entry is allowed, but {} entries are found",
            //         entry_length
            //     );
            // }
        }
        ret
    }
}

impl Default for Config {
    fn default() -> Self {
        let c = config::Config::builder();
        let c = c.add_source(config::File::from_str(
            DEFAULT_CONFIG,
            config::FileFormat::Json,
        ));
        let c = c.build().unwrap();
        c.try_deserialize::<Config>().unwrap()
    }
}

#[cfg(test)]
mod tests {
    use crate::config::{Config, Mode, Platform};

    #[test]
    fn test_config() {
        let current_dir = std::env::current_dir().unwrap();
        let config = Config::new(&current_dir.join("test/config/normal"), None, None).unwrap();
        println!("{:?}", config);
        assert_eq!(config.platform, Platform::Node);
    }

    #[test]
    fn test_config_args_default() {
        let current_dir = std::env::current_dir().unwrap();
        let config = Config::new(
            &current_dir.join("test/config/normal"),
            Some(r#"{"mode":"production"}"#),
            None,
        )
        .unwrap();
        println!("{:?}", config);
        assert_eq!(config.mode, Mode::Production);
    }

    #[test]
    fn test_config_cli_args() {
        let current_dir = std::env::current_dir().unwrap();
        let config = Config::new(
            &current_dir.join("test/config/normal"),
            None,
            Some(r#"{"platform":"browser"}"#),
        )
        .unwrap();
        println!("{:?}", config);
        assert_eq!(config.platform, Platform::Browser);
    }

    #[test]
    #[should_panic(expected = "public_path must end with '/' or be 'runtime'")]
    fn test_config_invalid_public_path() {
        let current_dir = std::env::current_dir().unwrap();
        Config::new(
            &current_dir.join("test/config/normal"),
            None,
            Some(r#"{"public_path":"abc"}"#),
        )
        .unwrap();
    }
}<|MERGE_RESOLUTION|>--- conflicted
+++ resolved
@@ -66,13 +66,9 @@
     pub inline_limit: usize,
     pub targets: HashMap<String, usize>,
     pub platform: Platform,
-<<<<<<< HEAD
-    pub define: HashMap<String, Value>,
-=======
     pub define: HashMap<String, String>,
     // temp solution
     pub hmr: bool,
->>>>>>> 05f4f9af
 }
 
 const CONFIG_FILE: &str = "mako.config.json";
