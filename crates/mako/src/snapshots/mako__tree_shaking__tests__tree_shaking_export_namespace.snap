--- conflicted
+++ resolved
@@ -302,57 +302,6 @@
         var _interop_require_wildcard = require("../../../../../node_modules/.pnpm/@swc+helpers@0.5.1/node_modules/@swc/helpers/esm/_interop_require_wildcard.js");
         var _1 = _interop_require_wildcard._(require("./1.ts"));
         console.log(_1.foo);
-<<<<<<< HEAD
-    },
-    "../../../../../node_modules/.pnpm/@swc+helpers@0.5.1/node_modules/@swc/helpers/esm/_interop_require_wildcard.js": function(module, exports, require) {
-        "use strict";
-        Object.defineProperty(exports, "__esModule", {
-            value: true
-        });
-        function _export(target, all) {
-            for(var name in all)Object.defineProperty(target, name, {
-                enumerable: true,
-                get: all[name]
-            });
-        }
-        _export(exports, {
-            _interop_require_wildcard: function() {
-                return _interop_require_wildcard;
-            },
-            _: function() {
-                return _interop_require_wildcard;
-            }
-        });
-        function _getRequireWildcardCache(nodeInterop) {
-            if (typeof WeakMap !== "function") return null;
-            var cacheBabelInterop = new WeakMap();
-            var cacheNodeInterop = new WeakMap();
-            return (_getRequireWildcardCache = function(nodeInterop) {
-                return nodeInterop ? cacheNodeInterop : cacheBabelInterop;
-            })(nodeInterop);
-        }
-        function _interop_require_wildcard(obj, nodeInterop) {
-            if (!nodeInterop && obj && obj.__esModule) return obj;
-            if (obj === null || typeof obj !== "object" && typeof obj !== "function") return {
-                default: obj
-            };
-            var cache = _getRequireWildcardCache(nodeInterop);
-            if (cache && cache.has(obj)) return cache.get(obj);
-            var newObj = {};
-            var hasPropertyDescriptor = Object.defineProperty && Object.getOwnPropertyDescriptor;
-            for(var key in obj){
-                if (key !== "default" && Object.prototype.hasOwnProperty.call(obj, key)) {
-                    var desc = hasPropertyDescriptor ? Object.getOwnPropertyDescriptor(obj, key) : null;
-                    if (desc && (desc.get || desc.set)) Object.defineProperty(newObj, key, desc);
-                    else newObj[key] = obj[key];
-                }
-            }
-            newObj.default = obj;
-            if (cache) cache.set(obj, newObj);
-            return newObj;
-        }
-=======
->>>>>>> e69e742e
     }
 }, './index.ts');
 globalThis.jsonpCallback = runtime._jsonpCallback;
