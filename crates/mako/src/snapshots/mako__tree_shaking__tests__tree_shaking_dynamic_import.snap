---
source: crates/mako/src/tree_shaking.rs
expression: content
---
const chunksIdToUrlMap = {};
<<<<<<< HEAD
chunksIdToUrlMap["index.ts"] = `index.js`;
chunksIdToUrlMap["a.ts"] = `a_ts-async.js`;
chunksIdToUrlMap["all_vendors"] = `all_vendors-async.js`;
=======
chunksIdToUrlMap["./index.ts"] = `index.js`;
chunksIdToUrlMap["./a.ts"] = `a_ts-async.js`;
>>>>>>> 5b87eeb8
function createRuntime(makoModules, entryModuleId) {
    const modulesRegistry = {};
    function requireModule(moduleId) {
        if (moduleId === '$$IGNORED$$') return;
        const cachedModule = modulesRegistry[moduleId];
        if (cachedModule !== undefined) {
            if (cachedModule.error) {
                throw cachedModule.error;
            }
            return cachedModule.exports;
        }
        const module = {
            id: moduleId,
            exports: {}
        };
        modulesRegistry[moduleId] = module;
        try {
            const execOptions = {
                id: moduleId,
                module,
                factory: makoModules[moduleId],
                require: requireModule
            };
            requireModule.requireInterceptors.forEach((interceptor)=>{
                interceptor(execOptions);
            });
            execOptions.factory.call(execOptions.module.exports, execOptions.module, execOptions.module.exports, execOptions.require);
        } catch (e) {
            modulesRegistry[moduleId].error = e;
            throw e;
        }
        return module.exports;
    }
    requireModule.requireInterceptors = [];
    !(function() {
        let currentParents = [];
        let currentChildModule;
        requireModule.hmrC = {};
        const createHmrRequire = (require, moduleId)=>{
            const me = modulesRegistry[moduleId];
            if (!me) return require;
            const fn = (request)=>{
                if (me.hot.active) {
                    if (modulesRegistry[request]) {
                        const parents = modulesRegistry[request].parents;
                        if (!parents.includes(moduleId)) {
                            parents.push(moduleId);
                        }
                    } else {
                        currentParents = [
                            moduleId
                        ];
                        currentChildModule = request;
                    }
                    if (!me.children.includes(request)) {
                        me.children.push(request);
                    }
                } else {}
                return require(request);
            };
            Object.assign(fn, require);
            return fn;
        };
        const applyHotUpdate = (_chunkId, update)=>{
            const { modules, removedModules } = update;
            const outdatedModules = [];
            for (const moduleId of Object.keys(modules)){
                if (!modulesRegistry[moduleId]) continue;
                if (outdatedModules.includes(moduleId)) continue;
                outdatedModules.push(moduleId);
                const queue = [
                    moduleId
                ];
                while(queue.length){
                    const item = queue.pop();
                    const module = modulesRegistry[item];
                    if (!module) continue;
                    if (module.hot._main) {
                        location.reload();
                    }
                    if (module.hot._selfAccepted) {
                        continue;
                    }
                    for (const parentModule of module.parents){
                        if (outdatedModules.includes(parentModule)) continue;
                        outdatedModules.push(parentModule);
                        queue.push(parentModule);
                    }
                }
            }
            const outdatedSelfAcceptedModules = [];
            for (const moduleId of outdatedModules){
                const module = modulesRegistry[moduleId];
                if (module.hot._selfAccepted) {
                    outdatedSelfAcceptedModules.push(module);
                }
            }
            for (const moduleId of outdatedModules){
                const module = modulesRegistry[moduleId];
                for (const handler of module.hot._disposeHandlers){
                    handler();
                }
                module.hot.active = false;
                delete modulesRegistry[moduleId];
                for (const childModule of module.children){
                    const child = modulesRegistry[childModule];
                    if (!child) continue;
                    const idx = child.parents.indexOf(moduleId);
                    if (idx !== -1) {
                        child.parents.splice(idx, 1);
                    }
                }
            }
            registerModules(modules);
            for (const module of outdatedSelfAcceptedModules){
                module.hot._requireSelf();
            }
        };
        const createModuleHotObject = (moduleId, me)=>{
            const _main = currentChildModule !== moduleId;
            const hot = {
                _acceptedDependencies: {},
                _declinedDependencies: {},
                _selfAccepted: false,
                _selfDeclined: false,
                _selfInvalidated: false,
                _disposeHandlers: [],
                _requireSelf: function() {
                    currentParents = me.parents.slice();
                    currentChildModule = _main ? undefined : moduleId;
                    requireModule(moduleId);
                },
                _main,
                active: true,
                accept () {
                    this._selfAccepted = true;
                },
                dispose (callback) {
                    this._disposeHandlers.push(callback);
                },
                invalidate () {},
                check () {
                    const current_hash = requireModule.currentHash();
                    return fetch(`${requireModule.publicPath}${current_hash}.hot-update.json`).then((res)=>{
                        return res.json();
                    }).then((update)=>{
                        return Promise.all(update.c.map((chunk)=>{
                            let parts = chunk.split('.');
                            let l = parts.length;
                            let left = parts.slice(0, parts.length - 1).join('.');
                            let ext = parts[l - 1];
                            const hotChunkName = [
                                left,
                                current_hash,
                                'hot-update',
                                ext
                            ].join('.');
                            return new Promise((done)=>{
                                const url = `${requireModule.publicPath}${hotChunkName}`;
                                requireModule.loadScript(url, done);
                            });
                        }));
                    });
                },
                apply (update) {
                    return applyHotUpdate(update);
                }
            };
            currentChildModule = undefined;
            return hot;
        };
        requireModule.hmrC.jsonp = (chunkId, update, promises)=>{
            promises.push(new Promise((resolve)=>{
                applyHotUpdate(chunkId, update);
                resolve();
            }));
        };
        requireModule.requireInterceptors.push((options)=>{
            const orginRequire = options.require;
            options.module.hot = createModuleHotObject(options.id, options.module);
            options.module.meta = {
                hot: options.module.hot
            };
            options.module.parents = currentParents;
            currentParents = [];
            options.module.children = [];
            options.require = createHmrRequire(options.require, options.id);
            options.require.currentHash = ()=>{
                return orginRequire._h;
            };
        });
        requireModule.applyHotUpdate = (chunkId, update, runtime)=>{
            runtime(requireModule);
            return Promise.all(Object.keys(requireModule.hmrC).reduce(function(promises, key) {
                requireModule.hmrC[key](chunkId, update, promises);
                return promises;
            }, []));
        };
    })();
    !(function() {
        requireModule.chunkEnsures = {};
        requireModule.ensure = function(chunkId) {
            return Promise.all(Object.keys(requireModule.chunkEnsures).reduce(function(promises, key) {
                requireModule.chunkEnsures[key](chunkId, promises);
                return promises;
            }, []));
        };
    })();
    !(function() {
        const installedChunks = (requireModule.jsonpInstalled = {});
        requireModule.chunkEnsures.jsonp = (chunkId, promises)=>{
            let data = installedChunks[chunkId];
            if (data === 0) return;
            if (data) {
                promises.push(data[2]);
            } else {
                const promise = new Promise((resolve, reject)=>{
                    data = installedChunks[chunkId] = [
                        resolve,
                        reject
                    ];
                });
                promises.push((data[2] = promise));
                const url = requireModule.publicPath + chunksIdToUrlMap[chunkId];
                const error = new Error();
                const onLoadEnd = (event)=>{
                    data = installedChunks[chunkId];
                    if (data !== 0) installedChunks[chunkId] = undefined;
                    if (data) {
                        const errorType = event?.type;
                        const src = event?.target?.src;
                        error.message = `Loading chunk ${chunkId} failed. (${errorType} : ${src})`;
                        error.name = 'ChunkLoadError';
                        error.type = errorType;
                        data[1](error);
                    }
                };
                requireModule.loadScript(url, onLoadEnd, `chunk-${chunkId}`);
                return promise;
            }
        };
    })();
    !(function() {
        const inProgress = {};
        requireModule.loadScript = (url, done, key)=>{
            if (inProgress[url]) {
                return inProgress[url].push(done);
            }
            const script = document.createElement('script');
            script.timeout = 120;
            script.src = url;
            inProgress[url] = [
                done
            ];
            const onLoadEnd = (prev, event)=>{
                clearTimeout(timeout);
                const doneFns = inProgress[url];
                delete inProgress[url];
                script.parentNode?.removeChild(script);
                if (doneFns) {
                    doneFns.forEach(function(fn) {
                        return fn(event);
                    });
                }
                if (prev) return prev(event);
            };
            const timeout = setTimeout(onLoadEnd.bind(null, undefined, {
                type: 'timeout',
                target: script
            }), 120000);
            script.onerror = onLoadEnd.bind(null, script.onerror);
            script.onload = onLoadEnd.bind(null, script.onload);
            document.head.appendChild(script);
        };
    })();
    !(function() {
        const installedChunks = (requireModule.cssInstalled = {});
        const cssChunksIdToUrlMap = {};
        cssChunksIdToUrlMap["a.ts"] = `a_ts-async.css`;
        function findStylesheet(url) {
            return Array.from(document.querySelectorAll('link[href][rel=stylesheet]')).find((link)=>{
                const [linkUrl] = link.getAttribute('href').split('?');
                return linkUrl === url || linkUrl === requireModule.publicPath + url;
            });
        }
        function createStylesheet(chunkId, url, oldTag, resolve, reject) {
            const link = document.createElement('link');
            link.rel = 'stylesheet';
            link.type = 'text/css';
            link.href = url;
            link.onerror = link.onload = function(event) {
                link.onerror = link.onload = null;
                if (event.type === 'load') {
                    installedChunks[chunkId] = 0;
                    resolve();
                } else {
                    delete installedChunks[chunkId];
                    const errorType = event?.type;
                    const realHref = event?.target?.href;
                    const err = new Error('Loading CSS chunk ' + chunkId + ' failed.\n(' + realHref + ')');
                    err.code = 'CSS_CHUNK_LOAD_FAILED';
                    err.type = errorType;
                    err.request = realHref;
                    link.parentNode.removeChild(link);
                    reject(err);
                }
            };
            if (oldTag) {
                oldTag.parentNode.insertBefore(link, oldTag.nextSibling);
            } else {
                document.head.appendChild(link);
            }
            return link;
        }
        requireModule.chunkEnsures.css = (chunkId, promises)=>{
            if (installedChunks[chunkId]) {
                promises.push(installedChunks[chunkId]);
            } else if (installedChunks[chunkId] !== 0 && cssChunksIdToUrlMap[chunkId]) {
                installedChunks[chunkId] = new Promise((resolve, reject)=>{
                    const url = cssChunksIdToUrlMap[chunkId];
                    const fullUrl = requireModule.publicPath + url;
                    if (findStylesheet(url)) {
                        resolve();
                    } else {
                        createStylesheet(chunkId, fullUrl, null, resolve, reject);
                    }
                });
                promises.push(installedChunks[chunkId]);
                return promises;
            }
        };
        requireModule.hmrC.css = (chunkId, _update, promises)=>{
            if (cssChunksIdToUrlMap[chunkId]) {
                promises.push(new Promise((resolve, reject)=>{
                    let url = cssChunksIdToUrlMap[chunkId];
                    const fullUrl = requireModule.publicPath + url;
                    const oldLink = findStylesheet(url);
                    if (oldLink) {
                        const newLink = createStylesheet(chunkId, `${fullUrl}?${Date.now()}`, oldLink, ()=>{
                            newLink.rel = 'stylesheet';
                            newLink.as = null;
                            oldLink.parentNode.removeChild(oldLink);
                            resolve();
                        }, reject);
                        newLink.rel = 'prereload';
                        newLink.as = 'style';
                    }
                }));
            }
        };
    })();
    const jsonpCallback = (data)=>{
        const installedChunks = requireModule.jsonpInstalled;
        const chunkIds = data[0];
        const modules = data[1];
        if (chunkIds.some((id)=>installedChunks[id] !== 0)) {
            registerModules(modules);
        }
        for (const id of chunkIds){
            if (installedChunks[id]) {
                installedChunks[id][0]();
            }
            installedChunks[id] = 0;
        }
    };
    const registerModules = (modules)=>{
        for(const id in modules){
            makoModules[id] = modules[id];
        }
    };
<<<<<<< HEAD
    requireModule._h = '11144497685858368887';
    requireModule.currentHash = ()=>{
        return requireModule._h;
    };
    !function() {
        requireModule.publicPath = "/";
    }();
    !function() {
        registerModules({
            "@swc/helpers/_/_interop_require_default": function(module, exports, require) {
                "use strict";
                Object.defineProperty(exports, "__esModule", {
                    value: true
                });
                function _export(target, all) {
                    for(var name in all)Object.defineProperty(target, name, {
                        enumerable: true,
                        get: all[name]
                    });
                }
                _export(exports, {
                    _interop_require_default: function() {
                        return _interop_require_default;
                    },
                    _: function() {
                        return _interop_require_default;
                    }
                });
                function _interop_require_default(obj) {
                    return obj && obj.__esModule ? obj : {
                        default: obj
                    };
                }
            },
            "@swc/helpers/_/_interop_require_wildcard": function(module, exports, require) {
                "use strict";
                Object.defineProperty(exports, "__esModule", {
                    value: true
                });
                function _export(target, all) {
                    for(var name in all)Object.defineProperty(target, name, {
                        enumerable: true,
                        get: all[name]
                    });
                }
                _export(exports, {
                    _interop_require_wildcard: function() {
                        return _interop_require_wildcard;
                    },
                    _: function() {
                        return _interop_require_wildcard;
                    }
                });
                function _getRequireWildcardCache(nodeInterop) {
                    if (typeof WeakMap !== "function") return null;
                    var cacheBabelInterop = new WeakMap();
                    var cacheNodeInterop = new WeakMap();
                    return (_getRequireWildcardCache = function(nodeInterop) {
                        return nodeInterop ? cacheNodeInterop : cacheBabelInterop;
                    })(nodeInterop);
                }
                function _interop_require_wildcard(obj, nodeInterop) {
                    if (!nodeInterop && obj && obj.__esModule) return obj;
                    if (obj === null || typeof obj !== "object" && typeof obj !== "function") return {
                        default: obj
                    };
                    var cache = _getRequireWildcardCache(nodeInterop);
                    if (cache && cache.has(obj)) return cache.get(obj);
                    var newObj = {};
                    var hasPropertyDescriptor = Object.defineProperty && Object.getOwnPropertyDescriptor;
                    for(var key in obj){
                        if (key !== "default" && Object.prototype.hasOwnProperty.call(obj, key)) {
                            var desc = hasPropertyDescriptor ? Object.getOwnPropertyDescriptor(obj, key) : null;
                            if (desc && (desc.get || desc.set)) Object.defineProperty(newObj, key, desc);
                            else newObj[key] = obj[key];
                        }
                    }
                    newObj.default = obj;
                    if (cache) cache.set(obj, newObj);
                    return newObj;
                }
            },
            "@swc/helpers/_/_export_star": function(module, exports, require) {
                "use strict";
                Object.defineProperty(exports, "__esModule", {
                    value: true
                });
                function _export(target, all) {
                    for(var name in all)Object.defineProperty(target, name, {
                        enumerable: true,
                        get: all[name]
                    });
                }
                _export(exports, {
                    _export_star: function() {
                        return _export_star;
                    },
                    _: function() {
                        return _export_star;
                    }
                });
                function _export_star(from, to) {
                    Object.keys(from).forEach(function(k) {
                        if (k !== "default" && !Object.prototype.hasOwnProperty.call(to, k)) {
                            Object.defineProperty(to, k, {
                                enumerable: true,
                                get: function() {
                                    return from[k];
                                }
                            });
                        }
                    });
                    return from;
                }
            }
        });
    }();
    Promise.all([
        requireModule.ensure("all_vendors")
    ]).then(()=>{
        requireModule(entryModuleId);
    });
=======
    requireModule._h = '1837553140176882911';
    requireModule.currentHash = ()=>{
        return requireModule._h;
    };
    requireModule(entryModuleId);
>>>>>>> 5b87eeb8
    return {
        requireModule,
        _modulesRegistry: modulesRegistry,
        _jsonpCallback: jsonpCallback,
        _makoModuleHotUpdate: requireModule.applyHotUpdate
    };
}
const runtime = createRuntime({
    "index.ts": function(module, exports, require) {
        "use strict";
        Promise.all([
            require.ensure("a.ts")
        ]).then(require.bind(require, "a.ts")).then((r)=>console.log(r));
    }
}, 'index.ts');
globalThis.jsonpCallback = runtime._jsonpCallback;
globalThis.modulesRegistry = runtime._modulesRegistry;
globalThis.makoModuleHotUpdate = runtime._makoModuleHotUpdate;

//# sourceMappingURL=index.js.map<|MERGE_RESOLUTION|>--- conflicted
+++ resolved
@@ -3,14 +3,8 @@
 expression: content
 ---
 const chunksIdToUrlMap = {};
-<<<<<<< HEAD
 chunksIdToUrlMap["index.ts"] = `index.js`;
 chunksIdToUrlMap["a.ts"] = `a_ts-async.js`;
-chunksIdToUrlMap["all_vendors"] = `all_vendors-async.js`;
-=======
-chunksIdToUrlMap["./index.ts"] = `index.js`;
-chunksIdToUrlMap["./a.ts"] = `a_ts-async.js`;
->>>>>>> 5b87eeb8
 function createRuntime(makoModules, entryModuleId) {
     const modulesRegistry = {};
     function requireModule(moduleId) {
@@ -381,8 +375,7 @@
             makoModules[id] = modules[id];
         }
     };
-<<<<<<< HEAD
-    requireModule._h = '11144497685858368887';
+    requireModule._h = '1837553140176882911';
     requireModule.currentHash = ()=>{
         return requireModule._h;
     };
@@ -499,18 +492,7 @@
             }
         });
     }();
-    Promise.all([
-        requireModule.ensure("all_vendors")
-    ]).then(()=>{
-        requireModule(entryModuleId);
-    });
-=======
-    requireModule._h = '1837553140176882911';
-    requireModule.currentHash = ()=>{
-        return requireModule._h;
-    };
     requireModule(entryModuleId);
->>>>>>> 5b87eeb8
     return {
         requireModule,
         _modulesRegistry: modulesRegistry,
