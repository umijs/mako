---
source: crates/mako/src/tree_shaking.rs
expression: content
---
const chunksIdToUrlMap = {};
<<<<<<< HEAD
chunksIdToUrlMap["index.ts"] = `index.js`;
chunksIdToUrlMap["all_vendors"] = `all_vendors-async.js`;
=======
chunksIdToUrlMap["./index.ts"] = `index.js`;
>>>>>>> 5b87eeb8
function createRuntime(makoModules, entryModuleId) {
    const modulesRegistry = {};
    function requireModule(moduleId) {
        if (moduleId === '$$IGNORED$$') return;
        const cachedModule = modulesRegistry[moduleId];
        if (cachedModule !== undefined) {
            if (cachedModule.error) {
                throw cachedModule.error;
            }
            return cachedModule.exports;
        }
        const module = {
            id: moduleId,
            exports: {}
        };
        modulesRegistry[moduleId] = module;
        try {
            const execOptions = {
                id: moduleId,
                module,
                factory: makoModules[moduleId],
                require: requireModule
            };
            requireModule.requireInterceptors.forEach((interceptor)=>{
                interceptor(execOptions);
            });
            execOptions.factory.call(execOptions.module.exports, execOptions.module, execOptions.module.exports, execOptions.require);
        } catch (e) {
            modulesRegistry[moduleId].error = e;
            throw e;
        }
        return module.exports;
    }
    requireModule.requireInterceptors = [];
    !(function() {
        let currentParents = [];
        let currentChildModule;
        requireModule.hmrC = {};
        const createHmrRequire = (require, moduleId)=>{
            const me = modulesRegistry[moduleId];
            if (!me) return require;
            const fn = (request)=>{
                if (me.hot.active) {
                    if (modulesRegistry[request]) {
                        const parents = modulesRegistry[request].parents;
                        if (!parents.includes(moduleId)) {
                            parents.push(moduleId);
                        }
                    } else {
                        currentParents = [
                            moduleId
                        ];
                        currentChildModule = request;
                    }
                    if (!me.children.includes(request)) {
                        me.children.push(request);
                    }
                } else {}
                return require(request);
            };
            Object.assign(fn, require);
            return fn;
        };
        const applyHotUpdate = (_chunkId, update)=>{
            const { modules, removedModules } = update;
            const outdatedModules = [];
            for (const moduleId of Object.keys(modules)){
                if (!modulesRegistry[moduleId]) continue;
                if (outdatedModules.includes(moduleId)) continue;
                outdatedModules.push(moduleId);
                const queue = [
                    moduleId
                ];
                while(queue.length){
                    const item = queue.pop();
                    const module = modulesRegistry[item];
                    if (!module) continue;
                    if (module.hot._main) {
                        location.reload();
                    }
                    if (module.hot._selfAccepted) {
                        continue;
                    }
                    for (const parentModule of module.parents){
                        if (outdatedModules.includes(parentModule)) continue;
                        outdatedModules.push(parentModule);
                        queue.push(parentModule);
                    }
                }
            }
            const outdatedSelfAcceptedModules = [];
            for (const moduleId of outdatedModules){
                const module = modulesRegistry[moduleId];
                if (module.hot._selfAccepted) {
                    outdatedSelfAcceptedModules.push(module);
                }
            }
            for (const moduleId of outdatedModules){
                const module = modulesRegistry[moduleId];
                for (const handler of module.hot._disposeHandlers){
                    handler();
                }
                module.hot.active = false;
                delete modulesRegistry[moduleId];
                for (const childModule of module.children){
                    const child = modulesRegistry[childModule];
                    if (!child) continue;
                    const idx = child.parents.indexOf(moduleId);
                    if (idx !== -1) {
                        child.parents.splice(idx, 1);
                    }
                }
            }
            registerModules(modules);
            for (const module of outdatedSelfAcceptedModules){
                module.hot._requireSelf();
            }
        };
        const createModuleHotObject = (moduleId, me)=>{
            const _main = currentChildModule !== moduleId;
            const hot = {
                _acceptedDependencies: {},
                _declinedDependencies: {},
                _selfAccepted: false,
                _selfDeclined: false,
                _selfInvalidated: false,
                _disposeHandlers: [],
                _requireSelf: function() {
                    currentParents = me.parents.slice();
                    currentChildModule = _main ? undefined : moduleId;
                    requireModule(moduleId);
                },
                _main,
                active: true,
                accept () {
                    this._selfAccepted = true;
                },
                dispose (callback) {
                    this._disposeHandlers.push(callback);
                },
                invalidate () {},
                check () {
                    const current_hash = requireModule.currentHash();
                    return fetch(`${requireModule.publicPath}${current_hash}.hot-update.json`).then((res)=>{
                        return res.json();
                    }).then((update)=>{
                        return Promise.all(update.c.map((chunk)=>{
                            let parts = chunk.split('.');
                            let l = parts.length;
                            let left = parts.slice(0, parts.length - 1).join('.');
                            let ext = parts[l - 1];
                            const hotChunkName = [
                                left,
                                current_hash,
                                'hot-update',
                                ext
                            ].join('.');
                            return new Promise((done)=>{
                                const url = `${requireModule.publicPath}${hotChunkName}`;
                                requireModule.loadScript(url, done);
                            });
                        }));
                    });
                },
                apply (update) {
                    return applyHotUpdate(update);
                }
            };
            currentChildModule = undefined;
            return hot;
        };
        requireModule.hmrC.jsonp = (chunkId, update, promises)=>{
            promises.push(new Promise((resolve)=>{
                applyHotUpdate(chunkId, update);
                resolve();
            }));
        };
        requireModule.requireInterceptors.push((options)=>{
            const orginRequire = options.require;
            options.module.hot = createModuleHotObject(options.id, options.module);
            options.module.meta = {
                hot: options.module.hot
            };
            options.module.parents = currentParents;
            currentParents = [];
            options.module.children = [];
            options.require = createHmrRequire(options.require, options.id);
            options.require.currentHash = ()=>{
                return orginRequire._h;
            };
        });
        requireModule.applyHotUpdate = (chunkId, update, runtime)=>{
            runtime(requireModule);
            return Promise.all(Object.keys(requireModule.hmrC).reduce(function(promises, key) {
                requireModule.hmrC[key](chunkId, update, promises);
                return promises;
            }, []));
        };
    })();
    !(function() {
        requireModule.chunkEnsures = {};
        requireModule.ensure = function(chunkId) {
            return Promise.all(Object.keys(requireModule.chunkEnsures).reduce(function(promises, key) {
                requireModule.chunkEnsures[key](chunkId, promises);
                return promises;
            }, []));
        };
    })();
    !(function() {
        const installedChunks = (requireModule.jsonpInstalled = {});
        requireModule.chunkEnsures.jsonp = (chunkId, promises)=>{
            let data = installedChunks[chunkId];
            if (data === 0) return;
            if (data) {
                promises.push(data[2]);
            } else {
                const promise = new Promise((resolve, reject)=>{
                    data = installedChunks[chunkId] = [
                        resolve,
                        reject
                    ];
                });
                promises.push((data[2] = promise));
                const url = requireModule.publicPath + chunksIdToUrlMap[chunkId];
                const error = new Error();
                const onLoadEnd = (event)=>{
                    data = installedChunks[chunkId];
                    if (data !== 0) installedChunks[chunkId] = undefined;
                    if (data) {
                        const errorType = event?.type;
                        const src = event?.target?.src;
                        error.message = `Loading chunk ${chunkId} failed. (${errorType} : ${src})`;
                        error.name = 'ChunkLoadError';
                        error.type = errorType;
                        data[1](error);
                    }
                };
                requireModule.loadScript(url, onLoadEnd, `chunk-${chunkId}`);
                return promise;
            }
        };
    })();
    !(function() {
        const inProgress = {};
        requireModule.loadScript = (url, done, key)=>{
            if (inProgress[url]) {
                return inProgress[url].push(done);
            }
            const script = document.createElement('script');
            script.timeout = 120;
            script.src = url;
            inProgress[url] = [
                done
            ];
            const onLoadEnd = (prev, event)=>{
                clearTimeout(timeout);
                const doneFns = inProgress[url];
                delete inProgress[url];
                script.parentNode?.removeChild(script);
                if (doneFns) {
                    doneFns.forEach(function(fn) {
                        return fn(event);
                    });
                }
                if (prev) return prev(event);
            };
            const timeout = setTimeout(onLoadEnd.bind(null, undefined, {
                type: 'timeout',
                target: script
            }), 120000);
            script.onerror = onLoadEnd.bind(null, script.onerror);
            script.onload = onLoadEnd.bind(null, script.onload);
            document.head.appendChild(script);
        };
    })();
    !(function() {
        const installedChunks = (requireModule.cssInstalled = {});
        const cssChunksIdToUrlMap = {};
        function findStylesheet(url) {
            return Array.from(document.querySelectorAll('link[href][rel=stylesheet]')).find((link)=>{
                const [linkUrl] = link.getAttribute('href').split('?');
                return linkUrl === url || linkUrl === requireModule.publicPath + url;
            });
        }
        function createStylesheet(chunkId, url, oldTag, resolve, reject) {
            const link = document.createElement('link');
            link.rel = 'stylesheet';
            link.type = 'text/css';
            link.href = url;
            link.onerror = link.onload = function(event) {
                link.onerror = link.onload = null;
                if (event.type === 'load') {
                    installedChunks[chunkId] = 0;
                    resolve();
                } else {
                    delete installedChunks[chunkId];
                    const errorType = event?.type;
                    const realHref = event?.target?.href;
                    const err = new Error('Loading CSS chunk ' + chunkId + ' failed.\n(' + realHref + ')');
                    err.code = 'CSS_CHUNK_LOAD_FAILED';
                    err.type = errorType;
                    err.request = realHref;
                    link.parentNode.removeChild(link);
                    reject(err);
                }
            };
            if (oldTag) {
                oldTag.parentNode.insertBefore(link, oldTag.nextSibling);
            } else {
                document.head.appendChild(link);
            }
            return link;
        }
        requireModule.chunkEnsures.css = (chunkId, promises)=>{
            if (installedChunks[chunkId]) {
                promises.push(installedChunks[chunkId]);
            } else if (installedChunks[chunkId] !== 0 && cssChunksIdToUrlMap[chunkId]) {
                installedChunks[chunkId] = new Promise((resolve, reject)=>{
                    const url = cssChunksIdToUrlMap[chunkId];
                    const fullUrl = requireModule.publicPath + url;
                    if (findStylesheet(url)) {
                        resolve();
                    } else {
                        createStylesheet(chunkId, fullUrl, null, resolve, reject);
                    }
                });
                promises.push(installedChunks[chunkId]);
                return promises;
            }
        };
        requireModule.hmrC.css = (chunkId, _update, promises)=>{
            if (cssChunksIdToUrlMap[chunkId]) {
                promises.push(new Promise((resolve, reject)=>{
                    let url = cssChunksIdToUrlMap[chunkId];
                    const fullUrl = requireModule.publicPath + url;
                    const oldLink = findStylesheet(url);
                    if (oldLink) {
                        const newLink = createStylesheet(chunkId, `${fullUrl}?${Date.now()}`, oldLink, ()=>{
                            newLink.rel = 'stylesheet';
                            newLink.as = null;
                            oldLink.parentNode.removeChild(oldLink);
                            resolve();
                        }, reject);
                        newLink.rel = 'prereload';
                        newLink.as = 'style';
                    }
                }));
            }
        };
    })();
    const jsonpCallback = (data)=>{
        const installedChunks = requireModule.jsonpInstalled;
        const chunkIds = data[0];
        const modules = data[1];
        if (chunkIds.some((id)=>installedChunks[id] !== 0)) {
            registerModules(modules);
        }
        for (const id of chunkIds){
            if (installedChunks[id]) {
                installedChunks[id][0]();
            }
            installedChunks[id] = 0;
        }
    };
    const registerModules = (modules)=>{
        for(const id in modules){
            makoModules[id] = modules[id];
        }
    };
<<<<<<< HEAD
    requireModule._h = '2958935947603202665';
    requireModule.currentHash = ()=>{
        return requireModule._h;
    };
    !function() {
        requireModule.publicPath = "/";
    }();
    !function() {
        registerModules({
            "@swc/helpers/_/_interop_require_default": function(module, exports, require) {
                "use strict";
                Object.defineProperty(exports, "__esModule", {
                    value: true
                });
                function _export(target, all) {
                    for(var name in all)Object.defineProperty(target, name, {
                        enumerable: true,
                        get: all[name]
                    });
                }
                _export(exports, {
                    _interop_require_default: function() {
                        return _interop_require_default;
                    },
                    _: function() {
                        return _interop_require_default;
                    }
                });
                function _interop_require_default(obj) {
                    return obj && obj.__esModule ? obj : {
                        default: obj
                    };
                }
            },
            "@swc/helpers/_/_interop_require_wildcard": function(module, exports, require) {
                "use strict";
                Object.defineProperty(exports, "__esModule", {
                    value: true
                });
                function _export(target, all) {
                    for(var name in all)Object.defineProperty(target, name, {
                        enumerable: true,
                        get: all[name]
                    });
                }
                _export(exports, {
                    _interop_require_wildcard: function() {
                        return _interop_require_wildcard;
                    },
                    _: function() {
                        return _interop_require_wildcard;
                    }
                });
                function _getRequireWildcardCache(nodeInterop) {
                    if (typeof WeakMap !== "function") return null;
                    var cacheBabelInterop = new WeakMap();
                    var cacheNodeInterop = new WeakMap();
                    return (_getRequireWildcardCache = function(nodeInterop) {
                        return nodeInterop ? cacheNodeInterop : cacheBabelInterop;
                    })(nodeInterop);
                }
                function _interop_require_wildcard(obj, nodeInterop) {
                    if (!nodeInterop && obj && obj.__esModule) return obj;
                    if (obj === null || typeof obj !== "object" && typeof obj !== "function") return {
                        default: obj
                    };
                    var cache = _getRequireWildcardCache(nodeInterop);
                    if (cache && cache.has(obj)) return cache.get(obj);
                    var newObj = {};
                    var hasPropertyDescriptor = Object.defineProperty && Object.getOwnPropertyDescriptor;
                    for(var key in obj){
                        if (key !== "default" && Object.prototype.hasOwnProperty.call(obj, key)) {
                            var desc = hasPropertyDescriptor ? Object.getOwnPropertyDescriptor(obj, key) : null;
                            if (desc && (desc.get || desc.set)) Object.defineProperty(newObj, key, desc);
                            else newObj[key] = obj[key];
                        }
                    }
                    newObj.default = obj;
                    if (cache) cache.set(obj, newObj);
                    return newObj;
                }
            },
            "@swc/helpers/_/_export_star": function(module, exports, require) {
                "use strict";
                Object.defineProperty(exports, "__esModule", {
                    value: true
                });
                function _export(target, all) {
                    for(var name in all)Object.defineProperty(target, name, {
                        enumerable: true,
                        get: all[name]
                    });
                }
                _export(exports, {
                    _export_star: function() {
                        return _export_star;
                    },
                    _: function() {
                        return _export_star;
                    }
                });
                function _export_star(from, to) {
                    Object.keys(from).forEach(function(k) {
                        if (k !== "default" && !Object.prototype.hasOwnProperty.call(to, k)) {
                            Object.defineProperty(to, k, {
                                enumerable: true,
                                get: function() {
                                    return from[k];
                                }
                            });
                        }
                    });
                    return from;
                }
            }
        });
    }();
    Promise.all([
        requireModule.ensure("all_vendors")
    ]).then(()=>{
        requireModule(entryModuleId);
    });
=======
    requireModule._h = '13921631429168637677';
    requireModule.currentHash = ()=>{
        return requireModule._h;
    };
    requireModule(entryModuleId);
>>>>>>> 5b87eeb8
    return {
        requireModule,
        _modulesRegistry: modulesRegistry,
        _jsonpCallback: jsonpCallback,
        _makoModuleHotUpdate: requireModule.applyHotUpdate
    };
}
const runtime = createRuntime({
<<<<<<< HEAD
    "1.ts": function(module, exports, require) {
=======
    "../../../../../node_modules/.pnpm/@swc+helpers@0.5.1/node_modules/@swc/helpers/esm/_export_star.js": function(module, exports, require) {
>>>>>>> 5b87eeb8
        "use strict";
        Object.defineProperty(exports, "__esModule", {
            value: true
        });
        function _export(target, all) {
            for(var name in all)Object.defineProperty(target, name, {
                enumerable: true,
                get: all[name]
            });
        }
        _export(exports, {
            _export_star: function() {
                return _export_star;
            },
            _: function() {
                return _export_star;
            }
        });
        function _export_star(from, to) {
            Object.keys(from).forEach(function(k) {
                if (k !== "default" && !Object.prototype.hasOwnProperty.call(to, k)) {
                    Object.defineProperty(to, k, {
                        enumerable: true,
                        get: function() {
                            return from[k];
                        }
                    });
                }
            });
            return from;
        }
    },
    "./1.ts": function(module, exports, require) {
        "use strict";
        Object.defineProperty(exports, "__esModule", {
            value: true
        });
        Object.defineProperty(exports, "bar", {
            enumerable: true,
            get: function() {
                return bar;
            }
        });
        const bar = 1;
    },
    "2.ts": function(module, exports, require) {
        "use strict";
        Object.defineProperty(exports, "__esModule", {
            value: true
        });
        var _export_star = require("@swc/helpers/_/_export_star");
        _export_star._(require("1.ts"), exports);
    },
    "index.ts": function(module, exports, require) {
        "use strict";
        Object.defineProperty(exports, "__esModule", {
            value: true
        });
        var _2 = require("2.ts");
        console.log(_2.bar);
    }
}, 'index.ts');
globalThis.jsonpCallback = runtime._jsonpCallback;
globalThis.modulesRegistry = runtime._modulesRegistry;
globalThis.makoModuleHotUpdate = runtime._makoModuleHotUpdate;

//# sourceMappingURL=index.js.map<|MERGE_RESOLUTION|>--- conflicted
+++ resolved
@@ -3,12 +3,7 @@
 expression: content
 ---
 const chunksIdToUrlMap = {};
-<<<<<<< HEAD
 chunksIdToUrlMap["index.ts"] = `index.js`;
-chunksIdToUrlMap["all_vendors"] = `all_vendors-async.js`;
-=======
-chunksIdToUrlMap["./index.ts"] = `index.js`;
->>>>>>> 5b87eeb8
 function createRuntime(makoModules, entryModuleId) {
     const modulesRegistry = {};
     function requireModule(moduleId) {
@@ -378,8 +373,7 @@
             makoModules[id] = modules[id];
         }
     };
-<<<<<<< HEAD
-    requireModule._h = '2958935947603202665';
+    requireModule._h = '1201834985390065393';
     requireModule.currentHash = ()=>{
         return requireModule._h;
     };
@@ -496,18 +490,7 @@
             }
         });
     }();
-    Promise.all([
-        requireModule.ensure("all_vendors")
-    ]).then(()=>{
-        requireModule(entryModuleId);
-    });
-=======
-    requireModule._h = '13921631429168637677';
-    requireModule.currentHash = ()=>{
-        return requireModule._h;
-    };
     requireModule(entryModuleId);
->>>>>>> 5b87eeb8
     return {
         requireModule,
         _modulesRegistry: modulesRegistry,
@@ -516,44 +499,7 @@
     };
 }
 const runtime = createRuntime({
-<<<<<<< HEAD
     "1.ts": function(module, exports, require) {
-=======
-    "../../../../../node_modules/.pnpm/@swc+helpers@0.5.1/node_modules/@swc/helpers/esm/_export_star.js": function(module, exports, require) {
->>>>>>> 5b87eeb8
-        "use strict";
-        Object.defineProperty(exports, "__esModule", {
-            value: true
-        });
-        function _export(target, all) {
-            for(var name in all)Object.defineProperty(target, name, {
-                enumerable: true,
-                get: all[name]
-            });
-        }
-        _export(exports, {
-            _export_star: function() {
-                return _export_star;
-            },
-            _: function() {
-                return _export_star;
-            }
-        });
-        function _export_star(from, to) {
-            Object.keys(from).forEach(function(k) {
-                if (k !== "default" && !Object.prototype.hasOwnProperty.call(to, k)) {
-                    Object.defineProperty(to, k, {
-                        enumerable: true,
-                        get: function() {
-                            return from[k];
-                        }
-                    });
-                }
-            });
-            return from;
-        }
-    },
-    "./1.ts": function(module, exports, require) {
         "use strict";
         Object.defineProperty(exports, "__esModule", {
             value: true
