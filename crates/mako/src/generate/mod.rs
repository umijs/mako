pub(crate) mod chunk;
pub(crate) mod chunk_graph;
pub(crate) mod chunk_pot;
pub(crate) mod generate_chunks;
pub(crate) mod group_chunk;
pub(crate) mod hmr;
pub(crate) mod minify;
pub(crate) mod optimize_chunk;
pub(crate) mod runtime;
pub(crate) mod swc_helpers;
pub(crate) mod transform;

use std::collections::{HashMap, HashSet};
use std::fs;
use std::ops::DerefMut;
use std::path::PathBuf;
use std::sync::Arc;
use std::time::{Duration, Instant};

use mako_core::anyhow::{anyhow, Result};
use mako_core::indexmap::IndexSet;
use mako_core::rayon::prelude::*;
use mako_core::serde::Serialize;
use mako_core::tracing::debug;

use crate::compiler::{Compiler, Context};
use crate::config::{DevtoolConfig, OutputMode, TreeShakingStrategy};
use crate::dev::update::UpdateResult;
use crate::generate::generate_chunks::{ChunkFile, ChunkFileType};
use crate::module::{Dependency, ModuleId};
use crate::stats::{create_stats_info, print_stats, write_stats};
use crate::utils::base64_encode;
use crate::visitors::async_module::mark_async;

#[derive(Clone)]
pub struct EmitFile {
    pub filename: String,
    pub content: String,
    pub chunk_id: String,
    pub hashname: String,
}

#[derive(Serialize)]
struct ChunksUrlMap {
    js: HashMap<String, String>,
    css: HashMap<String, String>,
}

impl Compiler {
    fn generate_with_plugin_driver(&self) -> Result<()> {
        self.context.plugin_driver.generate(&self.context)?;

        let stats = create_stats_info(0, self);

        self.context
            .plugin_driver
            .build_success(&stats, &self.context)?;
        Ok(())
    }

    fn mark_async(&self) -> HashMap<ModuleId, Vec<Dependency>> {
        let module_ids = {
            let module_graph = self.context.module_graph.read().unwrap();
            let (mut module_ids, _) = module_graph.toposort();
            // start from the leaf nodes, so reverser the sort
            module_ids.reverse();
            drop(module_graph);
            module_ids
        };
        mark_async(&module_ids, &self.context)
    }

    pub fn generate(&self) -> Result<()> {
        self.context.plugin_driver.before_generate(&self.context)?;

        debug!("generate");
        let t_generate = Instant::now();

        if self
            .context
            .config
            .stats
            .as_ref()
            .is_some_and(|s| s.modules)
        {
            self.context.stats_info.parse_modules(self.context.clone());
        }

        debug!("tree_shaking");
        let t_tree_shaking = Instant::now();

        let async_dep_map = self.mark_async();

        // Disable tree shaking in watch mode temporarily
        // ref: https://github.com/umijs/mako/issues/396
        if !self.context.args.watch {
            match self.context.config._tree_shaking {
                Some(TreeShakingStrategy::Basic) => {
                    let mut module_graph = self.context.module_graph.write().unwrap();

                    mako_core::mako_profile_scope!("tree shake");
                    self.context
                        .plugin_driver
                        .optimize_module_graph(module_graph.deref_mut(), &self.context)?;
                    let t_tree_shaking = t_tree_shaking.elapsed();
                    debug!("basic optimize in {}ms.", t_tree_shaking.as_millis());
                }
                Some(TreeShakingStrategy::Advanced) => {
                    // waiting @heden8 to come back
                }
                None => {}
            }
        }
        let t_tree_shaking = t_tree_shaking.elapsed();

        // TODO: improve this hardcode
        if self.context.config.output.mode == OutputMode::Bundless {
            return self.generate_with_plugin_driver();
        }

        let t_group_chunks = Instant::now();
        self.group_chunk();
        let t_group_chunks = t_group_chunks.elapsed();

        let t_optimize_chunks = Instant::now();

        self.context
            .plugin_driver
            .before_optimize_chunk(&self.context)?;

        self.optimize_chunk();
        let t_optimize_chunks = t_optimize_chunks.elapsed();

        {
            let mut module_graph = self.context.module_graph.write().unwrap();
            let mut chunk_graph = self.context.chunk_graph.write().unwrap();

            self.context.plugin_driver.optimize_chunk(
                &mut chunk_graph,
                &mut module_graph,
                &self.context,
            )?;
        }

        // 为啥单独提前 transform modules？
        // 因为放 chunks 的循环里，一个 module 可能存在于多个 chunk 里，可能会被编译多遍
        let t_transform_modules = Instant::now();
        debug!("transform all modules");
        self.transform_all(async_dep_map)?;
        let t_transform_modules = t_transform_modules.elapsed();

        // ensure output dir exists
        let config = &self.context.config;
        if !config.output.path.exists() {
            fs::create_dir_all(&config.output.path)?;
        }

        let full_hash = self.full_hash();
        let (t_generate_chunks, t_ast_to_code_and_write) = self.write_chunk_files(full_hash)?;

        // write assets
        if config.emit_assets {
            let t_write_assets = Instant::now();
            debug!("write assets");
            {
                let assets_info = &(*self.context.assets_info.lock().unwrap());
                for (k, v) in assets_info {
                    let asset_path = &self.context.root.join(k);
                    let asset_output_path = &config.output.path.join(v);
                    if asset_path.exists() {
                        fs::copy(asset_path, asset_output_path)?;
                    } else {
                        return Err(anyhow!("asset not found: {}", asset_path.display()));
                    }
                }
            }
            let t_write_assets = t_write_assets.elapsed();
            debug!("  - write assets: {}ms", t_write_assets.as_millis());
        }

        // generate stats
        let stats = create_stats_info(0, self);
        if self.context.config.stats.is_some() {
            write_stats(&stats, self);
        }

        // build_success hook
        self.context
            .plugin_driver
            .build_success(&stats, &self.context)?;

        // print stats
        if !self.context.args.watch {
            print_stats(self);
        }

        debug!("generate done in {}ms", t_generate.elapsed().as_millis());
        debug!("  - tree shaking: {}ms", t_tree_shaking.as_millis());
        debug!("  - group chunks: {}ms", t_group_chunks.as_millis());
        debug!("  - optimize chunks: {}ms", t_optimize_chunks.as_millis());
        debug!(
            "  - transform modules: {}ms",
            t_transform_modules.as_millis()
        );
        debug!("  - generate chunks: {}ms", t_generate_chunks.as_millis());
        debug!(
            "  - ast to code and write: {}ms",
            t_ast_to_code_and_write.as_millis()
        );

        Ok(())
    }

    fn write_chunk_files(&self, full_hash: u64) -> Result<(Duration, Duration)> {
        // generate chunks
        let t_generate_chunks = Instant::now();
        debug!("generate chunks");
        let chunk_files = self.generate_chunk_files(full_hash)?;
        self.context
            .plugin_driver
            .after_generate_chunk_files(&chunk_files, &self.context)?;

        let t_generate_chunks = t_generate_chunks.elapsed();

        let t_ast_to_code_and_write = if self.context.args.watch {
            self.generate_chunk_mem_file(&chunk_files)?
        } else {
            self.generate_chunk_disk_file(&chunk_files)?
        };

        Ok((t_generate_chunks, t_ast_to_code_and_write))
    }

    fn generate_chunk_disk_file(&self, chunk_files: &Vec<ChunkFile>) -> Result<Duration> {
        let t_ast_to_code_and_write = Instant::now();
        debug!("ast to code and write");
        chunk_files.par_iter().try_for_each(|file| -> Result<()> {
            self.emit_chunk_file(file);
            Ok(())
        })?;
        let t_ast_to_code_and_write = t_ast_to_code_and_write.elapsed();

        Ok(t_ast_to_code_and_write)
    }

    fn generate_chunk_mem_file(&self, chunk_files: &Vec<ChunkFile>) -> Result<Duration> {
        mako_core::mako_profile_function!();
        // ast to code and sourcemap, then write
        let t_ast_to_code_and_write = Instant::now();
        debug!("ast to code and write");
        chunk_files.par_iter().try_for_each(|file| -> Result<()> {
            write_dev_chunk_file(&self.context, file)?;
            Ok(())
        })?;
        let t_ast_to_code_and_write = t_ast_to_code_and_write.elapsed();

        Ok(t_ast_to_code_and_write)
    }

    pub fn emit_chunk_file(&self, chunk_file: &ChunkFile) {
        emit_chunk_file(&self.context, chunk_file);
    }

    pub fn emit_dev_chunks(&self, current_hmr_hash: u64, last_hmr_hash: u64) -> Result<()> {
        mako_core::mako_profile_function!("emit_dev_chunks");

        debug!("generate(hmr-fullbuild)");

        let t_generate = Instant::now();

        if self
            .context
            .config
            .stats
            .as_ref()
            .is_some_and(|s| s.modules)
        {
            self.context.stats_info.parse_modules(self.context.clone());
        }

        // ensure output dir exists
        let config = &self.context.config;
        if !config.output.path.exists() {
            fs::create_dir_all(&config.output.path)?;
        }

        // generate chunks
        let t_generate_chunks = Instant::now();
<<<<<<< HEAD
        let chunk_files = self.generate_chunk_files(current_hmr_hash)?;

        if config.hmr.is_some() {
            let mut chunk_id_url_map = ChunksUrlMap {
                js: HashMap::new(),
                css: HashMap::new(),
            };

            chunk_files.iter().for_each(|c| match c.file_type {
                ChunkFileType::JS => {
                    chunk_id_url_map
                        .js
                        .insert(c.chunk_id.clone(), c.disk_name());
                }
                ChunkFileType::Css => {
                    chunk_id_url_map
                        .css
                        .insert(c.chunk_id.clone(), c.disk_name());
                }
            });

            self.write_to_dist(
                format!("{}.hot-update-url-map.json", last_hmr_hash),
                serde_json::to_string(&chunk_id_url_map).unwrap(),
            );
        }
=======
        let chunk_files = self.generate_chunk_files(hmr_hash)?;

        self.context
            .plugin_driver
            .after_generate_chunk_files(&chunk_files, &self.context)?;
>>>>>>> 6d787c78

        let t_generate_chunks = t_generate_chunks.elapsed();

        // ast to code and sourcemap, then write
        debug!("ast to code and write");
        let t_ast_to_code_and_write = self.generate_chunk_mem_file(&chunk_files)?;

        // write assets
        let t_write_assets = Instant::now();
        debug!("write assets");
        {
            let assets_info = &(*self.context.assets_info.lock().unwrap());
            for (k, v) in assets_info {
                let asset_path = &self.context.root.join(k);
                let asset_output_path = &config.output.path.join(v);
                if asset_path.exists() {
                    fs::copy(asset_path, asset_output_path)?;
                } else {
                    panic!("asset not found: {}", asset_path.display());
                }
            }
        }
        let t_write_assets = t_write_assets.elapsed();

        // TODO: do not write to fs, using jsapi hooks to pass stats
        // why generate stats?
        // ref: https://github.com/umijs/mako/issues/1107
        if self.context.config.stats.is_some() {
            let stats = create_stats_info(0, self);
            write_stats(&stats, self);
        }

        let t_generate = t_generate.elapsed();

        debug!(
            "generate(hmr-fullbuild) done in {}ms",
            t_generate.as_millis()
        );
        debug!("  - generate chunks: {}ms", t_generate_chunks.as_millis());
        debug!(
            "  - ast to code and write: {}ms",
            t_ast_to_code_and_write.as_millis()
        );
        debug!("  - write assets: {}ms", t_write_assets.as_millis());

        Ok(())
    }

    // TODO: 集成到 fn generate 里
    pub fn generate_hot_update_chunks(
        &self,
        updated_modules: UpdateResult,
        last_snapshot_hash: u64,
        last_hmr_hash: u64,
    ) -> Result<(u64, u64, u64)> {
        debug!("generate_hot_update_chunks start");

        let last_chunk_names: HashSet<String> = {
            let chunk_graph = self.context.chunk_graph.read().unwrap();
            chunk_graph.chunk_names()
        };

        debug!("hot-update:generate");

        let t_generate = Instant::now();
        let t_group_chunks = Instant::now();
        let group_result = self.group_hot_update_chunk(&updated_modules);
        let t_group_chunks = t_group_chunks.elapsed();

        let t_optimize_chunks = Instant::now();
        self.optimize_hot_update_chunk(&group_result);
        let t_optimize_chunks = t_optimize_chunks.elapsed();

        let t_transform_modules = Instant::now();
        self.transform_for_change(&updated_modules)?;
        let t_transform_modules = t_transform_modules.elapsed();

        let t_calculate_hash = Instant::now();
        let current_snapshot_hash = self.full_hash();
        let current_hmr_hash = last_hmr_hash.wrapping_add(current_snapshot_hash);
        let t_calculate_hash = t_calculate_hash.elapsed();

        debug!(
            "{} {} {}",
            current_snapshot_hash,
            if current_snapshot_hash == last_snapshot_hash {
                "equals"
            } else {
                "not equals"
            },
            last_snapshot_hash
        );

        if current_snapshot_hash == last_snapshot_hash {
            return Ok((current_snapshot_hash, current_hmr_hash, last_hmr_hash));
        }

        if self.context.config.hmr.is_some() {
            // ensure output dir exists
            let config = &self.context.config;
            if !config.output.path.exists() {
                fs::create_dir_all(&config.output.path).unwrap();
            }

            let (current_chunks, modified_chunks) = {
                let cg = self.context.chunk_graph.read().unwrap();

                let chunk_names = cg.chunk_names();

                let modified_chunks: Vec<String> = cg
                    .get_chunks()
                    .iter()
                    .filter(|c| {
                        let is_modified = updated_modules
                            .modified
                            .iter()
                            .any(|m_id| c.has_module(m_id));
                        let is_added = updated_modules.added.iter().any(|m_id| c.has_module(m_id));
                        is_modified || is_added
                    })
                    .map(|c| c.filename())
                    .collect();

                (chunk_names, modified_chunks)
            };

            let removed_chunks: Vec<String> = last_chunk_names
                .difference(&current_chunks)
                .cloned()
                .collect();

            let t_generate_hmr_chunk = Instant::now();
            let cg = self.context.chunk_graph.read().unwrap();
            for chunk_name in &modified_chunks {
                let filename = to_hot_update_chunk_name(chunk_name, last_hmr_hash);

                if let Some(chunk) = cg.get_chunk_by_name(chunk_name) {
                    let modified_ids: IndexSet<ModuleId> =
                        IndexSet::from_iter(updated_modules.modified.iter().cloned());
                    let added_ids: IndexSet<ModuleId> =
                        IndexSet::from_iter(updated_modules.added.iter().cloned());
                    let merged_ids: IndexSet<ModuleId> =
                        modified_ids.union(&added_ids).cloned().collect();
                    let (code, sourcemap) =
                        self.generate_hmr_chunk(chunk, &filename, &merged_ids, current_hmr_hash)?;
                    // TODO the final format should be {name}.{full_hash}.hot-update.{ext}
                    self.write_to_dist(&filename, code);
                    self.write_to_dist(format!("{}.map", &filename), sourcemap);
                }
            }
            let t_generate_hmr_chunk = t_generate_hmr_chunk.elapsed();

            self.write_to_dist(
                format!("{}.hot-update.json", last_hmr_hash),
                serde_json::to_string(&HotUpdateManifest {
                    removed_chunks,
                    modified_chunks,
                })
                .unwrap(),
            );

            debug!(
                "  - generate hmr chunk: {}ms",
                t_generate_hmr_chunk.as_millis()
            );
        }
        debug!(
            "generate(hmr) done in {}ms",
            t_generate.elapsed().as_millis()
        );
        debug!("  - group chunks: {}ms", t_group_chunks.as_millis());
        debug!("  - optimize chunks: {}ms", t_optimize_chunks.as_millis());
        debug!(
            "  - transform modules: {}ms",
            t_transform_modules.as_millis()
        );
        debug!("  - calculate hash: {}ms", t_calculate_hash.as_millis());
        debug!("  - next full hash: {}", current_snapshot_hash);

        Ok((current_snapshot_hash, current_hmr_hash, last_hmr_hash))
    }

    pub fn write_to_dist<P: AsRef<std::path::Path>, C: AsRef<[u8]>>(
        &self,
        filename: P,
        content: C,
    ) {
        let to = self.context.config.output.path.join(filename);
        std::fs::write(to, content).unwrap();
    }
}

fn write_dev_chunk_file(context: &Arc<Context>, chunk: &ChunkFile) -> Result<()> {
    mako_core::mako_profile_function!();

    if let Some(source_map) = &chunk.source_map {
        context.write_static_content(
            chunk.source_map_disk_name(),
            source_map.clone(),
            chunk.raw_hash,
        )?;

        let source_map_url_line = match chunk.file_type {
            ChunkFileType::JS => {
                format!("\n//# sourceMappingURL={}", chunk.source_map_disk_name())
            }
            ChunkFileType::Css => {
                format!("\n/*# sourceMappingURL={}*/", chunk.source_map_disk_name())
            }
        };

        let mut code = Vec::new();

        code.extend_from_slice(&chunk.content);
        code.extend_from_slice(source_map_url_line.as_bytes());

        // TODO: refact chunk emit, unify the way to emit chunk in dev and generate
        // why add chunk info in dev mode?
        // ref: https://github.com/umijs/mako/issues/1094
        let size = code.len() as u64;
        context.stats_info.add_assets(
            size,
            chunk.file_name.clone(),
            chunk.chunk_id.clone(),
            PathBuf::from(chunk.disk_name()),
            chunk.disk_name(),
        );

        context.write_static_content(chunk.disk_name(), code, chunk.raw_hash)?;
    } else {
        context.write_static_content(chunk.disk_name(), chunk.content.clone(), chunk.raw_hash)?;
    }

    Ok(())
}

fn emit_chunk_file(context: &Arc<Context>, chunk_file: &ChunkFile) {
    mako_core::mako_profile_function!(&chunk_file.file_name);

    let to: PathBuf = context.config.output.path.join(chunk_file.disk_name());
    let stats_info = &context.stats_info;

    match context.config.devtool {
        Some(DevtoolConfig::SourceMap) => {
            let mut code = Vec::new();
            code.extend_from_slice(&chunk_file.content);

            if let Some(source_map) = &chunk_file.source_map {
                let size = source_map.len() as u64;
                stats_info.add_assets(
                    size,
                    chunk_file.source_map_name(),
                    chunk_file.chunk_id.clone(),
                    to.clone(),
                    chunk_file.source_map_disk_name(),
                );
                fs::write(
                    context
                        .config
                        .output
                        .path
                        .join(chunk_file.source_map_disk_name()),
                    source_map,
                )
                .unwrap();

                let source_map_url_line = match chunk_file.file_type {
                    ChunkFileType::JS => {
                        format!(
                            "\n//# sourceMappingURL={}",
                            chunk_file.source_map_disk_name()
                        )
                    }
                    ChunkFileType::Css => {
                        format!(
                            "\n/*# sourceMappingURL={}*/",
                            chunk_file.source_map_disk_name()
                        )
                    }
                };
                code.extend_from_slice(source_map_url_line.as_bytes());
            }

            let size = code.len() as u64;
            stats_info.add_assets(
                size,
                chunk_file.file_name.clone(),
                chunk_file.chunk_id.clone(),
                to.clone(),
                chunk_file.disk_name(),
            );
            fs::write(to, &code).unwrap();
        }
        Some(DevtoolConfig::InlineSourceMap) => {
            let mut code = Vec::new();
            code.extend_from_slice(&chunk_file.content);

            if let Some(source_map) = &chunk_file.source_map {
                code.extend_from_slice(
                    format!(
                        "\n//# sourceMappingURL=data:application/json;charset=utf-8;base64,{}",
                        base64_encode(source_map)
                    )
                    .as_bytes(),
                );
            }

            let size = code.len() as u64;
            stats_info.add_assets(
                size,
                chunk_file.file_name.clone(),
                chunk_file.chunk_id.clone(),
                to.clone(),
                chunk_file.disk_name(),
            );
            fs::write(to, code).unwrap();
        }
        None => {
            stats_info.add_assets(
                chunk_file.content.len() as u64,
                chunk_file.file_name.clone(),
                chunk_file.chunk_id.clone(),
                to.clone(),
                chunk_file.disk_name(),
            );

            fs::write(to, &chunk_file.content).unwrap();
        }
    }
}

fn to_hot_update_chunk_name(chunk_name: &String, hash: u64) -> String {
    match chunk_name.rsplit_once('.') {
        None => {
            format!("{chunk_name}.{hash}.hot-update")
        }
        Some((left, ext)) => {
            format!("{left}.{hash}.hot-update.{ext}")
        }
    }
}

#[derive(Serialize)]
struct HotUpdateManifest {
    #[serde(rename(serialize = "c"))]
    modified_chunks: Vec<String>,

    #[serde(rename(serialize = "r"))]
    removed_chunks: Vec<String>,
    // TODO
    // #[serde(rename(serialize = "c"))]
    // removed_modules: Vec<String>,
}<|MERGE_RESOLUTION|>--- conflicted
+++ resolved
@@ -286,7 +286,6 @@
 
         // generate chunks
         let t_generate_chunks = Instant::now();
-<<<<<<< HEAD
         let chunk_files = self.generate_chunk_files(current_hmr_hash)?;
 
         if config.hmr.is_some() {
@@ -313,13 +312,10 @@
                 serde_json::to_string(&chunk_id_url_map).unwrap(),
             );
         }
-=======
-        let chunk_files = self.generate_chunk_files(hmr_hash)?;
 
         self.context
             .plugin_driver
             .after_generate_chunk_files(&chunk_files, &self.context)?;
->>>>>>> 6d787c78
 
         let t_generate_chunks = t_generate_chunks.elapsed();
 
