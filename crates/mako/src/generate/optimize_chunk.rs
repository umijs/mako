--- conflicted
+++ resolved
@@ -214,13 +214,8 @@
                         .module_to_chunks
                         .keys()
                         .cloned()
-<<<<<<< HEAD
-                        .collect::<IndexSet<_>>(),
+                        .collect::<LinkedHashSet<_>>(),
                     id: ChunkId { id: "".into() },
-=======
-                        .collect::<LinkedHashSet<_>>(),
-                    id: ChunkId { id: "".to_string() },
->>>>>>> 711611da
                     chunk_type: ChunkType::Sync,
                     content: None,
                     source_map: None,
