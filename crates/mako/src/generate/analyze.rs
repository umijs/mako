use std::fs;
use std::path::Path;

use anyhow::Result;

use crate::stats::StatsJsonMap;

pub struct Analyze {}

impl Analyze {
<<<<<<< HEAD
    pub fn write_analyze(stats: &StatsJsonMap, path: &Path) -> Result<()> {
=======
    pub fn write_analyze(stats: &StatsJsonMap, context: Arc<Context>) -> Result<()> {
        let analyze = context.config.analyze.clone().unwrap();
        let mut is_watch = false;
        if analyze.watch.is_some() && analyze.watch.unwrap() {
            is_watch = true;
        }

>>>>>>> ebaa815e
        let stats_json = serde_json::to_string_pretty(&stats).unwrap();
        let html_str = format!(
            r#"<!DOCTYPE html>
<html>
  <head>
    <meta charset="UTF-8"/>
    <meta name="viewport" content="width=device-width, initial-scale=1"/>
    <style>{}</style>
  </head>
  <body>
    <div id="root"></div>
    <script>
      window.chartData = {};
      window.hmrWatch = {}
    </script>
    <script>{}</script>
  </body>
</html>"#,
            include_str!("../../../../client/dist/index.css"),
            stats_json,
            is_watch,
            include_str!("../../../../client/dist/index.js").replace("</script>", "<\\/script>")
        );
        let report_path = path.join("analyze-report.html");
        fs::write(&report_path, html_str).unwrap();
        println!(
            "Analyze report generated at: {}",
            report_path.to_string_lossy()
        );
        Ok(())
    }
}<|MERGE_RESOLUTION|>--- conflicted
+++ resolved
@@ -8,17 +8,7 @@
 pub struct Analyze {}
 
 impl Analyze {
-<<<<<<< HEAD
-    pub fn write_analyze(stats: &StatsJsonMap, path: &Path) -> Result<()> {
-=======
-    pub fn write_analyze(stats: &StatsJsonMap, context: Arc<Context>) -> Result<()> {
-        let analyze = context.config.analyze.clone().unwrap();
-        let mut is_watch = false;
-        if analyze.watch.is_some() && analyze.watch.unwrap() {
-            is_watch = true;
-        }
-
->>>>>>> ebaa815e
+    pub fn write_analyze(stats: &StatsJsonMap, path: &Path, is_watch: bool) -> Result<()> {
         let stats_json = serde_json::to_string_pretty(&stats).unwrap();
         let html_str = format!(
             r#"<!DOCTYPE html>
