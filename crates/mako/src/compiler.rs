use std::collections::HashMap;
use std::path::PathBuf;
use std::sync::{Arc, Mutex, RwLock};

use swc_common::sync::Lrc;
use swc_common::{Globals, SourceMap};

use crate::chunk_graph::ChunkGraph;
use crate::comments::Comments;
use crate::config::{Config, OutputMode};
use crate::module_graph::ModuleGraph;
use crate::plugin::{Plugin, PluginDriver};
use crate::plugins;
use crate::stats::StatsInfo;

pub struct Context {
    pub module_graph: RwLock<ModuleGraph>,
    pub chunk_graph: RwLock<ChunkGraph>,
    pub assets_info: Mutex<HashMap<String, String>>,
    pub config: Config,
    pub root: PathBuf,
    pub meta: Meta,
    pub plugin_driver: PluginDriver,
    pub stats_info: Mutex<StatsInfo>,
}

impl Default for Context {
    fn default() -> Self {
        Self {
            config: Default::default(),
            root: PathBuf::from(""),
            module_graph: RwLock::new(ModuleGraph::new()),
            chunk_graph: RwLock::new(ChunkGraph::new()),
            assets_info: Mutex::new(HashMap::new()),
            meta: Meta::new(),
            plugin_driver: Default::default(),
            // 产物信息放在上下文里是否合适
            stats_info: Mutex::new(StatsInfo::new()),
        }
    }
}

pub struct Meta {
    pub script: ScriptMeta,
    pub css: CssMeta,
}

impl Meta {
    pub fn new() -> Self {
        Self {
            script: ScriptMeta::new(),
            css: CssMeta::new(),
        }
    }
}

impl Default for Meta {
    fn default() -> Self {
        Self::new()
    }
}

pub struct ScriptMeta {
    pub cm: Lrc<SourceMap>,
    pub origin_comments: RwLock<Comments>,
    pub output_comments: RwLock<Comments>,
    pub globals: Globals,
}

impl ScriptMeta {
    fn new() -> Self {
        Self {
            cm: Default::default(),
            origin_comments: Default::default(),
            output_comments: Default::default(),
            globals: Globals::default(),
        }
    }
}

pub struct CssMeta {
    pub cm: Lrc<SourceMap>,
    pub globals: Globals,
}

impl CssMeta {
    fn new() -> Self {
        Self {
            cm: Default::default(),
            globals: Globals::default(),
        }
    }
}

impl Context {
    pub fn emit_assets(&self, origin_path: String, output_path: String) {
        let mut assets_info = self.assets_info.lock().unwrap();
        assets_info.insert(origin_path, output_path);
        drop(assets_info);
    }
}

pub struct Compiler {
    pub context: Arc<Context>,
}

impl Compiler {
    pub fn new(config: Config, root: PathBuf) -> Self {
        assert!(root.is_absolute(), "root path must be absolute");

        let mut plugins: Vec<Arc<dyn Plugin>> = vec![
            // features
            Arc::new(plugins::node_polyfill::NodePolyfillPlugin {}),
            Arc::new(plugins::manifest::ManifestPlugin {}),
            // file types
            Arc::new(plugins::css::CSSPlugin {}),
            Arc::new(plugins::javascript::JavaScriptPlugin {}),
            Arc::new(plugins::json::JSONPlugin {}),
            Arc::new(plugins::md::MdPlugin {}),
            Arc::new(plugins::svg::SVGPlugin {}),
            Arc::new(plugins::toml::TOMLPlugin {}),
            Arc::new(plugins::wasm::WASMPlugin {}),
            Arc::new(plugins::xml::XMLPlugin {}),
            Arc::new(plugins::yaml::YAMLPlugin {}),
            Arc::new(plugins::assets::AssetsPlugin {}),
<<<<<<< HEAD
        ];

=======
            Arc::new(plugins::runtime::MakoRuntime {}),
        ]);
>>>>>>> aac6fce1
        let mut config = config;

        if config.output.mode == OutputMode::Bundleless {
            plugins.insert(
                0,
                Arc::new(plugins::generate::MinifishCompiler::new(&config, &root)),
            );
            plugins.push(Arc::new(plugins::analyze_deps::DepsAnalyze {}));
        }

        let plugin_driver = PluginDriver::new(plugins);

        plugin_driver.modify_config(&mut config).unwrap();

        Self {
            context: Arc::new(Context {
                config,
                root,
                module_graph: RwLock::new(ModuleGraph::new()),
                chunk_graph: RwLock::new(ChunkGraph::new()),
                assets_info: Mutex::new(HashMap::new()),
                meta: Meta::new(),
                plugin_driver,
                stats_info: Mutex::new(StatsInfo::new()),
            }),
        }
    }

    pub fn compile(&self) {
        self.build();
        let result = self.generate();
        match result {
            Ok(_) => {}
            Err(e) => {
                panic!("generate failed: {:?}", e);
            }
        }
    }

    pub fn full_hash(&self) -> u64 {
        let cg = self.context.chunk_graph.read().unwrap();
        let mg = self.context.module_graph.read().unwrap();
        cg.full_hash(&mg)
    }
}

#[cfg(test)]
mod tests {
    use std::collections::HashMap;

    use super::Compiler;
    use crate::config::Config;

    #[tokio::test(flavor = "multi_thread")]
    async fn test_config_inline_limit() {
        let (files, file_contents) = compile("test/compile/config-inline-limit");
        println!("{:?}", files);
        assert!(
            files.join(",").contains(&".jpg".to_string()),
            "big.jpg is not inlined"
        );
        assert!(
            !files.join(",").contains(&".png".to_string()),
            "small.png is inlined"
        );
        assert!(files.len() > 3, "index.js, index.js.map, xxx.jpg");
        let index_js_content = file_contents.get("index.js").unwrap();
        assert!(
            index_js_content.contains("data:image/png;base64,"),
            "small.png is inlined"
        );
    }

    // TODO: enable this case when support inline css
    #[tokio::test(flavor = "multi_thread")]
    #[ignore]
    async fn test_css_deps() {
        let (files, file_contents) = compile("test/compile/css-deps");
        println!("{:?}", files);
        let index_js_content = file_contents.get("index.js").unwrap();
        assert!(
            index_js_content.contains("require(\"./foo.css\")"),
            "should require deps"
        );
        let index_js_content = file_contents.get("index.js").unwrap();
        assert!(
            index_js_content.contains("require(\"./bar.css\")"),
            "should handle none-relative path as relative deps"
        );
        assert!(
            index_js_content.contains("let css = `@import \"http://should-not-be-removed\";"),
            "should keep remote imports"
        );
        assert!(
            index_js_content.contains("background: url(\"data:image/png;base64,"),
            "should handle none-relative path as relative deps for background url"
        );
    }

    #[tokio::test(flavor = "multi_thread")]
    async fn test_css_inline_limit() {
        let (files, file_contents) = compile("test/compile/css-inline-limit");
        println!("{:?}", files);
        assert!(
            files.join(",").contains(&".jpg".to_string()),
            "big.jpg is not inlined"
        );
        assert!(
            !files.join(",").contains(&".png".to_string()),
            "small.png is inlined"
        );
        let index_css_content = file_contents.get("index.css").unwrap();
        assert!(
            index_css_content.contains("data:image/png;base64,"),
            "small.png is inlined"
        );
    }

    #[tokio::test(flavor = "multi_thread")]
    async fn test_css_issue_247() {
        let (files, file_contents) = compile("test/compile/css-issue-247");
        println!("{:?}", files);
        let index_js_content = file_contents.get("index.js").unwrap();
        assert!(
            !index_js_content.contains("umi.png"),
            "css only assets should be removed"
        );
    }

    #[tokio::test(flavor = "multi_thread")]
    async fn test_css_modules() {
        let (files, file_contents) = compile("test/compile/css-modules");
        println!("{:?}", files);
        let index_css_content = file_contents.get("index.css").unwrap();
        assert!(index_css_content.contains(".foo-"), ".foo is css moduled");
        assert!(
            index_css_content.contains(".bar {"),
            ".bar with :global is not css moduled"
        );
    }

    #[tokio::test(flavor = "multi_thread")]
    async fn test_css_nesting() {
        let (files, file_contents) = compile("test/compile/css-nesting");
        println!("{:?}", files);
        let index_css_content = file_contents.get("index.css").unwrap();
        assert!(
            index_css_content.contains(".foo .bar {"),
            "css nesting works"
        );
        assert!(
            index_css_content.contains(".hoo {"),
            "css nesting with :global works"
        );
    }

    #[tokio::test(flavor = "multi_thread")]
    async fn test_css_prefixer() {
        let (files, file_contents) = compile("test/compile/css-prefixer");
        println!("{:?}", files);
        let index_css_content = file_contents.get("index.css").unwrap();
        assert!(
            index_css_content.contains("display: -ms-flexbox;"),
            "ie 10 prefixer"
        );
    }

    #[tokio::test(flavor = "multi_thread")]
    async fn test_load() {
        let (files, file_contents) = compile("test/compile/load");
        println!("{:?}", files);
        let index_js_content = file_contents.get("index.js").unwrap();
        let index_css_content = file_contents.get("index.css").unwrap();
        assert!(
            index_js_content.contains("\"foo\": \"json\""),
            "json loader"
        );
        assert!(
            index_js_content.contains("var _default = MDXContent;"),
            "md loader"
        );
        assert!(
            index_js_content.contains("\"foo\": \"json5\""),
            "json5 loader"
        );
        assert!(
            index_js_content.contains("\"foo\": \"toml\""),
            "toml loader"
        );
        assert!(
            index_js_content.contains("\"$value\": \"foo\""),
            "xml loader"
        );
        assert!(
            index_js_content.contains("\"foo\": \"yaml\""),
            "yaml loader"
        );
        assert!(
            index_css_content.contains(".foo {\n  color: red;\n}"),
            "css loader"
        );
        assert!(index_css_content.contains(".jpg\");\n}"), "big.jpg in css");
        assert!(
            index_css_content.contains(".big {\n  background: url(\""),
            "small.png in css"
        );
        assert!(
            index_js_content.contains("big.jpg\": function("),
            "include big.jpg in js"
        );
        assert!(
            index_js_content.contains("small.png\": function("),
            "include small.png in js"
        );
        // TODO: svg
    }

    #[tokio::test(flavor = "multi_thread")]
    async fn test_issue_311_single_dep_with_multiple_sources() {
        let (files, file_contents) =
            compile("test/compile/issue-311-single-dep-with-multiple-sources");
        println!("{:?}", files);
        let index_js_content = file_contents.get("index.js").unwrap();
        assert!(
            !index_js_content.contains("require('./axios/foo');"),
            "should replace single dep with multiple sources"
        );
    }

    fn compile(base: &str) -> (Vec<String>, HashMap<String, String>) {
        let current_dir = std::env::current_dir().unwrap();
        let root = current_dir.join(base);
        let config = Config::new(&root, None, None).unwrap();
        let compiler = Compiler::new(config, root.clone());
        compiler.compile();
        let dist = root.join("dist");
        let files = std::fs::read_dir(dist.clone())
            .unwrap()
            .map(|f| f.unwrap().path().to_string_lossy().to_string())
            .collect::<Vec<_>>();
        let mut file_contents = HashMap::new();
        let files = files
            .iter()
            .map(|f| f.replace(format!("{}/", dist.to_str().unwrap()).as_str(), ""))
            .collect::<Vec<_>>();
        for file in files.iter() {
            if file.ends_with(".js") || file.ends_with(".css") {
                let content = std::fs::read_to_string(dist.join(file)).unwrap();
                file_contents.insert(file.to_string(), content);
            }
        }
        (files, file_contents)
    }

    #[tokio::test(flavor = "multi_thread")]
    async fn test_css_merge_in_css() {
        let (files, file_contents) = compile("test/compile/css-merge-in-css");
        println!("{:?}", files);
        let index_css_content = file_contents.get("index.css").unwrap();

        assert_eq!(
            index_css_content,
            r#".a {
  color: red;
}
.c {
  color: green;
}
.b {
  color: blue;
}"#,
            "css merge in css works"
        );
    }

    #[tokio::test(flavor = "multi_thread")]
    async fn test_css_merge_in_js() {
        let (files, file_contents) = compile("test/compile/css-merge-in-js");
        println!("{:?}", files);
        let index_css_content = file_contents.get("index.css").unwrap();

        assert_eq!(
            index_css_content,
            r#".a {
  color: red;
}
.b {
  color: blue;
}
.c {
  color: green;
}"#,
            "css merge in js works"
        );
    }

    #[tokio::test(flavor = "multi_thread")]
    async fn test_css_merge_mixed() {
        let (files, file_contents) = compile("test/compile/css-merge-mixed");
        println!("{:?}", files);
        let index_css_content = file_contents.get("index.css").unwrap();

        assert_eq!(
            index_css_content,
            r#".a {
  color: red;
}
.c {
  color: green;
}
.b {
  color: blue;
}"#,
            "css merge mixed works"
        );
    }
}<|MERGE_RESOLUTION|>--- conflicted
+++ resolved
@@ -123,13 +123,9 @@
             Arc::new(plugins::xml::XMLPlugin {}),
             Arc::new(plugins::yaml::YAMLPlugin {}),
             Arc::new(plugins::assets::AssetsPlugin {}),
-<<<<<<< HEAD
+            Arc::new(plugins::runtime::MakoRuntime {}),
         ];
 
-=======
-            Arc::new(plugins::runtime::MakoRuntime {}),
-        ]);
->>>>>>> aac6fce1
         let mut config = config;
 
         if config.output.mode == OutputMode::Bundleless {
