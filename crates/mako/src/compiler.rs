use std::collections::HashMap;
use std::fs;
use std::path::PathBuf;
use std::sync::{Arc, Mutex, RwLock};
use std::time::Instant;

use mako_core::anyhow::Result;
use mako_core::colored::Colorize;
use mako_core::swc_common::sync::Lrc;
use mako_core::swc_common::{Globals, SourceMap, DUMMY_SP};
use mako_core::swc_ecma_ast::Ident;

use crate::chunk_graph::ChunkGraph;
use crate::comments::Comments;
use crate::config::{Config, OutputMode};
use crate::module_graph::ModuleGraph;
use crate::optimize_chunk::OptimizeChunksInfo;
use crate::plugin::{Plugin, PluginDriver};
use crate::plugins;
use crate::resolve::{get_resolvers, Resolvers};
use crate::stats::StatsInfo;

pub struct Context {
    pub module_graph: RwLock<ModuleGraph>,
    pub chunk_graph: RwLock<ChunkGraph>,
    pub assets_info: Mutex<HashMap<String, String>>,
    pub modules_with_missing_deps: RwLock<Vec<String>>,
    pub config: Config,
    pub args: Args,
    pub root: PathBuf,
    pub meta: Meta,
    pub plugin_driver: PluginDriver,
    pub stats_info: Mutex<StatsInfo>,
    pub resolvers: Resolvers,
<<<<<<< HEAD
    pub static_map: RwLock<HashMap<String, Vec<u8>>>,
=======
    pub optimize_infos: Mutex<Option<Vec<OptimizeChunksInfo>>>,
>>>>>>> 902b3c7c
}

#[derive(Default)]
pub struct Args {
    pub watch: bool,
}

impl Context {
    pub fn write_static_content(&self, path: &String, content: Vec<u8>) -> Result<()> {
        let mut map = self.static_map.write().unwrap();
        map.insert(path.to_string(), content);
        Ok(())
    }

    pub fn get_static_content(&self, path: &str) -> Option<Vec<u8>> {
        let map = self.static_map.read().unwrap();

        map.get(path).cloned()
    }
}

impl Default for Context {
    fn default() -> Self {
        let config: Config = Default::default();
        let resolvers = get_resolvers(&config);

        Self {
            config: Default::default(),
            args: Args { watch: false },
            root: PathBuf::from(""),
            module_graph: RwLock::new(ModuleGraph::new()),
            chunk_graph: RwLock::new(ChunkGraph::new()),
            assets_info: Mutex::new(HashMap::new()),
            modules_with_missing_deps: RwLock::new(Vec::new()),
            meta: Meta::new(),
            plugin_driver: Default::default(),
            // 产物信息放在上下文里是否合适
            stats_info: Mutex::new(StatsInfo::new()),
            resolvers,
<<<<<<< HEAD
            static_map: RwLock::new(Default::default()),
=======
            optimize_infos: Mutex::new(None),
>>>>>>> 902b3c7c
        }
    }
}

pub struct Meta {
    pub script: ScriptMeta,
    pub css: CssMeta,
}

impl Meta {
    pub fn new() -> Self {
        Self {
            script: ScriptMeta::new(),
            css: CssMeta::new(),
        }
    }
}

impl Default for Meta {
    fn default() -> Self {
        Self::new()
    }
}

pub struct ScriptMeta {
    pub cm: Lrc<SourceMap>,
    pub origin_comments: RwLock<Comments>,
    pub output_comments: RwLock<Comments>,
    pub globals: Globals,
    // These idents may be used in other places, such as transform_async_module
    pub module_ident: Ident,
    pub exports_ident: Ident,
    pub require_ident: Ident,
}

impl ScriptMeta {
    fn new() -> Self {
        Self {
            cm: Default::default(),
            origin_comments: Default::default(),
            output_comments: Default::default(),
            globals: Globals::default(),
            module_ident: build_ident("module"),
            exports_ident: build_ident("exports"),
            require_ident: build_ident("require"),
        }
    }
}

fn build_ident(ident: &str) -> Ident {
    Ident {
        span: DUMMY_SP,
        sym: ident.into(),
        optional: false,
    }
}

pub struct CssMeta {
    pub cm: Lrc<SourceMap>,
    pub globals: Globals,
}

impl CssMeta {
    fn new() -> Self {
        Self {
            cm: Default::default(),
            globals: Globals::default(),
        }
    }
}

impl Context {
    pub fn emit_assets(&self, origin_path: String, output_path: String) {
        let mut assets_info = self.assets_info.lock().unwrap();
        assets_info.insert(origin_path, output_path);
        drop(assets_info);
    }
}

pub struct Compiler {
    pub context: Arc<Context>,
}

impl Compiler {
    pub fn new(config: Config, root: PathBuf, args: Args) -> Result<Self> {
        assert!(root.is_absolute(), "root path must be absolute");

        let mut plugins: Vec<Arc<dyn Plugin>> = vec![
            // features
            Arc::new(plugins::node_polyfill::NodePolyfillPlugin {}),
            Arc::new(plugins::manifest::ManifestPlugin {}),
            Arc::new(plugins::copy::CopyPlugin {}),
            // file types
            Arc::new(plugins::css::CSSPlugin {}),
            Arc::new(plugins::less::LessPlugin {}),
            Arc::new(plugins::javascript::JavaScriptPlugin {}),
            Arc::new(plugins::json::JSONPlugin {}),
            Arc::new(plugins::md::MdPlugin {}),
            Arc::new(plugins::svg::SVGPlugin {}),
            Arc::new(plugins::toml::TOMLPlugin {}),
            Arc::new(plugins::wasm::WASMPlugin {}),
            Arc::new(plugins::xml::XMLPlugin {}),
            Arc::new(plugins::yaml::YAMLPlugin {}),
            Arc::new(plugins::assets::AssetsPlugin {}),
            Arc::new(plugins::runtime::MakoRuntime {}),
            Arc::new(plugins::farm_tree_shake::FarmTreeShake {}),
            Arc::new(plugins::invalid_syntax::InvalidSyntaxPlugin {}),
            Arc::new(plugins::hmr_runtime::HMRRuntimePlugin {}),
            Arc::new(plugins::wasm_runtime::WasmRuntimePlugin {}),
            Arc::new(plugins::async_runtime::AsyncRuntimePlugin {}),
        ];

        let mut config = config;

        if config.output.mode == OutputMode::MinifishPrebuild {
            plugins.insert(
                0,
                Arc::new(plugins::minifish_compiler::MinifishCompiler::new(
                    &config, &root,
                )),
            );
            plugins.push(Arc::new(
                plugins::minifish_analyze_deps::MinifishDepsAnalyze {},
            ));
        }

        let plugin_driver = PluginDriver::new(plugins);

        plugin_driver.modify_config(&mut config)?;

        let resolvers = get_resolvers(&config);
        Ok(Self {
            context: Arc::new(Context {
                config,
                args,
                root,
                module_graph: RwLock::new(ModuleGraph::new()),
                chunk_graph: RwLock::new(ChunkGraph::new()),
                assets_info: Mutex::new(HashMap::new()),
                modules_with_missing_deps: RwLock::new(Vec::new()),
                meta: Meta::new(),
                plugin_driver,
                stats_info: Mutex::new(StatsInfo::new()),
                resolvers,
<<<<<<< HEAD
                static_map: Default::default(),
=======
                optimize_infos: Mutex::new(None),
>>>>>>> 902b3c7c
            }),
        })
    }

    pub fn compile(&self) -> Result<()> {
        // 先清空 dist 目录
        self.clean_dist();

        let t_compiler = Instant::now();
        let is_prod = self.context.config.mode == crate::config::Mode::Production;
        let building_with_message = format!(
            "Building with {} for {}...",
            "mako".to_string().cyan(),
            if is_prod { "production" } else { "development" }
        )
        .green();
        println!("{}", building_with_message);
        {
            mako_core::mako_profile_scope!("Build Stage");
            self.build()?;
        }
        let result = {
            mako_core::mako_profile_scope!("Generate Stage");
            self.generate()
        };
        let t_compiler = t_compiler.elapsed();
        if result.is_ok() {
            println!(
                "{}",
                format!(
                    "✓ Built in {}",
                    format!("{}ms", t_compiler.as_millis()).bold()
                )
                .green()
            );
            if !self.context.args.watch {
                println!("{}", "Complete!".bold());
            }
            Ok(())
        } else {
            result
        }
    }

    pub fn full_hash(&self) -> u64 {
        let cg = self.context.chunk_graph.read().unwrap();
        let mg = self.context.module_graph.read().unwrap();
        cg.full_hash(&mg)
    }

    pub fn clean_dist(&self) {
        // compiler 前清除 dist，如果后续 dev 环境不在 output_path 里，需要再补上 dev 的逻辑
        let output_path = &self.context.config.output.path;
        if fs::metadata(output_path).is_ok() {
            fs::remove_dir_all(output_path).unwrap();
        }
    }
}

#[cfg(test)]
mod tests {
    use std::collections::HashMap;

    use mako_core::tokio;

    use super::Compiler;
    use crate::config::Config;

    #[tokio::test(flavor = "multi_thread")]
    async fn test_config_inline_limit() {
        let (files, file_contents) = compile("test/compile/config-inline-limit");
        println!("{:?}", files);
        assert!(
            files.join(",").contains(&".jpg".to_string()),
            "big.jpg is not inlined"
        );
        assert!(
            !files.join(",").contains(&".png".to_string()),
            "small.png is inlined"
        );
        assert!(files.len() == 3, "index.js, index.js.map, xxx.jpg");
        let index_js_content = file_contents.get("index.js").unwrap();
        assert!(
            index_js_content.contains("data:image/png;base64,"),
            "small.png is inlined"
        );
    }

    // TODO: enable this case when support inline css
    #[tokio::test(flavor = "multi_thread")]
    #[ignore]
    async fn test_css_deps() {
        let (files, file_contents) = compile("test/compile/css-deps");
        println!("{:?}", files);
        let index_js_content = file_contents.get("index.js").unwrap();
        assert!(
            index_js_content.contains("require(\"./foo.css\")"),
            "should require deps"
        );
        let index_js_content = file_contents.get("index.js").unwrap();
        assert!(
            index_js_content.contains("require(\"./bar.css\")"),
            "should handle none-relative path as relative deps"
        );
        assert!(
            index_js_content.contains("let css = `@import \"http://should-not-be-removed\";"),
            "should keep remote imports"
        );
        assert!(
            index_js_content.contains("background: url(\"data:image/png;base64,"),
            "should handle none-relative path as relative deps for background url"
        );
    }

    #[tokio::test(flavor = "multi_thread")]
    async fn test_css_inline_limit() {
        let (files, file_contents) = compile("test/compile/css-inline-limit");
        println!("{:?}", files);
        assert!(
            files.join(",").contains(&".jpg".to_string()),
            "big.jpg is not inlined"
        );
        assert!(
            !files.join(",").contains(&".png".to_string()),
            "small.png is inlined"
        );
        let index_css_content = file_contents.get("index.css").unwrap();
        assert!(
            index_css_content.contains("data:image/png;base64,"),
            "small.png is inlined"
        );
    }

    #[tokio::test(flavor = "multi_thread")]
    async fn test_css_issue_247() {
        let (files, file_contents) = compile("test/compile/css-issue-247");
        println!("{:?}", files);
        let index_js_content = file_contents.get("index.js").unwrap();
        assert!(
            !index_js_content.contains("umi.png"),
            "css only assets should be removed"
        );
    }

    #[tokio::test(flavor = "multi_thread")]
    async fn test_css_modules() {
        let (files, file_contents) = compile("test/compile/css-modules");
        println!("{:?}", files);
        let index_css_content = file_contents.get("index.css").unwrap();
        assert!(index_css_content.contains(".foo-"), ".foo is css moduled");
        assert!(
            index_css_content.contains(".bar {"),
            ".bar with :global is not css moduled"
        );
        assert!(
            index_css_content.contains(".e {"),
            ".e with :global is not css moduled"
        );
    }

    #[tokio::test(flavor = "multi_thread")]
    async fn test_css_nesting() {
        let (files, file_contents) = compile("test/compile/css-nesting");
        println!("{:?}", files);
        let index_css_content = file_contents.get("index.css").unwrap();
        assert!(
            index_css_content.contains(".foo .bar {"),
            "css nesting works"
        );
        assert!(
            index_css_content.contains(".hoo {"),
            "css nesting with :global works"
        );
    }

    #[tokio::test(flavor = "multi_thread")]
    async fn test_css_prefixer() {
        let (files, file_contents) = compile("test/compile/css-prefixer");
        println!("{:?}", files);
        let index_css_content = file_contents.get("index.css").unwrap();
        assert!(
            index_css_content.contains("display: -ms-flexbox;"),
            "ie 10 prefixer"
        );
    }

    #[tokio::test(flavor = "multi_thread")]
    async fn test_css_px2rem() {
        let (files, file_contents) = compile("test/compile/css-px2rem");
        println!("{:?}", files);
        let index_css_content = file_contents.get("index.css").unwrap();
        assert!(
            index_css_content.contains("margin: 0 0 20px;"),
            "prop_black_list should works"
        );
        assert!(index_css_content.contains("font-size: 0.32rem;"), "normal");
        assert!(
            index_css_content.contains("@media (min-width: 5rem) {"),
            "media query should be transformed"
        );
        assert!(
            index_css_content.contains("content: \"16px\";"),
            "content string should not be transformed"
        );
    }

    #[tokio::test(flavor = "multi_thread")]
    async fn test_es_decorator() {
        let (files, file_contents) = compile("test/compile/es-decorator");
        println!("{:?}", files);
        let index_js_content = file_contents.get("index.js").unwrap();
        assert!(
            index_js_content.contains("Foo = (0, _ts_decorate._)(["),
            "legacy decorator"
        );
    }

    #[tokio::test(flavor = "multi_thread")]
    async fn test_load() {
        let (files, file_contents) = compile("test/compile/load");
        println!("{:?}", files);
        let index_js_content = file_contents.get("index.js").unwrap();
        let index_css_content = file_contents.get("index.css").unwrap();
        assert!(
            index_js_content.contains("\"foo\": \"json\""),
            "json loader"
        );
        assert!(
            index_js_content.contains("var _default = MDXContent;"),
            "md loader"
        );
        assert!(
            index_js_content.contains("\"foo\": \"json5\""),
            "json5 loader"
        );
        assert!(
            index_js_content.contains("\"foo\": \"toml\""),
            "toml loader"
        );
        assert!(
            index_js_content.contains("\"$value\": \"foo\""),
            "xml loader"
        );
        assert!(
            index_js_content.contains("\"foo\": \"yaml\""),
            "yaml loader"
        );
        assert!(
            index_css_content.contains(".foo {\n  color: red;\n}"),
            "css loader"
        );
        assert!(index_css_content.contains(".jpg\");\n}"), "big.jpg in css");
        assert!(
            index_css_content.contains(".big {\n  background: url(\""),
            "small.png in css"
        );
        assert!(
            index_js_content.contains("big.jpg\": function("),
            "include big.jpg in js"
        );
        assert!(
            index_js_content.contains("small.png\": function("),
            "include small.png in js"
        );
        // TODO: svg
    }

    #[tokio::test(flavor = "multi_thread")]
    async fn test_issue_311_single_dep_with_multiple_sources() {
        let (files, file_contents) =
            compile("test/compile/issue-311-single-dep-with-multiple-sources");
        println!("{:?}", files);
        let index_js_content = file_contents.get("index.js").unwrap();
        assert!(
            !index_js_content.contains("require('./axios/foo');"),
            "should replace single dep with multiple sources"
        );
    }

    fn compile(base: &str) -> (Vec<String>, HashMap<String, String>) {
        let current_dir = std::env::current_dir().unwrap();
        let root = current_dir.join(base);
        let config = Config::new(&root, None, None).unwrap();
        let compiler = Compiler::new(config, root.clone(), Default::default()).unwrap();
        compiler.compile().unwrap();
        let dist = root.join("dist");
        let files = std::fs::read_dir(dist.clone())
            .unwrap()
            .map(|f| f.unwrap().path().to_string_lossy().to_string())
            .collect::<Vec<_>>();
        let mut file_contents = HashMap::new();
        let files = files
            .iter()
            .map(|f| f.replace(format!("{}/", dist.to_str().unwrap()).as_str(), ""))
            .collect::<Vec<_>>();
        for file in files.iter() {
            if file.ends_with(".js") || file.ends_with(".css") {
                let content = std::fs::read_to_string(dist.join(file)).unwrap();
                file_contents.insert(file.to_string(), content);
            }
        }
        (files, file_contents)
    }

    #[tokio::test(flavor = "multi_thread")]
    async fn test_css_merge_in_css() {
        let (files, file_contents) = compile("test/compile/css-merge-in-css");
        println!("{:?}", files);
        let index_css_content = file_contents.get("index.css").unwrap();

        assert_eq!(
            index_css_content,
            r#".a {
  color: red;
}
.c {
  color: green;
}
.b {
  color: blue;
}
/*# sourceMappingURL=index.css.map*/"#,
            "css merge in css works"
        );
    }

    #[tokio::test(flavor = "multi_thread")]
    async fn test_css_merge_in_js() {
        let (files, file_contents) = compile("test/compile/css-merge-in-js");
        println!("{:?}", files);
        let index_css_content = file_contents.get("index.css").unwrap();

        assert_eq!(
            index_css_content,
            r#".a {
  color: red;
}
.b {
  color: blue;
}
.c {
  color: green;
}
/*# sourceMappingURL=index.css.map*/"#,
            "css merge in js works"
        );
    }

    #[tokio::test(flavor = "multi_thread")]
    async fn test_css_merge_mixed() {
        let (files, file_contents) = compile("test/compile/css-merge-mixed");
        println!("{:?}", files);
        let index_css_content = file_contents.get("index.css").unwrap();

        assert_eq!(
            index_css_content,
            r#".a {
  color: red;
}
.c {
  color: green;
}
.b {
  color: blue;
}
/*# sourceMappingURL=index.css.map*/"#,
            "css merge mixed works"
        );
    }

    #[tokio::test(flavor = "multi_thread")]
    async fn test_css_async_chunk() {
        let (files, file_contents) = compile("test/compile/css-async-chunk");
        println!("{:?}", files);
        let index_js_content = file_contents.get("index.js").unwrap();

        assert!(
            index_js_content.contains(r#""a.ts": "a_ts-async.css""#),
            "css async chunk works"
        );
    }

    #[tokio::test(flavor = "multi_thread")]
    async fn test_auto_code_splitting() {
        let (files, file_contents) = compile("test/compile/auto-code-splitting");
        println!("{:?}", files);

        assert!(
            !files.contains(&"should-be-merge_ts-async.js".to_string()),
            "minimal async chunk should be merged"
        );

        assert!(
            files.contains(&"vendors-async.js".to_string()),
            "entry dependencies should be split to vendors"
        );

        assert!(
            files.contains(&"vendors_dynamic_0-async.js".to_string())
                && files.contains(&"vendors_dynamic_1-async.js".to_string()),
            "big vendors should be split again"
        );

        assert!(
            file_contents["index.js"].contains("\"context.ts\":")
              && !file_contents["should-be-split_ts-async.js"].contains("\"context.ts\":"),
            "async chunk should reuse modules that already merged into entry with another minimal async chunk"
        );

        assert!(
            files.contains(&"common_dynamic-async.js".to_string()),
            "common async modules should be split"
        );
    }
}<|MERGE_RESOLUTION|>--- conflicted
+++ resolved
@@ -32,11 +32,8 @@
     pub plugin_driver: PluginDriver,
     pub stats_info: Mutex<StatsInfo>,
     pub resolvers: Resolvers,
-<<<<<<< HEAD
     pub static_map: RwLock<HashMap<String, Vec<u8>>>,
-=======
     pub optimize_infos: Mutex<Option<Vec<OptimizeChunksInfo>>>,
->>>>>>> 902b3c7c
 }
 
 #[derive(Default)]
@@ -76,11 +73,8 @@
             // 产物信息放在上下文里是否合适
             stats_info: Mutex::new(StatsInfo::new()),
             resolvers,
-<<<<<<< HEAD
-            static_map: RwLock::new(Default::default()),
-=======
             optimize_infos: Mutex::new(None),
->>>>>>> 902b3c7c
+            static_map: Default::default(),
         }
     }
 }
@@ -225,11 +219,8 @@
                 plugin_driver,
                 stats_info: Mutex::new(StatsInfo::new()),
                 resolvers,
-<<<<<<< HEAD
+                optimize_infos: Mutex::new(None),
                 static_map: Default::default(),
-=======
-                optimize_infos: Mutex::new(None),
->>>>>>> 902b3c7c
             }),
         })
     }
