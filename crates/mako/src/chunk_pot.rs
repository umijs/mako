use std::collections::HashMap;
use std::hash::Hasher;
use std::sync::Arc;
use std::vec;

use cached::proc_macro::cached;
#[allow(unused_imports)]
use cached::proc_macro::once;
use mako_core::anyhow::{anyhow, Result};
use mako_core::cached::SizedCache;
use mako_core::indexmap::IndexSet;
use mako_core::rayon::prelude::*;
use mako_core::swc_common::{Mark, DUMMY_SP, GLOBALS};
use mako_core::swc_css_ast::Stylesheet;
use mako_core::swc_css_codegen::writer::basic::{BasicCssWriter, BasicCssWriterConfig};
use mako_core::swc_css_codegen::{CodeGenerator, CodegenConfig, Emit};
use mako_core::swc_ecma_ast::{
    ArrayLit, BlockStmt, Expr, ExprOrSpread, FnExpr, Function, KeyValueProp, Lit,
    Module as SwcModule, Number, ObjectLit, Prop, PropOrSpread, Stmt, VarDeclKind,
};
use mako_core::swc_ecma_codegen::text_writer::JsWriter;
use mako_core::swc_ecma_codegen::{Config as JsCodegenConfig, Emitter};
use mako_core::swc_ecma_utils::{member_expr, quote_ident, quote_str, ExprFactory};
use mako_core::tracing::debug;
use mako_core::twox_hash::XxHash64;

use crate::ast::{base64_encode, build_js_ast, Ast};
use crate::chunk::{Chunk, ChunkType};
use crate::compiler::Context;
use crate::config::{DevtoolConfig, Mode};
use crate::generate_chunks::{ChunkFile, ChunkFileType};
use crate::load::file_content_hash;
use crate::minify::{minify_css, minify_js};
use crate::module::{Module, ModuleAst, ModuleId};
use crate::module_graph::ModuleGraph;
use crate::sourcemap::build_source_map;
use crate::transform_in_generate::transform_css_generate;

pub struct ChunkPot<'a> {
    pub chunk_id: String,
    pub js_name: String,
    pub module_map: HashMap<String, (&'a Module, u64)>,
    pub js_hash: u64,
    stylesheet: Option<CssModules<'a>>,
}

#[cached(
    result = true,
    key = "u64",
    convert = "{chunk_pot.stylesheet.as_ref().unwrap().raw_hash}"
)]
fn render_chunk_css(chunk_pot: &ChunkPot, context: &Arc<Context>) -> Result<ChunkFile> {
    mako_core::mako_profile_function!(&chunk_pot.js_name);
    let mut css_code = String::new();
    let mut source_map = Vec::new();
    let css_writer = BasicCssWriter::new(
        &mut css_code,
        Some(&mut source_map),
        BasicCssWriterConfig::default(),
    );

    let ast = &mut chunk_pot.stylesheet.as_ref().unwrap();

    let mut stylesheet = Stylesheet {
        span: DUMMY_SP,
        rules: ast
            .stylesheets
            .iter()
            .flat_map(|stylesheet| stylesheet.rules.clone())
            .collect(),
    };

    {
        mako_core::mako_profile_scope!("transform_css_generate");
        transform_css_generate(&mut stylesheet, context);
    }

    if context.config.minify && matches!(context.config.mode, Mode::Production) {
        minify_css(&mut stylesheet, context)?;
    }

    let mut gen = CodeGenerator::new(
        css_writer,
        CodegenConfig {
            minify: context.config.minify && matches!(context.config.mode, Mode::Production),
        },
    );
    gen.emit(&stylesheet)?;

    let cm = &context.meta.css.cm;
    let source_map = match context.config.devtool {
        DevtoolConfig::None => None,
        _ => Some(build_source_map(&source_map, cm)),
    };

    let css_hash = if context.config.hash {
        Some(file_content_hash(&css_code))
    } else {
        None
    };

    Ok(ChunkFile {
        raw_hash: ast.raw_hash,
        content: css_code.into(),
        hash: css_hash,
        source_map,
        file_name: get_css_chunk_filename(&chunk_pot.js_name),
        chunk_id: chunk_pot.chunk_id.clone(),
        file_type: ChunkFileType::Css,
    })
}

#[cached(
    result = true,
    type = "SizedCache<u64 , ChunkFile>",
    create = "{ SizedCache::with_size(500) }",
    key = "u64",
    convert = "{chunk_pot.js_hash}"
)]
<<<<<<< HEAD
=======
fn render_dev_normal_chunk_js_with_cache(
    chunk_pot: &ChunkPot,
    context: &Arc<Context>,
) -> Result<ChunkFile> {
    mako_core::mako_profile_function!(&chunk_pot.js_name);

    let buf: Vec<u8> = chunk_pot.to_chunk_module_content(context)?.into();

    let hash = if context.config.hash {
        Some(file_content_hash(&buf))
    } else {
        None
    };

    Ok(ChunkFile {
        raw_hash: chunk_pot.js_hash,
        content: buf,
        hash,
        source_map: None,
        file_name: chunk_pot.js_name.clone(),
        chunk_id: chunk_pot.chunk_id.clone(),
        file_type: ChunkFileType::JS,
    })
}

#[cached(
    result = true,
    type = "SizedCache<u64 , ChunkFile>",
    create = "{ SizedCache::with_size(500) }",
    key = "u64",
    convert = "{chunk_pot.js_hash}"
)]
>>>>>>> f6380266
fn render_normal_chunk_js_with_cache(
    chunk_pot: &ChunkPot,
    context: &Arc<Context>,
) -> Result<ChunkFile> {
    mako_core::mako_profile_function!();

    let module = chunk_pot.to_chunk_module()?;

    let mut ast = GLOBALS.set(&context.meta.script.globals, || Ast {
        ast: module,
        unresolved_mark: Mark::new(),
        top_level_mark: Mark::new(),
    });

    if context.config.minify && matches!(context.config.mode, Mode::Production) {
        minify_js(&mut ast, context)?;
    }

    let (buf, source_map) = render_module_js(&ast.ast, context)?;

    let hash = if context.config.hash {
        Some(file_content_hash(&buf))
    } else {
        None
    };

    Ok(ChunkFile {
        raw_hash: chunk_pot.js_hash,
        content: buf,
        hash,
        source_map,
        file_name: chunk_pot.js_name.clone(),
        chunk_id: chunk_pot.chunk_id.clone(),
        file_type: ChunkFileType::JS,
    })
}

impl<'cp> ChunkPot<'cp> {
    pub fn from<'a: 'cp>(
        chunk: &'a Chunk,
        mg: &'a ModuleGraph,
        context: &'cp Arc<Context>,
    ) -> Result<Self> {
        let (js_modules, stylesheet) = ChunkPot::split_modules(chunk.get_modules(), mg, context)?;

        Ok(ChunkPot {
            js_name: chunk.filename(),
            chunk_id: chunk.id.generate(context),
            module_map: js_modules.module_map,
            js_hash: js_modules.raw_hash,
            stylesheet,
        })
    }

    pub fn to_normal_chunk_files(&self, context: &Arc<Context>) -> Result<Vec<ChunkFile>> {
        mako_core::mako_profile_function!(&self.chunk_id);

        let mut files = vec![];

        let js_chunk_file = render_normal_chunk_js_with_cache(self, context)?;

        files.push(js_chunk_file);

        if self.stylesheet.is_some() {
            let css_chunk_file = render_chunk_css(self, context)?;
            files.push(css_chunk_file);
        }

        Ok(files)
    }

    pub fn to_entry_chunk_files(
        &self,
        context: &Arc<Context>,
        js_map: &HashMap<String, String>,
        css_map: &HashMap<String, String>,
        chunk: &Chunk,
        full_hash: u64,
    ) -> Result<Vec<ChunkFile>> {
        mako_core::mako_profile_function!();

        let mut files = vec![];

        if self.stylesheet.is_some() {
            let css_chunk_file = render_chunk_css(self, context)?;

            let mut css_map = css_map.clone();
            css_map.insert(css_chunk_file.chunk_id.clone(), css_chunk_file.disk_name());

            files.push(css_chunk_file);
            files.push(render_entry_chunk_js(
                self, js_map, &css_map, chunk, context, full_hash,
            )?);
        } else {
            mako_core::mako_profile_scope!("EntryDevJsChunk", &self.chunk_id);

            files.push(render_entry_chunk_js(
                self, js_map, css_map, chunk, context, full_hash,
            )?);
        }

        Ok(files)
    }

    fn split_modules<'a>(
        module_ids: &'a IndexSet<ModuleId>,
        module_graph: &'a ModuleGraph,
        context: &'a Arc<Context>,
    ) -> Result<(JsModules<'a>, Option<CssModules<'a>>)> {
        mako_core::mako_profile_function!(module_ids.len().to_string());
        let mut module_map: HashMap<String, (&Module, u64)> = Default::default();
        let mut merged_css_modules: Vec<(String, &Stylesheet)> = vec![];

        let mut module_raw_hash_map: HashMap<String, u64> = Default::default();
        let mut css_raw_hashes = vec![];

        let module_ids: Vec<_> = module_ids.iter().collect();

        for module_id in module_ids {
            let module = module_graph.get_module(module_id).unwrap();
            let module_info = module.info.as_ref().unwrap();
            let ast = &module_info.ast;

            if let ModuleAst::Script(_) = ast {
                module_raw_hash_map.insert(module.id.id.clone(), module_info.raw_hash);
                module_map.insert(module.id.generate(context), (module, module_info.raw_hash));
            }

            if let ModuleAst::Css(ast) = ast {
                // only apply the last css module if chunk depend on it multiple times
                // make sure the rules order is correct
                if let Some(index) = merged_css_modules
                    .iter()
                    .position(|(id, _)| id.eq(&module.id.id))
                {
                    merged_css_modules.remove(index);
                }
                merged_css_modules.push((module.id.id.clone(), ast));
                css_raw_hashes.push(module_info.raw_hash);
            }
        }

        let raw_hash = hash_map_ordered_by_key(&module_raw_hash_map);

        if !merged_css_modules.is_empty() {
            mako_core::mako_profile_scope!("iter_chunk_css_modules");

            let mut stylesheets = vec![];

            for (_, ast) in merged_css_modules {
                stylesheets.push(ast);
            }

            let css_raw_hash = hash_vec(&css_raw_hashes);

            Ok((
                JsModules {
                    module_map,
                    raw_hash,
                },
                Some(CssModules {
                    stylesheets,
                    raw_hash: css_raw_hash,
                }),
            ))
        } else {
            Ok((
                JsModules {
                    module_map,
                    raw_hash,
                },
                None,
            ))
        }
    }

    pub fn to_module_object(&self) -> Result<ObjectLit> {
        mako_core::mako_profile_function!();

        let mut sorted_kv = self
            .module_map
            .iter()
            .map(|(k, v)| (k, v))
            .collect::<Vec<_>>();
        sorted_kv.sort_by_key(|(k, _)| *k);

        let mut props = Vec::new();

        for (module_id_str, module) in sorted_kv {
            let fn_expr = to_module_fn_expr(module.0)?;

            let pv: PropOrSpread = Prop::KeyValue(KeyValueProp {
                key: quote_str!(module_id_str.clone()).into(),
                value: fn_expr.into(),
            })
            .into();

            props.push(pv);
        }

        Ok(ObjectLit {
            span: DUMMY_SP,
            props,
        })
    }

    pub fn to_chunk_module(&self) -> Result<SwcModule> {
        mako_core::mako_profile_function!();
        // key: module id
        // value: module FnExpr
        let mut sorted_kv = self
            .module_map
            .iter()
            .map(|(k, v)| (k, v))
            .collect::<Vec<_>>();

        sorted_kv.sort_by_key(|(k, _)| *k);

        let module_object = self.to_module_object()?;

        // globalThis.jsonpCallback([["module_id"], { module object }])
        let jsonp_callback_stmt = <Expr as ExprFactory>::as_call(
            *member_expr!(DUMMY_SP, globalThis.jsonpCallback),
            DUMMY_SP,
            // [[ "module id"], { module object }]
            vec![to_array_lit(vec![
                to_array_lit(vec![quote_str!(self.chunk_id.clone()).as_arg()]).as_arg(),
                module_object.as_arg(),
            ])
            .as_arg()],
        )
        .into_stmt();

        Ok(SwcModule {
            body: vec![jsonp_callback_stmt.into()],
            shebang: None,
            span: DUMMY_SP,
        })
    }
}

#[cached(
    result = true,
    key = "u64",
    type = "SizedCache<u64, FnExpr>",
    create = "{ SizedCache::with_size(20000) }",
    convert = r#"{module.info.as_ref().unwrap().raw_hash}"#
)]
pub fn to_module_fn_expr(module: &Module) -> Result<FnExpr> {
    mako_core::mako_profile_function!(&module.id.id);

    match &module.info.as_ref().unwrap().ast {
        ModuleAst::Script(script) => {
            let mut stmts = Vec::new();

            for n in script.ast.body.iter() {
                match n.as_stmt() {
                    None => return Err(anyhow!("Error: {:?} not a stmt in ", module.id.id)),
                    Some(stmt) => {
                        stmts.push(stmt.clone());
                    }
                }
            }

            let func = Function {
                span: DUMMY_SP,
                params: vec![
                    quote_ident!("module").into(),
                    quote_ident!("exports").into(),
                    quote_ident!("require").into(),
                ],
                decorators: vec![],
                body: Some(BlockStmt {
                    span: DUMMY_SP,
                    stmts,
                }),
                is_generator: false,
                is_async: false,
                type_params: None,
                return_type: None,
            };
            Ok(FnExpr {
                ident: None,
                function: func.into(),
            })
        }
        //TODO:  css module will be removed in the future
        ModuleAst::Css(_) => Ok(empty_module_fn_expr()),
        ModuleAst::None => Err(anyhow!("ModuleAst::None({}) cannot concert", module.id.id)),
    }
}

fn empty_module_fn_expr() -> FnExpr {
    let func = Function {
        span: DUMMY_SP,
        params: vec![
            quote_ident!("module").into(),
            quote_ident!("exports").into(),
            quote_ident!("require").into(),
        ],
        decorators: vec![],
        body: Some(BlockStmt {
            span: DUMMY_SP,
            stmts: vec![],
        }),
        is_generator: false,
        is_async: false,
        type_params: None,
        return_type: None,
    };
    FnExpr {
        ident: None,
        function: func.into(),
    }
}

#[cached(
    result = true,
    key = "String",
    type = "SizedCache<String , String>",
    create = "{ SizedCache::with_size(20000) }",
    convert = r#"{format!("{}-{}", _raw_hash, module_id_str)}"#
)]
fn to_module_line(
    fn_expr: &Module,
    context: &Arc<Context>,
    _raw_hash: u64, // used for cache key
    module_id_str: &str,
) -> Result<String> {
    mako_core::mako_profile_function!(module_id_str);

    let mut buf = vec![];
    let mut source_map_buf = Vec::new();
    let cm = context.meta.script.cm.clone();
    let comments = context.meta.script.output_comments.read().unwrap();
    let swc_comments = comments.get_swc_comments();

    let mut emitter = Emitter {
        cfg: JsCodegenConfig::default()
            .with_minify(false)
            .with_target(context.config.output.es_version)
            .with_ascii_only(false)
            .with_omit_last_semi(true),
        cm: cm.clone(),
        comments: Some(swc_comments),
        wr: Box::new(JsWriter::new(
            cm.clone(),
            "\n",
            &mut buf,
            Some(&mut source_map_buf),
        )),
    };

    match &fn_expr.info.as_ref().unwrap().ast {
        ModuleAst::Script(ast) => {
            mako_core::mako_profile_scope!("ast_to_js_map");

            emitter.emit_module(&ast.ast)?;

            let source_map = build_source_map(&source_map_buf, &cm);

            let content = {
                mako_core::mako_profile_scope!("escape");
                String::from_utf8_lossy(&buf)
            };
            // let source_map_file = format!("{}.map", file_content_hash(module_id_str));

            let content = vec![
                content,
                format!(
                    "//# sourceMappingURL=data:application/json;charset=utf-8;base64,{}",
                    base64_encode(source_map)
                )
                .into(),
                // format!(
                //     "//# sourceMappingURL={}{}",
                //     context.config.public_path, source_map_file
                // )
                // .into(),
            ]
            .join("");

            // context.write_static_content(&source_map_file, source_map_content)?;

            let escaped = serde_json::to_string(&content)?;

            Ok(format!(
                r#""{}" : function (module, exports, require){{
    eval({})
  }},"#,
                module_id_str, escaped
            ))
        }
        ModuleAst::Css(_) => Ok(format!(
            r#""{}" : function (module, exports, require){{
  }},"#,
            module_id_str,
        )),

        ModuleAst::None => Err(anyhow!("ModuleAst::None({}) not supported", module_id_str)),
    }
}

struct JsModules<'a> {
    pub module_map: HashMap<String, (&'a Module, u64)>,
    raw_hash: u64,
}

struct CssModules<'a> {
    stylesheets: Vec<&'a Stylesheet>,
    raw_hash: u64,
}

fn hash_map_ordered_by_key(map: &HashMap<String, u64>) -> u64 {
    let mut hash: XxHash64 = Default::default();

    let mut sorted = map.iter().map(|(k, v)| (k, v)).collect::<Vec<_>>();

    sorted.sort_by_key(|(k, _)| *k);

    sorted.iter().for_each(|(_, &v)| {
        hash.write_u64(v);
    });

    hash.finish()
}

fn hash_vec(v: &[u64]) -> u64 {
    let mut hash: XxHash64 = Default::default();

    v.iter().for_each(|v| {
        hash.write_u64(*v);
    });

    hash.finish()
}

fn to_array_lit(elems: Vec<ExprOrSpread>) -> ArrayLit {
    ArrayLit {
        span: DUMMY_SP,
        elems: elems.into_iter().map(Some).collect::<Vec<_>>(),
    }
}

fn get_css_chunk_filename(js_chunk_filename: &str) -> String {
    format!(
        "{}.css",
        js_chunk_filename.strip_suffix(".js").unwrap_or("")
    )
}

<<<<<<< HEAD
fn render_module_js(ast: &SwcModule, context: &Arc<Context>) -> Result<(Vec<u8>, Vec<u8>)> {
    mako_core::mako_profile_function!();

=======
fn render_module_js(ast: &SwcModule, context: &Arc<Context>) -> Result<(Vec<u8>, Option<Vec<u8>>)> {
>>>>>>> f6380266
    let mut buf = vec![];
    let mut source_map_buf = Vec::new();
    let cm = context.meta.script.cm.clone();
    let comments = context.meta.script.output_comments.read().unwrap();
    let swc_comments = comments.get_swc_comments();

    let mut emitter = Emitter {
        cfg: JsCodegenConfig::default()
            .with_minify(context.config.minify && matches!(context.config.mode, Mode::Production))
            .with_target(context.config.output.es_version)
            .with_ascii_only(true)
            .with_omit_last_semi(true),
        cm: cm.clone(),
        comments: Some(swc_comments),
        wr: Box::new(JsWriter::new(cm, "\n", &mut buf, Some(&mut source_map_buf))),
    };
    emitter.emit_module(ast)?;

    let cm = &context.meta.script.cm;
    let source_map = match context.config.devtool {
        DevtoolConfig::None => None,
        _ => Some(build_source_map(&source_map_buf, cm)),
    };

    Ok((buf, source_map))
}

#[cached(
    result = true,
    key = "String",
    convert = r#"{ format!("{:x}",pot.js_hash + hash_hashmap(js_map)+hash_hashmap(css_map)+ full_hash) }"#
)]
fn render_entry_chunk_js(
    pot: &ChunkPot,
    js_map: &HashMap<String, String>,
    css_map: &HashMap<String, String>,
    chunk: &Chunk,
    context: &Arc<Context>,
    full_hash: u64,
) -> Result<ChunkFile> {
    mako_core::mako_profile_function!();

    {
        mako_core::mako_profile_scope!("key calculation");
        debug!(
            "render_entry_chunk_js-cache-key {:x}.{:x}.{:x}.{:x}",
            pot.js_hash,
            hash_hashmap(js_map),
            hash_hashmap(css_map),
            full_hash
        );
    }

    let (buf, source_map_buf, hash) =
        render_entry_chunk_js_without_full_hash(pot, js_map, css_map, chunk, context)?;

    let content = {
        mako_core::mako_profile_scope!("full_hash_replace");

        String::from_utf8(buf)?
            .replace("_%full_hash%_", &full_hash.to_string())
            .into_bytes()
    };

    Ok(ChunkFile {
        raw_hash: pot.js_hash,
        content,
<<<<<<< HEAD
        hash,
        source_map: source_map_buf,
=======
        hash: None,
        source_map: None,
>>>>>>> f6380266
        file_name: pot.js_name.clone(),
        chunk_id: pot.chunk_id.clone(),
        file_type: ChunkFileType::JS,
    })
}

#[cached(
    result = true,
    key = "String",
    convert = r#"{format!("{}",pot.js_hash)}"#
)]
fn render_entry_chunk_js_without_full_hash(
    pot: &ChunkPot,
    js_map: &HashMap<String, String>,
    css_map: &HashMap<String, String>,
    chunk: &Chunk,
    context: &Arc<Context>,
) -> Result<(Vec<u8>, Vec<u8>, Option<String>)> {
    mako_core::mako_profile_function!();

    let mut stmts = vec![];

    let (js_map_stmt, css_map_stmt) = chunk_map_decls(js_map, css_map);

    stmts.push(js_map_stmt);
    stmts.push(css_map_stmt);

    if let ChunkType::Entry(module_id, _) = &chunk.chunk_type {
        let main_id_decl: Stmt = quote_str!(module_id.generate(context))
            .into_var_decl(VarDeclKind::Var, quote_ident!("e").into()) // e brief for entry_module_id
            .into();

        stmts.push(main_id_decl);
    }

    // var cssInstalledChunks = { "chunk_id": 0 }
    let init_install_css_chunk: Stmt = {
        ObjectLit {
            span: DUMMY_SP,
            props: vec![Prop::KeyValue(KeyValueProp {
                key: quote_str!(pot.chunk_id.clone()).into(),
                value: Lit::Num(Number {
                    span: DUMMY_SP,
                    value: 0f64,
                    raw: None,
                })
                .into(),
            })
            .into()],
        }
        .into_var_decl(VarDeclKind::Var, quote_ident!("cssInstalledChunks").into())
        .into()
    };

    stmts.push(init_install_css_chunk);

    let mut ast = {
        mako_core::mako_profile_scope!("parse_runtime_entry");

        let runtime_content = runtime_base_code_with_cache(context)?;

        build_js_ast(
            "_mako_internal/runtime_entry.js",
            runtime_content.as_str(),
            context,
        )
        .unwrap()
    };

    let modules_lit: Stmt = {
        mako_core::mako_profile_scope!("to_module_object");

        pot.to_module_object()?
            .into_var_decl(VarDeclKind::Var, quote_ident!("m").into())
            .into()
    };

    {
        mako_core::mako_profile_scope!("entryInsert");

        ast.ast.body.insert(0, modules_lit.into());

        ast.ast
            .body
            .splice(0..0, stmts.into_iter().map(|s| s.into()));
    }

    if context.config.minify && matches!(context.config.mode, Mode::Production) {
        minify_js(&mut ast, context)?;
    }

    let (buf, source_map_buf) = render_module_js(&ast.ast, context)?;

    let hash = if context.config.hash {
        mako_core::mako_profile_scope!("entryHash");
        Some(file_content_hash(&buf))
    } else {
        None
    };

    Ok((buf, source_map_buf, hash))
}

#[cfg(test)]
fn runtime_base_code_with_cache(context: &Arc<Context>) -> Result<String> {
    runtime_code(context)
}

#[cfg(not(test))]
#[once(result = true)]
fn runtime_base_code_with_cache(context: &Arc<Context>) -> Result<String> {
    runtime_code(context)
}

fn runtime_code(context: &Arc<Context>) -> Result<String> {
    let runtime_entry_content_str = include_str!("runtime/runtime_entry.js");
    let mut content = runtime_entry_content_str.replace(
        "// __inject_runtime_code__",
        &context.plugin_driver.runtime_plugins_code(context)?,
    );
    if context.config.umd != "none" {
        let umd_runtime = include_str!("runtime/runtime_umd.js");
        let umd_runtime = umd_runtime.replace("_%umd_name%_", &context.config.umd);
        content.push_str(&umd_runtime);
    }
    Ok(content)
}

fn to_object_lit(value: &HashMap<String, String>) -> ObjectLit {
    let props = value
        .iter()
        .map(|(k, v)| {
            Prop::KeyValue(KeyValueProp {
                key: quote_str!(k.clone()).into(),
                value: quote_str!(v.clone()).into(),
            })
            .into()
        })
        .collect::<Vec<PropOrSpread>>();

    ObjectLit {
        span: DUMMY_SP,
        props,
    }
}

fn chunk_map_decls(
    js_map: &HashMap<String, String>,
    css_map: &HashMap<String, String>,
) -> (Stmt, Stmt) {
    let js_chunk_map_dcl_stmt: Stmt = to_object_lit(js_map)
        .into_var_decl(VarDeclKind::Var, quote_ident!("chunksIdToUrlMap").into())
        .into();

    let css_chunk_map_dcl_stmt: Stmt = to_object_lit(css_map)
        .into_var_decl(VarDeclKind::Var, quote_ident!("cssChunksIdToUrlMap").into())
        .into();

    (js_chunk_map_dcl_stmt, css_chunk_map_dcl_stmt)
}

fn hash_hashmap(map: &HashMap<String, String>) -> u64 {
    let mut sorted_kv = map.iter().map(|(k, v)| (k, v)).collect::<Vec<_>>();
    sorted_kv.sort_by_key(|(k, _)| *k);

    let mut hasher: XxHash64 = Default::default();
    for c in sorted_kv {
        hasher.write(c.0.as_bytes());
        hasher.write(c.1.as_bytes());
    }
    hasher.finish()
}<|MERGE_RESOLUTION|>--- conflicted
+++ resolved
@@ -117,41 +117,6 @@
     key = "u64",
     convert = "{chunk_pot.js_hash}"
 )]
-<<<<<<< HEAD
-=======
-fn render_dev_normal_chunk_js_with_cache(
-    chunk_pot: &ChunkPot,
-    context: &Arc<Context>,
-) -> Result<ChunkFile> {
-    mako_core::mako_profile_function!(&chunk_pot.js_name);
-
-    let buf: Vec<u8> = chunk_pot.to_chunk_module_content(context)?.into();
-
-    let hash = if context.config.hash {
-        Some(file_content_hash(&buf))
-    } else {
-        None
-    };
-
-    Ok(ChunkFile {
-        raw_hash: chunk_pot.js_hash,
-        content: buf,
-        hash,
-        source_map: None,
-        file_name: chunk_pot.js_name.clone(),
-        chunk_id: chunk_pot.chunk_id.clone(),
-        file_type: ChunkFileType::JS,
-    })
-}
-
-#[cached(
-    result = true,
-    type = "SizedCache<u64 , ChunkFile>",
-    create = "{ SizedCache::with_size(500) }",
-    key = "u64",
-    convert = "{chunk_pot.js_hash}"
-)]
->>>>>>> f6380266
 fn render_normal_chunk_js_with_cache(
     chunk_pot: &ChunkPot,
     context: &Arc<Context>,
@@ -603,13 +568,9 @@
     )
 }
 
-<<<<<<< HEAD
-fn render_module_js(ast: &SwcModule, context: &Arc<Context>) -> Result<(Vec<u8>, Vec<u8>)> {
+fn render_module_js(ast: &SwcModule, context: &Arc<Context>) -> Result<(Vec<u8>, Option<Vec<u8>>)> {
     mako_core::mako_profile_function!();
 
-=======
-fn render_module_js(ast: &SwcModule, context: &Arc<Context>) -> Result<(Vec<u8>, Option<Vec<u8>>)> {
->>>>>>> f6380266
     let mut buf = vec![];
     let mut source_map_buf = Vec::new();
     let cm = context.meta.script.cm.clone();
@@ -677,13 +638,8 @@
     Ok(ChunkFile {
         raw_hash: pot.js_hash,
         content,
-<<<<<<< HEAD
         hash,
         source_map: source_map_buf,
-=======
-        hash: None,
-        source_map: None,
->>>>>>> f6380266
         file_name: pot.js_name.clone(),
         chunk_id: pot.chunk_id.clone(),
         file_type: ChunkFileType::JS,
@@ -701,7 +657,7 @@
     css_map: &HashMap<String, String>,
     chunk: &Chunk,
     context: &Arc<Context>,
-) -> Result<(Vec<u8>, Vec<u8>, Option<String>)> {
+) -> Result<(Vec<u8>, Option<Vec<u8>>, Option<String>)> {
     mako_core::mako_profile_function!();
 
     let mut stmts = vec![];
