use std::collections::HashMap;
use std::fmt;
use std::path::{Path, PathBuf};

use mako_core::anyhow::{anyhow, Result};
use mako_core::clap::ValueEnum;
use mako_core::colored::Colorize;
use mako_core::regex::Regex;
use mako_core::serde::{Deserialize, Deserializer};
use mako_core::serde_json::Value;
use mako_core::swc_ecma_ast::EsVersion;
use mako_core::thiserror::Error;
use mako_core::{clap, config, thiserror};
use miette::{miette, ByteOffset, Diagnostic, NamedSource, SourceOffset, SourceSpan};
use serde::Serialize;

use crate::features::node::Node;
use crate::generate::optimize_chunk;
use crate::{plugins, visitors};

#[derive(Debug, Diagnostic)]
#[diagnostic(code("mako.config.json parsed failed"))]
struct ConfigParseError {
    #[source_code]
    src: NamedSource,
    #[label("Error here.")]
    span: SourceSpan,
    message: String,
}

impl std::error::Error for ConfigParseError {}

impl fmt::Display for ConfigParseError {
    fn fmt(&self, f: &mut fmt::Formatter) -> fmt::Result {
        write!(f, "{}", self.message)
    }
}

fn validate_mako_config(abs_config_file: String) -> miette::Result<()> {
    if Path::new(&abs_config_file).exists() {
        let content = std::fs::read_to_string(abs_config_file.clone())
            .map_err(|e| miette!("Failed to read file '{}': {}", &abs_config_file, e))?;
        let result: Result<Value, serde_json::Error> = serde_json::from_str(&content);
        if let Err(e) = result {
            let line = e.line();
            let column = e.column();
            let start = SourceOffset::from_location(&content, line, column);
            let span = SourceSpan::new(start, (1 as ByteOffset).into());
            return Err(ConfigParseError {
                src: NamedSource::new("mako.config.json", content),
                span,
                message: e.to_string(),
            }
            .into());
        }
    }
    Ok(())
}

/**
 * a macro to create deserialize function that allow false value for optional struct
 */
macro_rules! create_deserialize_fn {
    ($fn_name:ident, $struct_type:ty) => {
        pub fn $fn_name<'de, D>(deserializer: D) -> Result<Option<$struct_type>, D::Error>
        where
            D: Deserializer<'de>,
        {
            let value: serde_json::Value = serde_json::Value::deserialize(deserializer)?;

            match value {
                // allow false value for optional struct
                serde_json::Value::Bool(false) => Ok(None),
                // try deserialize
                serde_json::Value::Object(obj) => Ok(Some(
                    serde_json::from_value::<$struct_type>(serde_json::Value::Object(obj))
                        .map_err(serde::de::Error::custom)?,
                )),
                serde_json::Value::String(s) => Ok(Some(
                    serde_json::from_value::<$struct_type>(serde_json::Value::String(s.clone()))
                        .map_err(serde::de::Error::custom)?,
                )),
                _ => Err(serde::de::Error::custom(format!(
                    "invalid `{}` value: {}",
                    stringify!($fn_name).replace("deserialize_", ""),
                    value
                ))),
            }
        }
    };
}
create_deserialize_fn!(deserialize_hmr, HmrConfig);
create_deserialize_fn!(deserialize_dev_server, DevServerConfig);
create_deserialize_fn!(deserialize_manifest, ManifestConfig);
create_deserialize_fn!(deserialize_code_splitting, CodeSplittingStrategy);
create_deserialize_fn!(deserialize_px2rem, Px2RemConfig);
create_deserialize_fn!(deserialize_umd, String);
create_deserialize_fn!(deserialize_devtool, DevtoolConfig);
create_deserialize_fn!(deserialize_tree_shaking, TreeShakingStrategy);
create_deserialize_fn!(deserialize_optimization, OptimizationConfig);
create_deserialize_fn!(deserialize_minifish, MinifishConfig);
create_deserialize_fn!(deserialize_inline_css, InlineCssConfig);
create_deserialize_fn!(deserialize_rsc_client, RscClientConfig);
create_deserialize_fn!(deserialize_rsc_server, RscServerConfig);
create_deserialize_fn!(deserialize_stats, StatsConfig);

#[derive(Deserialize, Serialize, Debug)]
#[serde(rename_all = "camelCase")]
pub struct OutputConfig {
    pub path: PathBuf,
    pub mode: OutputMode,
    pub es_version: EsVersion,
    pub meta: bool,
    pub chunk_loading_global: String,
    pub preserve_modules: bool,
    pub preserve_modules_root: PathBuf,
    pub skip_write: bool,
}

#[derive(Deserialize, Serialize, Debug)]
pub struct ManifestConfig {
    #[serde(
        rename(deserialize = "fileName"),
        default = "plugins::manifest::default_manifest_file_name"
    )]
    pub file_name: String,
    #[serde(rename(deserialize = "basePath"), default)]
    pub base_path: String,
}

#[derive(Deserialize, Serialize, Debug)]
pub struct ResolveConfig {
    pub alias: HashMap<String, String>,
    pub extensions: Vec<String>,
}

// format: HashMap<identifier, (import_source, specifier)>
// e.g.
// { "process": ("process", "") }
// { "Buffer": ("buffer", "Buffer") }
pub type Providers = HashMap<String, (String, String)>;

#[derive(Deserialize, Serialize, Debug, PartialEq, Eq, ValueEnum, Clone)]
pub enum Mode {
    #[serde(rename = "development")]
    Development,
    #[serde(rename = "production")]
    Production,
}

#[derive(Deserialize, Serialize, Debug, PartialEq, Eq, ValueEnum, Clone)]
pub enum OutputMode {
    #[serde(rename = "bundle")]
    Bundle,
    #[serde(rename = "bundless")]
    Bundless,
}

#[derive(Deserialize, Serialize, Debug, PartialEq, Eq)]
pub enum Platform {
    #[serde(rename = "browser")]
    Browser,
    #[serde(rename = "node")]
    Node,
}

impl std::fmt::Display for Mode {
    fn fmt(&self, f: &mut std::fmt::Formatter<'_>) -> std::fmt::Result {
        self.to_possible_value().unwrap().get_name().fmt(f)
    }
}

#[derive(Deserialize, Serialize, Debug)]
pub enum DevtoolConfig {
    /// Generate separate sourcemap file
    #[serde(rename = "source-map")]
    SourceMap,
    /// Generate inline sourcemap
    #[serde(rename = "inline-source-map")]
    InlineSourceMap,
}

#[derive(Deserialize, Serialize, Clone, Copy, Debug)]
pub enum ModuleIdStrategy {
    #[serde(rename = "hashed")]
    Hashed,
    #[serde(rename = "named")]
    Named,
}

#[derive(Deserialize, Serialize, Clone, Debug)]
<<<<<<< HEAD
#[serde(rename_all = "camelCase")]
pub struct CodeSplittingGranularStrategy {
    #[serde(default)]
    pub framework_packages: Vec<String>,
=======
pub struct StatsConfig {
    pub modules: bool,
>>>>>>> 464aa8a9
}

#[derive(Deserialize, Serialize, Clone, Debug)]
pub enum CodeSplittingStrategy {
    #[serde(rename = "auto")]
    Auto,
    #[serde(untagged)]
    Granular(CodeSplittingGranularStrategy),
    #[serde(untagged)]
    Advanced(OptimizeChunkOptions),
}

#[derive(Deserialize, Serialize, Clone, Copy, Debug)]
pub enum TreeShakingStrategy {
    #[serde(rename = "basic")]
    Basic,
    #[serde(rename = "advanced")]
    Advanced,
}

#[derive(Deserialize, Serialize, Clone, Debug)]
pub struct Px2RemConfig {
    #[serde(default = "visitors::css_px2rem::default_root")]
    pub root: f64,
    #[serde(rename = "propBlackList", default)]
    pub prop_blacklist: Vec<String>,
    #[serde(rename = "propWhiteList", default)]
    pub prop_whitelist: Vec<String>,
    #[serde(rename = "selectorBlackList", default)]
    pub selector_blacklist: Vec<String>,
    #[serde(rename = "selectorWhiteList", default)]
    pub selector_whitelist: Vec<String>,
    #[serde(rename = "minPixelValue", default)]
    pub min_pixel_value: f64,
}

impl Default for Px2RemConfig {
    fn default() -> Self {
        Px2RemConfig {
            root: visitors::css_px2rem::default_root(),
            prop_blacklist: vec![],
            prop_whitelist: vec![],
            selector_blacklist: vec![],
            selector_whitelist: vec![],
            min_pixel_value: 0.0,
        }
    }
}

#[derive(Deserialize, Serialize, Clone, Debug)]
#[serde(untagged)]
pub enum TransformImportStyle {
    Built(String),
    Source(bool),
}

#[derive(Deserialize, Serialize, Clone, Debug)]
#[serde(rename_all = "camelCase")]
pub struct TransformImportConfig {
    pub library_name: String,
    pub library_directory: Option<String>,
    pub style: Option<TransformImportStyle>,
}

#[derive(Deserialize, Serialize, Debug, Hash)]
pub enum ExternalAdvancedSubpathConverter {
    PascalCase,
}

#[derive(Deserialize, Serialize, Debug, Hash)]
#[serde(untagged)]
pub enum ExternalAdvancedSubpathTarget {
    Empty,
    Tpl(String),
}

#[derive(Deserialize, Serialize, Debug, Hash)]
pub struct ExternalAdvancedSubpathRule {
    pub regex: String,
    #[serde(with = "external_target_format")]
    pub target: ExternalAdvancedSubpathTarget,
    #[serde(rename = "targetConverter")]
    pub target_converter: Option<ExternalAdvancedSubpathConverter>,
}

/**
 * custom formatter for convert $EMPTY to enum, because rename is not supported for $ symbol
 * @see https://serde.rs/custom-date-format.html
 */
mod external_target_format {
    use serde::{self, Deserialize, Deserializer, Serializer};

    use super::ExternalAdvancedSubpathTarget;

    pub fn serialize<S>(v: &ExternalAdvancedSubpathTarget, serializer: S) -> Result<S::Ok, S::Error>
    where
        S: Serializer,
    {
        match v {
            ExternalAdvancedSubpathTarget::Empty => serializer.serialize_str("$EMPTY"),
            ExternalAdvancedSubpathTarget::Tpl(s) => serializer.serialize_str(s),
        }
    }

    pub fn deserialize<'de, D>(deserializer: D) -> Result<ExternalAdvancedSubpathTarget, D::Error>
    where
        D: Deserializer<'de>,
    {
        let v = String::deserialize(deserializer)?;

        if v == "$EMPTY" {
            Ok(ExternalAdvancedSubpathTarget::Empty)
        } else {
            Ok(ExternalAdvancedSubpathTarget::Tpl(v))
        }
    }
}

#[derive(Deserialize, Serialize, Debug, Hash)]
pub struct ExternalAdvancedSubpath {
    pub exclude: Option<Vec<String>>,
    pub rules: Vec<ExternalAdvancedSubpathRule>,
}

#[derive(Deserialize, Serialize, Debug, Hash)]
pub struct ExternalAdvanced {
    pub root: String,
    #[serde(rename = "type")]
    pub module_type: Option<String>,
    pub script: Option<String>,
    pub subpath: Option<ExternalAdvancedSubpath>,
}

#[derive(Deserialize, Serialize, Debug, Hash)]
#[serde(untagged)]
pub enum ExternalConfig {
    Basic(String),
    Advanced(ExternalAdvanced),
}

#[derive(Deserialize, Serialize, Debug)]
#[serde(rename_all = "camelCase")]
pub struct InjectItem {
    pub from: String,
    pub named: Option<String>,
    pub namespace: Option<bool>,
    pub exclude: Option<String>,
    pub include: Option<String>,
    pub prefer_require: Option<bool>,
}

#[derive(Deserialize, Serialize, Debug, Clone)]
pub enum ReactRuntimeConfig {
    #[serde(rename = "automatic")]
    Automatic,
    #[serde(rename = "classic")]
    Classic,
}

#[derive(Deserialize, Serialize, Debug)]
pub struct ReactConfig {
    pub pragma: String,
    #[serde(rename = "importSource")]
    pub import_source: String,
    pub runtime: ReactRuntimeConfig,
    #[serde(rename = "pragmaFrag")]
    pub pragma_frag: String,
}

#[derive(Deserialize, Serialize, Debug)]
#[serde(rename_all = "camelCase")]
pub struct MinifishConfig {
    pub mapping: HashMap<String, String>,
    pub meta_path: Option<PathBuf>,
    pub inject: Option<HashMap<String, InjectItem>>,
}

#[derive(Deserialize, Serialize, Debug)]
#[serde(rename_all = "camelCase")]
pub struct OptimizationConfig {
    pub skip_modules: Option<bool>,
    pub concatenate_modules: Option<bool>,
}

#[derive(Deserialize, Serialize, Debug)]
pub struct InlineCssConfig {}

#[derive(Deserialize, Serialize, Debug)]
#[serde(rename_all = "camelCase")]
pub struct RscServerConfig {
    pub client_component_tpl: String,
    #[serde(rename = "emitCSS")]
    pub emit_css: bool,
}

#[derive(Deserialize, Serialize, Debug, PartialEq, Eq, ValueEnum, Clone)]
pub enum LogServerComponent {
    #[serde(rename = "error")]
    Error,
    #[serde(rename = "ignore")]
    Ignore,
}

#[derive(Deserialize, Serialize, Debug)]
#[serde(rename_all = "camelCase")]
pub struct RscClientConfig {
    pub log_server_component: LogServerComponent,
}

#[derive(Deserialize, Serialize, Debug)]
#[serde(rename_all = "camelCase")]
pub struct ExperimentalConfig {
    pub webpack_syntax_validate: Vec<String>,
}

#[derive(Deserialize, Serialize, Debug)]
#[serde(rename_all = "camelCase")]
pub struct WatchConfig {
    pub ignore_paths: Vec<String>,
}

#[derive(Deserialize, Serialize, Debug)]
#[serde(rename_all = "camelCase")]
pub struct HmrConfig {}

#[derive(Deserialize, Serialize, Debug)]
#[serde(rename_all = "camelCase")]
pub struct DevServerConfig {
    pub host: String,
    pub port: u16,
}

#[derive(Deserialize, Serialize, Debug)]
#[serde(rename_all = "camelCase")]
pub struct Config {
    pub entry: HashMap<String, PathBuf>,
    pub output: OutputConfig,
    pub resolve: ResolveConfig,
    #[serde(deserialize_with = "deserialize_manifest", default)]
    pub manifest: Option<ManifestConfig>,
    pub mode: Mode,
    pub minify: bool,
    #[serde(deserialize_with = "deserialize_devtool")]
    pub devtool: Option<DevtoolConfig>,
    pub externals: HashMap<String, ExternalConfig>,
    pub providers: Providers,
    pub copy: Vec<String>,
    pub public_path: String,
    pub inline_limit: usize,
    pub targets: HashMap<String, f32>,
    pub platform: Platform,
    pub module_id_strategy: ModuleIdStrategy,
    pub define: HashMap<String, Value>,
    pub stats: Option<StatsConfig>,
    pub mdx: bool,
    #[serde(deserialize_with = "deserialize_hmr")]
    pub hmr: Option<HmrConfig>,
    #[serde(deserialize_with = "deserialize_dev_server")]
    pub dev_server: Option<DevServerConfig>,
    #[serde(deserialize_with = "deserialize_code_splitting", default)]
    pub code_splitting: Option<CodeSplittingStrategy>,
    #[serde(deserialize_with = "deserialize_px2rem", default)]
    pub px2rem: Option<Px2RemConfig>,
    pub hash: bool,
    #[serde(rename = "_treeShaking", deserialize_with = "deserialize_tree_shaking")]
    pub _tree_shaking: Option<TreeShakingStrategy>,
    #[serde(rename = "autoCSSModules")]
    pub auto_css_modules: bool,
    #[serde(rename = "ignoreCSSParserErrors")]
    pub ignore_css_parser_errors: bool,
    pub dynamic_import_to_require: bool,
    #[serde(deserialize_with = "deserialize_umd", default)]
    pub umd: Option<String>,
    pub cjs: bool,
    pub write_to_disk: bool,
    pub transform_import: Vec<TransformImportConfig>,
    pub chunk_parallel: bool,
    pub clean: bool,
    pub node_polyfill: bool,
    pub ignores: Vec<String>,
    #[serde(
        rename = "_minifish",
        deserialize_with = "deserialize_minifish",
        default
    )]
    pub _minifish: Option<MinifishConfig>,
    #[serde(rename = "optimizePackageImports")]
    pub optimize_package_imports: bool,
    pub emotion: bool,
    pub flex_bugs: bool,
    #[serde(deserialize_with = "deserialize_optimization")]
    pub optimization: Option<OptimizationConfig>,
    pub react: ReactConfig,
    pub emit_assets: bool,
    #[serde(rename = "cssModulesExportOnlyLocales")]
    pub css_modules_export_only_locales: bool,
    #[serde(
        rename = "inlineCSS",
        deserialize_with = "deserialize_inline_css",
        default
    )]
    pub inline_css: Option<InlineCssConfig>,
    #[serde(
        rename = "rscServer",
        deserialize_with = "deserialize_rsc_server",
        default
    )]
    pub rsc_server: Option<RscServerConfig>,
    #[serde(
        rename = "rscClient",
        deserialize_with = "deserialize_rsc_client",
        default
    )]
    pub rsc_client: Option<RscClientConfig>,
    pub experimental: ExperimentalConfig,
    pub watch: WatchConfig,
    pub use_define_for_class_fields: bool,
}

#[derive(Deserialize, Serialize, Clone, Debug, Default)]
pub enum OptimizeAllowChunks {
    #[serde(rename = "all")]
    All,
    #[serde(rename = "entry")]
    Entry,
    #[serde(rename = "async")]
    #[default]
    Async,
}

#[derive(Deserialize, Serialize, Clone, Debug)]
#[serde(rename_all = "camelCase")]
pub struct OptimizeChunkOptions {
    #[serde(default = "optimize_chunk::default_min_size")]
    pub min_size: usize,
    pub groups: Vec<OptimizeChunkGroup>,
}

impl Default for OptimizeChunkOptions {
    fn default() -> Self {
        OptimizeChunkOptions {
            min_size: optimize_chunk::default_min_size(),
            groups: vec![],
        }
    }
}

#[derive(Deserialize, Serialize, Clone, Debug)]
pub enum OptimizeChunkNamePostFixStrategy {
    #[serde(rename = "named")]
    Named,
    #[serde(rename = "numeric")]
    Numeric,
    #[serde(rename = "hashed")]
    Hashed,
}

#[derive(Deserialize, Serialize, Clone, Debug)]
#[serde(rename_all = "camelCase")]
pub struct OptimizeChunkGroup {
    pub name: String,
    #[serde(default)]
    pub name_postfix_strategy: Option<OptimizeChunkNamePostFixStrategy>,
    #[serde(default)]
    pub allow_chunks: OptimizeAllowChunks,
    #[serde(default = "optimize_chunk::default_min_chunks")]
    pub min_chunks: usize,
    #[serde(default = "optimize_chunk::default_min_size")]
    pub min_size: usize,
    #[serde(default = "optimize_chunk::default_max_size")]
    pub max_size: usize,
    #[serde(default)]
    pub min_module_size: Option<usize>,
    #[serde(default)]
    pub priority: i8,
    #[serde(default, with = "optimize_test_format")]
    pub test: Option<Regex>,
}

impl Default for OptimizeChunkGroup {
    fn default() -> Self {
        Self {
            allow_chunks: OptimizeAllowChunks::default(),
            min_chunks: optimize_chunk::default_min_chunks(),
            min_size: optimize_chunk::default_min_size(),
            max_size: optimize_chunk::default_max_size(),
            name: String::default(),
            name_postfix_strategy: None,
            min_module_size: None,
            test: None,
            priority: i8::default(),
        }
    }
}

/**
 * custom formatter for convert string to regex
 * @see https://serde.rs/custom-date-format.html
 */
mod optimize_test_format {
    use mako_core::regex::Regex;
    use serde::{self, Deserialize, Deserializer, Serializer};

    pub fn serialize<S>(v: &Option<Regex>, serializer: S) -> Result<S::Ok, S::Error>
    where
        S: Serializer,
    {
        if let Some(v) = v {
            serializer.serialize_str(&v.to_string())
        } else {
            serializer.serialize_none()
        }
    }

    pub fn deserialize<'de, D>(deserializer: D) -> Result<Option<Regex>, D::Error>
    where
        D: Deserializer<'de>,
    {
        let v = String::deserialize(deserializer)?;

        if v.is_empty() {
            Ok(None)
        } else {
            Ok(Regex::new(v.as_str()).ok())
        }
    }
}

const CONFIG_FILE: &str = "mako.config.json";
const DEFAULT_CONFIG: &str = r#"
{
    "entry": {},
    "output": {
      "path": "dist",
      "mode": "bundle",
      "esVersion": "es2022",
      "meta": false,
      "chunkLoadingGlobal": "",
      "preserveModules": false,
      "preserveModulesRoot": "",
      "skipWrite": false
    },
    "resolve": { "alias": {}, "extensions": ["js", "jsx", "ts", "tsx"] },
    "mode": "development",
    "minify": true,
    "devtool": "source-map",
    "externals": {},
    "copy": ["public"],
    "providers": {},
    "publicPath": "/",
    "inlineLimit": 10000,
    "targets": { "chrome": 80 },
    "less": { "theme": {}, "lesscPath": "", javascriptEnabled: true },
    "define": {},
    "mdx": false,
    "platform": "browser",
    "hmr": {},
    "moduleIdStrategy": "named",
    "hash": false,
    "_treeShaking": "basic",
    "autoCSSModules": false,
    "ignoreCSSParserErrors": false,
    "dynamicImportToRequire": false,
    "writeToDisk": true,
    "transformImport": [],
    "chunkParallel": true,
    "clean": true,
    "nodePolyfill": true,
    "ignores": [],
    "optimizePackageImports": false,
    "emotion": false,
    "flexBugs": false,
    "cjs": false,
    "optimization": { "skipModules": true, "concatenateModules": true },
    "react": {
      "pragma": "React.createElement",
      "importSource": "react",
      "runtime": "automatic",
      "pragmaFrag": "React.Fragment"
    },
    "emitAssets": true,
    "cssModulesExportOnlyLocales": false,
    "inlineCSS": false,
    "rscServer": false,
    "rscClient": false,
    "experimental": { "webpackSyntaxValidate": [] },
    "useDefineForClassFields": true,
    "watch": { "ignorePaths": [] },
    "devServer": { "host": "127.0.0.1", "port": 3000 }
}
"#;

impl Config {
    pub fn new(
        root: &Path,
        default_config: Option<&str>,
        cli_config: Option<&str>,
    ) -> Result<Self> {
        let abs_config_file = root.join(CONFIG_FILE);
        let abs_config_file = abs_config_file.to_str().unwrap();
        let c = config::Config::builder();
        // default config
        let c = c.add_source(config::File::from_str(
            DEFAULT_CONFIG,
            config::FileFormat::Json5,
        ));
        // default config from args
        let c = if let Some(default_config) = default_config {
            c.add_source(config::File::from_str(
                default_config,
                config::FileFormat::Json5,
            ))
        } else {
            c
        };
        // validate user config
        validate_mako_config(abs_config_file.to_string())
            .map_err(|e| anyhow!("{}", format!("{:?}", e)))?;
        // user config
        let c = c.add_source(config::File::with_name(abs_config_file).required(false));
        // cli config
        let c = if let Some(cli_config) = cli_config {
            c.add_source(config::File::from_str(
                cli_config,
                config::FileFormat::Json5,
            ))
        } else {
            c
        };

        let c = c.build()?;
        let mut ret = c.try_deserialize::<Config>();
        // normalize & check
        if let Ok(config) = &mut ret {
            // normalize output
            if config.output.path.is_relative() {
                config.output.path = root.join(config.output.path.to_string_lossy().to_string());
            }

            if config.output.chunk_loading_global.is_empty() {
                config.output.chunk_loading_global =
                    get_default_chunk_loading_global(config.umd.clone(), root);
            }

            let node_env_config_opt = config.define.get("NODE_ENV");
            if let Some(node_env_config) = node_env_config_opt {
                if node_env_config.as_str() != Some(config.mode.to_string().as_str()) {
                    let warn_message = format!(
                        "{}: The configuration of {} conflicts with current {} and will be overwritten as {} ",
                        "warning".to_string().yellow(),
                        "NODE_ENV".to_string().yellow(),
                        "mode".to_string().yellow(),
                        config.mode.to_string().red()
                    );
                    println!("{}", warn_message);
                }
            }

            if config.cjs && config.umd.is_some() {
                return Err(anyhow!("cjs and umd cannot be used at the same time",));
            }

            if config.hmr.is_some() && config.dev_server.is_none() {
                return Err(anyhow!("hmr can only be used with devServer",));
            }

            if config.inline_css.is_some() && config.umd.is_none() {
                return Err(anyhow!("inlineCSS can only be used with umd",));
            }

            let mode = format!("\"{}\"", config.mode);
            config
                .define
                .insert("NODE_ENV".to_string(), serde_json::Value::String(mode));

            if config.public_path != "runtime" && !config.public_path.ends_with('/') {
                return Err(anyhow!("public_path must end with '/' or be 'runtime'"));
            }

            // 暂不支持 remote external
            // 如果 config.externals 中有值是以「script 」开头，则 panic 报错
            let basic_external_values = config
                .externals
                .values()
                .filter_map(|v| match v {
                    ExternalConfig::Basic(b) => Some(b),
                    _ => None,
                })
                .collect::<Vec<_>>();
            for v in basic_external_values {
                if v.starts_with("script ") {
                    return Err(anyhow!(
                        "remote external is not supported yet, but we found {}",
                        v.to_string().red()
                    ));
                }
            }

            // support default entries
            if config.entry.is_empty() {
                let file_paths = vec!["src/index.tsx", "src/index.ts", "index.tsx", "index.ts"];
                for file_path in file_paths {
                    let file_path = root.join(file_path);
                    if file_path.exists() {
                        config.entry.insert("index".to_string(), file_path);
                        break;
                    }
                }
                if config.entry.is_empty() {
                    return Err(anyhow!("Entry is empty"));
                }
            }

            // normalize entry
            let entry_tuples = config
                .entry
                .clone()
                .into_iter()
                .map(|(k, v)| {
                    if let Ok(entry_path) = root.join(v).canonicalize() {
                        Ok((k, entry_path))
                    } else {
                        Err(anyhow!("entry:{} not found", k,))
                    }
                })
                .collect::<Result<Vec<_>>>()?;
            config.entry = entry_tuples.into_iter().collect();

            // support relative alias
            config.resolve.alias = config
                .resolve
                .alias
                .clone()
                .into_iter()
                .map(|(k, v)| {
                    let v = if v.starts_with('.') {
                        root.join(v).to_string_lossy().to_string()
                    } else {
                        v
                    };
                    (k, v)
                })
                .collect();

            // dev 环境下不产生 hash, prod 环境下根据用户配置
            if config.mode == Mode::Development {
                config.hash = false;
            }

            // configure node platform
            Node::modify_config(config);
        }
        ret.map_err(|e| anyhow!("{}: {}", "config error".red(), e.to_string().red()))
    }
}

impl Default for Config {
    fn default() -> Self {
        let c = config::Config::builder();
        let c = c.add_source(config::File::from_str(
            DEFAULT_CONFIG,
            config::FileFormat::Json5,
        ));
        let c = c.build().unwrap();
        c.try_deserialize::<Config>().unwrap()
    }
}

pub(crate) fn get_pkg_name(root: &Path) -> Option<String> {
    let pkg_json_path = root.join("package.json");

    if pkg_json_path.exists() {
        let pkg_json = std::fs::read_to_string(pkg_json_path).unwrap();
        let pkg_json: serde_json::Value = serde_json::from_str(&pkg_json).unwrap();

        pkg_json
            .get("name")
            .map(|name| name.as_str().unwrap().to_string())
    } else {
        None
    }
}

fn get_default_chunk_loading_global(umd: Option<String>, root: &Path) -> String {
    let unique_name = umd.unwrap_or_else(|| get_pkg_name(root).unwrap_or("global".to_string()));

    format!("makoChunk_{}", unique_name)
}

#[derive(Error, Debug)]
pub enum ConfigError {
    #[error("define value '{0}' is not an Expression")]
    InvalidateDefineConfig(String),
}

#[cfg(test)]
mod tests {
    use crate::config::{Config, Mode, Platform};

    #[test]
    fn test_config() {
        let current_dir = std::env::current_dir().unwrap();
        let config = Config::new(&current_dir.join("test/config/normal"), None, None).unwrap();
        println!("{:?}", config);
        assert_eq!(config.platform, Platform::Node);
    }

    #[test]
    fn test_config_args_default() {
        let current_dir = std::env::current_dir().unwrap();
        let config = Config::new(
            &current_dir.join("test/config/normal"),
            Some(r#"{"mode":"production"}"#),
            None,
        )
        .unwrap();
        println!("{:?}", config);
        assert_eq!(config.mode, Mode::Production);
    }

    #[test]
    fn test_config_cli_args() {
        let current_dir = std::env::current_dir().unwrap();
        let config = Config::new(
            &current_dir.join("test/config/normal"),
            None,
            Some(r#"{"platform":"browser"}"#),
        )
        .unwrap();
        println!("{:?}", config);
        assert_eq!(config.platform, Platform::Browser);
    }

    #[test]
    fn test_node_env_conflicts_with_mode() {
        let current_dir = std::env::current_dir().unwrap();
        let config = Config::new(
            &current_dir.join("test/config/node-env"),
            None,
            Some(r#"{"mode":"development"}"#),
        )
        .unwrap();
        assert_eq!(
            config.define.get("NODE_ENV"),
            Some(&serde_json::Value::String("\"development\"".to_string()))
        );
    }

    #[test]
    #[should_panic(expected = "public_path must end with '/' or be 'runtime'")]
    fn test_config_invalid_public_path() {
        let current_dir = std::env::current_dir().unwrap();
        Config::new(
            &current_dir.join("test/config/normal"),
            None,
            Some(r#"{"publicPath":"abc"}"#),
        )
        .unwrap();
    }

    #[test]
    fn test_node_platform() {
        let current_dir = std::env::current_dir().unwrap();
        let config =
            Config::new(&current_dir.join("test/config/node-platform"), None, None).unwrap();
        assert_eq!(
            config.targets.get("node"),
            Some(&14.0),
            "use node targets by default if platform is node",
        );
        assert!(
            config.ignores.iter().any(|i| i.contains("|fs|")),
            "ignore Node.js standard library by default if platform is node",
        );
    }
}<|MERGE_RESOLUTION|>--- conflicted
+++ resolved
@@ -189,15 +189,15 @@
 }
 
 #[derive(Deserialize, Serialize, Clone, Debug)]
-<<<<<<< HEAD
 #[serde(rename_all = "camelCase")]
 pub struct CodeSplittingGranularStrategy {
     #[serde(default)]
     pub framework_packages: Vec<String>,
-=======
+}
+
+#[derive(Deserialize, Serialize, Clone, Debug)]
 pub struct StatsConfig {
     pub modules: bool,
->>>>>>> 464aa8a9
 }
 
 #[derive(Deserialize, Serialize, Clone, Debug)]
