--- conflicted
+++ resolved
@@ -442,12 +442,11 @@
     pub platform: Platform,
     pub module_id_strategy: ModuleIdStrategy,
     pub define: HashMap<String, Value>,
-<<<<<<< HEAD
-    pub stats: bool,
+
     pub analyze: bool,
-=======
+
     pub stats: Option<StatsConfig>,
->>>>>>> 5c3d18f8
+
     pub mdx: bool,
     #[serde(deserialize_with = "deserialize_hmr")]
     pub hmr: Option<HmrConfig>,
@@ -633,11 +632,10 @@
     "targets": { "chrome": 80 },
     "less": { "theme": {}, "lesscPath": "", javascriptEnabled: true },
     "define": {},
-<<<<<<< HEAD
-    "stats": false,
+
+
     "analyze": false,
-=======
->>>>>>> 5c3d18f8
+
     "mdx": false,
     "platform": "browser",
     "hmr": {},
