use serde::{Deserialize, Serialize};

use crate::create_deserialize_fn;

#[derive(Deserialize, Serialize, Debug, Clone)]
pub struct RustPlugin {
    pub path: String,
    pub options: String,
}

#[derive(Deserialize, Serialize, Debug)]
#[serde(rename_all = "camelCase")]
pub struct ExperimentalConfig {
    pub webpack_syntax_validate: Vec<String>,
    pub require_context: bool,
    // this feature is conflicting with require_context
    pub ignore_non_literal_require: bool,
    pub magic_comment: bool,
    #[serde(deserialize_with = "deserialize_detect_loop")]
    pub detect_circular_dependence: Option<DetectCircularDependence>,
<<<<<<< HEAD
    pub rust_plugins: Vec<RustPlugin>,
=======
    pub central_ensure: bool,
>>>>>>> 40daa0d8
}

#[derive(Deserialize, Serialize, Debug)]
#[serde(rename_all = "camelCase")]
pub struct DetectCircularDependence {
    pub ignores: Vec<String>,
    pub graphviz: bool,
}

create_deserialize_fn!(deserialize_detect_loop, DetectCircularDependence);<|MERGE_RESOLUTION|>--- conflicted
+++ resolved
@@ -18,11 +18,8 @@
     pub magic_comment: bool,
     #[serde(deserialize_with = "deserialize_detect_loop")]
     pub detect_circular_dependence: Option<DetectCircularDependence>,
-<<<<<<< HEAD
     pub rust_plugins: Vec<RustPlugin>,
-=======
     pub central_ensure: bool,
->>>>>>> 40daa0d8
 }
 
 #[derive(Deserialize, Serialize, Debug)]
