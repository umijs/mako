--- conflicted
+++ resolved
@@ -3,11 +3,7 @@
 use super::generic_usize::GenericUsizeDefault;
 use crate::create_deserialize_fn;
 
-<<<<<<< HEAD
-#[derive(Deserialize, Serialize, Clone, Debug, Default, Eq, PartialEq, Hash)]
-=======
 #[derive(Deserialize, Serialize, Clone, Debug, Default, Eq, PartialEq)]
->>>>>>> 55dbf48c
 pub enum AllowChunks {
     #[serde(rename = "all")]
     All,
@@ -66,11 +62,7 @@
     }
 }
 
-<<<<<<< HEAD
-#[derive(Deserialize, Serialize, Clone, Debug, Eq, PartialEq, Hash)]
-=======
 #[derive(Deserialize, Serialize, Clone, Debug, Eq, PartialEq)]
->>>>>>> 55dbf48c
 pub enum ChunkNameSuffixStrategy {
     #[serde(rename = "packageName")]
     PackageName,
@@ -78,11 +70,7 @@
     DependentsHash,
 }
 
-<<<<<<< HEAD
-#[derive(Deserialize, Serialize, Clone, Debug, Eq, PartialEq, Hash)]
-=======
 #[derive(Deserialize, Serialize, Clone, Debug, Eq, PartialEq)]
->>>>>>> 55dbf48c
 #[serde(rename_all = "camelCase")]
 pub struct ChunkGroup {
     pub name: String,
