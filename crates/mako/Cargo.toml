[package]
name       = "mako"
version    = "0.1.0"
edition    = "2021"
repository = "https://github.com/umijs/mako"
license    = "MIT"

[[bin]]
name = "mako"
path = "src/main.rs"
test = false

[dependencies]
bitflags         = { version = "2.4.2", features = ["serde"] }
cached           = { workspace = true }
<<<<<<< HEAD
dashmap          = "4.0.1"
=======
delegate         = "0.12.0"
>>>>>>> f8056d91
fixedbitset      = "0.4.2"
glob-match       = "0.2.1"
heck             = "0.4.1"
mako_core        = { path = "../core" }
miette           = { version = "5.10.0", features = ["fancy"] }
nanoid           = "0.4.0"
oxc_resolver     = "1.5.4"
percent-encoding = { version = "2.3.1" }
serde            = { workspace = true }
serde_json       = { workspace = true }
swc_core         = { workspace = true, features = ["swc_ecma_quote_macros"] }
url              = { version = "2.5.0" }

[target.'cfg(not(target_os = "linux"))'.dependencies]
mimalloc-rust = { workspace = true }

[target.'cfg(all(target_os = "linux", target_env = "gnu", any(target_arch = "x86_64", target_arch = "aarch64")))'.dependencies]
tikv-jemallocator = { workspace = true }

[dev-dependencies]
insta                       = { version = "1.30.0", features = ["yaml"] }
maplit                      = "1.0.2"
swc_ecma_transforms_testing = "0.136.2"
testing                     = "0.35.10"

[features]
profile = ["mako_core/profile"]<|MERGE_RESOLUTION|>--- conflicted
+++ resolved
@@ -13,11 +13,8 @@
 [dependencies]
 bitflags         = { version = "2.4.2", features = ["serde"] }
 cached           = { workspace = true }
-<<<<<<< HEAD
 dashmap          = "4.0.1"
-=======
 delegate         = "0.12.0"
->>>>>>> f8056d91
 fixedbitset      = "0.4.2"
 glob-match       = "0.2.1"
 heck             = "0.4.1"
