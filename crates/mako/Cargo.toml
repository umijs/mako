[package]
name       = "mako"
version    = "0.1.0"
edition    = "2021"
repository = "https://github.com/umijs/mako"
license    = "MIT"

[[bin]]
name = "mako"
path = "src/main.rs"
test = false

[dependencies]
<<<<<<< HEAD
bitflags     = { version = "2.4.2", features = ["serde"] }
cached       = { workspace = true }
fixedbitset  = "0.4.2"
glob-match   = "0.2.1"
heck         = "0.4.1"
mako_core    = { path = "../core" }
miette       = { version = "5.10.0", features = ["fancy"] }
oxc_resolver = "1.5.4"
serde        = { workspace = true }
serde_json   = { workspace = true }
swc_core     = { workspace = true, features = ["swc_ecma_quote_macros"] }
=======
cached           = { workspace = true }
glob-match       = "0.2.1"
mako_core        = { path = "../core" }
miette           = { version = "5.10.0", features = ["fancy"] }
oxc_resolver     = "1.5.4"
percent-encoding = { version = "2.3.1" }
serde            = { workspace = true }
serde_json       = { workspace = true }
swc_core         = { workspace = true, features = ["swc_ecma_quote_macros"] }
url              = { version = "2.5.0" }
>>>>>>> 16942b3f

[target.'cfg(not(target_os = "linux"))'.dependencies]
mimalloc-rust = { workspace = true }

[target.'cfg(all(target_os = "linux", target_env = "gnu", any(target_arch = "x86_64", target_arch = "aarch64")))'.dependencies]
tikv-jemallocator = { workspace = true }

[dev-dependencies]
insta                       = { version = "1.30.0", features = ["yaml"] }
maplit                      = "1.0.2"
swc_ecma_transforms_testing = "0.136.2"
testing                     = "0.35.10"

[features]
profile = ["mako_core/profile"]<|MERGE_RESOLUTION|>--- conflicted
+++ resolved
@@ -11,21 +11,11 @@
 test = false
 
 [dependencies]
-<<<<<<< HEAD
-bitflags     = { version = "2.4.2", features = ["serde"] }
-cached       = { workspace = true }
-fixedbitset  = "0.4.2"
-glob-match   = "0.2.1"
-heck         = "0.4.1"
-mako_core    = { path = "../core" }
-miette       = { version = "5.10.0", features = ["fancy"] }
-oxc_resolver = "1.5.4"
-serde        = { workspace = true }
-serde_json   = { workspace = true }
-swc_core     = { workspace = true, features = ["swc_ecma_quote_macros"] }
-=======
+bitflags         = { version = "2.4.2", features = ["serde"] }
 cached           = { workspace = true }
+fixedbitset      = "0.4.2"
 glob-match       = "0.2.1"
+heck             = "0.4.1"
 mako_core        = { path = "../core" }
 miette           = { version = "5.10.0", features = ["fancy"] }
 oxc_resolver     = "1.5.4"
@@ -34,7 +24,6 @@
 serde_json       = { workspace = true }
 swc_core         = { workspace = true, features = ["swc_ecma_quote_macros"] }
 url              = { version = "2.5.0" }
->>>>>>> 16942b3f
 
 [target.'cfg(not(target_os = "linux"))'.dependencies]
 mimalloc-rust = { workspace = true }
