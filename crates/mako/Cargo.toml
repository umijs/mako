[package]
name       = "mako"
version    = "0.1.0"
edition    = "2021"
repository = "https://github.com/umijs/mako"
license    = "MIT"

[[bin]]
name = "mako"
path = "src/main.rs"
test = false

[dependencies]
bitflags     = { version = "2.4.2", features = ["serde"] }
cached       = { workspace = true }
dashmap      = "4.0.1"
delegate     = "0.12.0"
fixedbitset  = "0.4.2"
get_if_addrs = "0.5.3"
glob-match   = "0.2.1"
heck         = "0.4.1"
miette       = { version = "5.10.0", features = ["fancy"] }
nanoid       = "0.4.0"
open         = "5.1.4"
# On oxc_resolver 1.8.0 version, this pr https://github.com/oxc-project/oxc-resolver/pull/168 will break alias resolving
oxc_resolver     = { version = "=1.7.0", features = ["package_json_raw_json_api"] }
percent-encoding = { version = "2.3.1" }
serde            = { workspace = true }
serde_json       = { workspace = true }
url              = { version = "2.5.0" }

swc_core = { workspace = true, features = [
  "base",
  "common_concurrent",
  "common_sourcemap",
  "common_tty",
  "css_ast",
  "css_codegen",
  "css_compat",
  "css_minifier",
  "css_modules",
  "css_parser",
  "css_prefixer",
  "css_utils",
  "css_visit",
  "ecma_ast",
  "ecma_codegen",
  "ecma_minifier",
  "ecma_minifier_concurrent",
  "ecma_parser",
  "ecma_preset_env",
  "ecma_quote",
  "ecma_transforms_compat",
  "ecma_transforms_module",
  "ecma_transforms_optimization",
  "ecma_transforms_proposal",
  "ecma_transforms_react",
  "ecma_transforms_typescript",
  "ecma_utils",
  "ecma_visit_path",
  "swc_ecma_quote_macros",
] }

swc_emotion         = "0.72.19"
swc_error_reporters = "0.21.0"
swc_node_comments   = "0.24.0"

anyhow                = "1.0.71"
base64                = "0.21.2"
chrono                = "0.4.38"
clap                  = { workspace = true, features = ["derive"] }
colored               = "2"
config                = "0.13.3"
convert_case          = "0.6.0"
eframe                = { version = "0.22.0", optional = true }
fs_extra              = "1.3.0"
futures               = "0.3.28"
glob                  = "0.3.1"
hashlink              = "0.9.1"
hyper                 = { version = "0.14.27", features = ["full"] }
hyper-staticfile      = "0.9.6"
hyper-tungstenite     = "0.10.0"
indexmap              = "2.0.0"
indicatif             = "0.17.8"
md5                   = "0.7.0"
<<<<<<< HEAD
mdxjs                 = "0.2.6"
merge-source-map      = "1.2.0"
=======
mdxjs                 = "0.1.14"
>>>>>>> 7213a37b
mime_guess            = "2.0.4"
notify                = { version = "6.1.1", default-features = false, features = ["macos_kqueue"] }
notify-debouncer-full = { version = "0.3.1", default-features = false }
parking_lot           = { version = "0.12", features = ["nightly"] }
path-clean            = "1.0.1"
pathdiff              = "0.2.1"
petgraph              = "0.6.3"
puffin                = { version = "0.16.0", optional = true }
puffin_egui           = { version = "0.22.0", optional = true }
rayon                 = "1.7.0"
regex                 = { workspace = true }
sailfish              = "0.8.3"
serde-xml-rs          = "0.6.0"
serde_yaml            = "0.9.22"
svgr-rs               = { path = "../svgr-rs" }
thiserror             = "1.0.43"
tokio                 = { version = "1", features = ["rt-multi-thread", "sync"] }
tokio-tungstenite     = "0.19.0"
toml                  = "0.7.6"
tracing               = "0.1.37"
tracing-subscriber    = { version = "0.3.17", features = ["env-filter"] }
tungstenite           = "0.19.0"
twox-hash             = "1.6.3"

[target.'cfg(not(target_os = "linux"))'.dependencies]
mimalloc-rust = { workspace = true }

[target.'cfg(all(target_os = "linux", target_env = "gnu", any(target_arch = "x86_64", target_arch = "aarch64")))'.dependencies]
tikv-jemallocator = { workspace = true }

[dev-dependencies]
insta                       = { version = "1.30.0", features = ["yaml"] }
maplit                      = "1.0.2"
swc_ecma_transforms_testing = "0.136.2"
testing                     = "0.35.10"

[features]
profile = ["dep:eframe", "dep:puffin", "dep:puffin_egui"]<|MERGE_RESOLUTION|>--- conflicted
+++ resolved
@@ -83,12 +83,7 @@
 indexmap              = "2.0.0"
 indicatif             = "0.17.8"
 md5                   = "0.7.0"
-<<<<<<< HEAD
 mdxjs                 = "0.2.6"
-merge-source-map      = "1.2.0"
-=======
-mdxjs                 = "0.1.14"
->>>>>>> 7213a37b
 mime_guess            = "2.0.4"
 notify                = { version = "6.1.1", default-features = false, features = ["macos_kqueue"] }
 notify-debouncer-full = { version = "0.3.1", default-features = false }
