--- conflicted
+++ resolved
@@ -22,12 +22,8 @@
 mako_core        = { path = "../core" }
 miette           = { version = "5.10.0", features = ["fancy"] }
 nanoid           = "0.4.0"
-<<<<<<< HEAD
+open             = "5.1.4"
 oxc_resolver     = { version = "1.8.1", features = ["package_json_raw_json_api"] }
-=======
-open             = "5.1.4"
-oxc_resolver     = "1.5.4"
->>>>>>> e9efa8ab
 percent-encoding = { version = "2.3.1" }
 serde            = { workspace = true }
 serde_json       = { workspace = true }
