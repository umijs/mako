[package]
name = "mako_cli"
version = "0.0.0"
edition = "2021"
repository = "https://github.com/umijs/mako"
license = "MIT"

[[bin]]
name = "mako"
path = "src/main.rs"

[dependencies]
tokio = { workspace = true, features = ["full"] }
mako_bundler = { path = "../mako_bundler" }
<<<<<<< HEAD
maplit = { workspace = true }
notify = { version = "5.1.0", features = ["macos_kqueue"] }
futures = "0.3.28"
clap = { version = "4.2.7", features = ["derive"] }
=======
tracing = { workspace = true }
tracing-subscriber = { workspace = true }
>>>>>>> 5504e018
<|MERGE_RESOLUTION|>--- conflicted
+++ resolved
@@ -11,13 +11,10 @@
 
 [dependencies]
 tokio = { workspace = true, features = ["full"] }
+tracing = { workspace = true }
+tracing-subscriber = { workspace = true }
 mako_bundler = { path = "../mako_bundler" }
-<<<<<<< HEAD
 maplit = { workspace = true }
 notify = { version = "5.1.0", features = ["macos_kqueue"] }
 futures = "0.3.28"
 clap = { version = "4.2.7", features = ["derive"] }
-=======
-tracing = { workspace = true }
-tracing-subscriber = { workspace = true }
->>>>>>> 5504e018
