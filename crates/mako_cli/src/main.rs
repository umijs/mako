--- conflicted
+++ resolved
@@ -1,4 +1,3 @@
-<<<<<<< HEAD
 mod utils;
 
 use crate::utils::start_watch;
@@ -6,6 +5,8 @@
 use mako_bundler::compiler::Compiler;
 use mako_bundler::config;
 use std::path::PathBuf;
+use tracing::Level;
+use tracing_subscriber::{EnvFilter, FmtSubscriber};
 
 #[derive(Parser, Debug)]
 #[command(author, version, about, long_about = None)]
@@ -17,6 +18,17 @@
 
 #[tokio::main]
 async fn main() {
+    let subscriber = FmtSubscriber::builder()
+        .with_max_level(Level::INFO)
+        .with_env_filter(
+            EnvFilter::try_from_default_env()
+                .unwrap_or_else(|_| EnvFilter::new("mako_bundler=debug")),
+        )
+        .without_time()
+        .finish();
+
+    tracing::subscriber::set_global_default(subscriber).expect("Failed to set subscriber");
+
     let cli: MakoCLI = MakoCLI::parse();
 
     // config
@@ -37,7 +49,7 @@
 
     // compiler_origin::run_compiler(config);
     let root = config.root.clone();
-    let mut compiler = Compiler::new(config);
+    let mut compiler = Compiler::new(&mut config);
     compiler.run();
 
     println!("✅ DONE");
@@ -45,23 +57,4 @@
     if cli.watch {
         start_watch(&root, &mut compiler);
     }
-=======
-use tracing::Level;
-use tracing_subscriber::{EnvFilter, FmtSubscriber};
-
-#[tokio::main]
-async fn main() {
-    let subscriber = FmtSubscriber::builder()
-        .with_max_level(Level::INFO)
-        .with_env_filter(
-            EnvFilter::try_from_default_env()
-                .unwrap_or_else(|_| EnvFilter::new("mako_bundler=debug")),
-        )
-        .without_time()
-        .finish();
-
-    tracing::subscriber::set_global_default(subscriber).expect("Failed to set subscriber");
-
-    mako_bundler::run();
->>>>>>> 5504e018
 }