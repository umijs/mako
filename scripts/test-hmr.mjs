--- conflicted
+++ resolved
@@ -57,7 +57,6 @@
   );
   const { process } = await startMakoDevServer();
   await delay(DELAY_TIME);
-  await waitPort({ port: 3000, timeout: 10000 });
   const { browser, page } = await startBrowser();
   let lastResult;
   let thisResult;
@@ -101,8 +100,7 @@
     }),
   );
   const { process } = await startMakoDevServer();
-  await waitPort({ port: 3000, timeout: 10000 });
-
+  await delay(DELAY_TIME);
   const { browser, page } = await startBrowser();
   let lastResult;
   let thisResult;
@@ -143,8 +141,7 @@
     }),
   );
   const { process } = await startMakoDevServer();
-  await waitPort({ port: 3000, timeout: 10000 });
-
+  await delay(DELAY_TIME);
   const { browser, page } = await startBrowser();
   let lastResult;
   let thisResult;
@@ -184,8 +181,7 @@
     }),
   );
   await startMakoDevServer();
-  await waitPort({ port: 3000, timeout: 10000 });
-
+  await delay(DELAY_TIME);
   const { browser, page } = await startBrowser();
   let lastResult;
   let thisResult;
@@ -223,8 +219,7 @@
     }),
   );
   await startMakoDevServer();
-  await waitPort({ port: 3000, timeout: 10000 });
-
+  await delay(DELAY_TIME);
   const { browser, page } = await startBrowser();
   let lastResult;
   let thisResult;
@@ -266,8 +261,6 @@
   );
   await startMakoDevServer();
   await delay(DELAY_TIME);
-  await waitPort({ port: 3000, timeout: 10000 });
-
   const { browser, page } = await startBrowser();
   let lastResult;
   let thisResult;
@@ -331,8 +324,7 @@
     ),
   );
   await startMakoDevServer();
-  await waitPort({ port: 3000, timeout: 10000 });
-
+  await delay(DELAY_TIME);
   const { browser, page } = await startBrowser();
   let lastResult;
   let thisResult;
@@ -392,8 +384,7 @@
     ),
   );
   await startMakoDevServer();
-  await waitPort({ port: 3000, timeout: 10000 });
-
+  await delay(DELAY_TIME);
   const { browser, page } = await startBrowser();
   let lastResult;
   let thisResult;
@@ -435,8 +426,7 @@
     }),
   );
   await startMakoDevServer();
-  await waitPort({ port: 3000, timeout: 10000 });
-
+  await delay(DELAY_TIME);
   const { browser, page } = await startBrowser();
   let lastResult;
   let thisResult;
@@ -489,8 +479,7 @@
       }),
     );
     await startMakoDevServer();
-    await waitPort({ port: 3000, timeout: 10000 });
-
+    await delay(DELAY_TIME);
     const { browser, page } = await startBrowser();
     let lastResult;
     let thisResult;
@@ -542,8 +531,6 @@
     }),
   );
   await startMakoDevServer();
-  await waitPort({ port: 3000, timeout: 10000 });
-
   const { browser, page } = await startBrowser();
   let lastResult;
   let thisResult;
@@ -1451,11 +1438,7 @@
     'scripts',
     'mako.js',
   )} ${tmp} --watch`.nothrow();
-<<<<<<< HEAD
-  await waitPort({ port: 3000, timeout: 10000 });
-=======
   await waitPort({ port: MAKO_DEV_PORT, timeout: 10000 });
->>>>>>> a46de038
   return { process: p };
 }
 
@@ -1522,9 +1505,7 @@
     ? await initFilesOrFunc()
     : write(normalizeFiles(initFilesOrFunc));
   await startMakoDevServer();
-
-  await waitPort({ port: 3000, timeout: 10000 });
-
+  await delay(DELAY_TIME);
   const { browser, page } = await startBrowser();
   let lastResult;
   let thisResult;
