{
  "minify": false,
  "moduleIdStrategy": "hashed",
  "resolve": {
    "alias": {
      "@": "./foo"
    }
  },
  "watch": {
<<<<<<< HEAD
    "ignorePaths": [
      "bar"
    ]
=======
    "ignorePaths": ["bar"]
>>>>>>> 1b4d0f25
  }
}<|MERGE_RESOLUTION|>--- conflicted
+++ resolved
@@ -7,12 +7,6 @@
     }
   },
   "watch": {
-<<<<<<< HEAD
-    "ignorePaths": [
-      "bar"
-    ]
-=======
     "ignorePaths": ["bar"]
->>>>>>> 1b4d0f25
   }
 }