--- conflicted
+++ resolved
@@ -1,10 +1,5 @@
-<<<<<<< HEAD
-import React from "react";
-import { createRoot }from "react-dom/client";
-=======
 import React from 'react';
 import ReactDOM from 'react-dom/client';
->>>>>>> b4f747ad
 
 import { foo } from './foo';
 import { bar } from './bar';
@@ -25,8 +20,4 @@
   );
 }
 
-<<<<<<< HEAD
-createRoot(document.getElementById("root")!).render(<App />);
-=======
-ReactDOM.createRoot(document.getElementById('root')!).render(<App />);
->>>>>>> b4f747ad
+ReactDOM.createRoot(document.getElementById('root')!).render(<App />);