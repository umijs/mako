--- conflicted
+++ resolved
@@ -3,11 +3,7 @@
   "version": "0.8.11",
   "dependencies": {
     "@umijs/bundler-utils": "^4.0.81",
-<<<<<<< HEAD
-    "@umijs/mako": "0.8.8-rc.1",
-=======
     "@umijs/mako": "0.8.11",
->>>>>>> e2c3bc96
     "chalk": "^4.1.2",
     "compression": "^1.7.4",
     "connect-history-api-fallback": "^2.0.0",
