--- conflicted
+++ resolved
@@ -1,16 +1,9 @@
 {
   "name": "@umijs/bundler-mako",
-<<<<<<< HEAD
-  "version": "0.9.6-canary.20241107.1",
-  "dependencies": {
-    "@umijs/bundler-utils": "^4.0.81",
-    "@umijs/mako": "0.9.6-canary.20241107.1",
-=======
   "version": "0.9.5",
   "dependencies": {
     "@umijs/bundler-utils": "^4.0.81",
     "@umijs/mako": "0.9.5",
->>>>>>> 653ade92
     "chalk": "^4.1.2",
     "compression": "^1.7.4",
     "connect-history-api-fallback": "^2.0.0",
