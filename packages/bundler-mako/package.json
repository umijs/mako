{
  "name": "@umijs/bundler-mako",
  "version": "0.4.17",
  "dependencies": {
<<<<<<< HEAD
=======
    "@umijs/mako": "0.4.18-canary.20240521.4",
>>>>>>> 6e69d852
    "@umijs/bundler-utils": "^4.0.81",
    "@umijs/mako": "0.4.17",
    "chalk": "^4.1.2",
    "compression": "^1.7.4",
    "connect-history-api-fallback": "^2.0.0",
    "cors": "^2.8.5",
    "express": "^4.18.2",
    "get-tsconfig": "4.7.5",
    "lodash": "^4.17.21",
    "rimraf": "5.0.1",
    "webpack-5-chain": "8.0.1"
  },
  "repository": "git@github.com:umijs/mako.git"
}<|MERGE_RESOLUTION|>--- conflicted
+++ resolved
@@ -2,12 +2,8 @@
   "name": "@umijs/bundler-mako",
   "version": "0.4.17",
   "dependencies": {
-<<<<<<< HEAD
-=======
+    "@umijs/bundler-utils": "^4.0.81",
     "@umijs/mako": "0.4.18-canary.20240521.4",
->>>>>>> 6e69d852
-    "@umijs/bundler-utils": "^4.0.81",
-    "@umijs/mako": "0.4.17",
     "chalk": "^4.1.2",
     "compression": "^1.7.4",
     "connect-history-api-fallback": "^2.0.0",
