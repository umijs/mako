{
  "name": "@umijs/bundler-mako",
  "version": "0.6.0",
  "dependencies": {
    "@umijs/bundler-utils": "^4.0.81",
<<<<<<< HEAD
    "@umijs/mako": "0.5.5-canary.20240606.1",
=======
    "@umijs/mako": "0.6.0",
>>>>>>> 20462b35
    "chalk": "^4.1.2",
    "compression": "^1.7.4",
    "connect-history-api-fallback": "^2.0.0",
    "cors": "^2.8.5",
    "express": "^4.18.2",
    "get-tsconfig": "4.7.5",
    "lodash": "^4.17.21",
    "rimraf": "5.0.1",
    "webpack-5-chain": "8.0.1"
  },
  "repository": "git@github.com:umijs/mako.git"
}<|MERGE_RESOLUTION|>--- conflicted
+++ resolved
@@ -3,11 +3,7 @@
   "version": "0.6.0",
   "dependencies": {
     "@umijs/bundler-utils": "^4.0.81",
-<<<<<<< HEAD
-    "@umijs/mako": "0.5.5-canary.20240606.1",
-=======
     "@umijs/mako": "0.6.0",
->>>>>>> 20462b35
     "chalk": "^4.1.2",
     "compression": "^1.7.4",
     "connect-history-api-fallback": "^2.0.0",
