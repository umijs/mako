--- conflicted
+++ resolved
@@ -2,10 +2,6 @@
   "name": "@umijs/bundler-mako",
   "version": "0.4.17",
   "dependencies": {
-<<<<<<< HEAD
-    "@umijs/mako": "0.4.18-canary.20240528.5",
-=======
->>>>>>> 30d92274
     "@umijs/bundler-utils": "^4.0.81",
     "@umijs/mako": "0.4.18-canary.20240521.4",
     "chalk": "^4.1.2",
