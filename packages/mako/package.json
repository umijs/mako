{
  "name": "@umijs/mako",
<<<<<<< HEAD
  "version": "0.5.5-canary.20240606.1",
=======
  "version": "0.6.0",
>>>>>>> 20462b35
  "main": "dist/index.js",
  "types": "dist/index.d.ts",
  "bin": {
    "mako": "./bin/mako.js"
  },
  "napi": {
    "name": "mako",
    "triples": {
      "defaults": false,
      "additional": [
        "aarch64-apple-darwin",
        "x86_64-apple-darwin",
        "x86_64-unknown-linux-gnu",
        "x86_64-unknown-linux-musl"
      ]
    }
  },
  "license": "MIT",
  "dependencies": {
    "@swc/helpers": "0.5.1",
    "chalk": "^4.1.2",
    "less": "^4.2.0",
    "less-plugin-resolve": "^1.0.2",
    "lodash": "^4.17.21",
    "node-libs-browser-okam": "^2.2.5",
    "react-error-overlay": "6.0.9",
    "react-refresh": "^0.14.0",
    "workerpool": "^9.1.1",
    "yargs-parser": "^21.1.1"
  },
  "devDependencies": {
    "@napi-rs/cli": "^2.18.0",
    "@types/less": "^3.0.6",
    "@types/lodash": "^4.17.1",
    "@types/node": "^20.12.5",
    "@types/yargs-parser": "^21.0.3",
    "typescript": "^5.4.3"
  },
  "engines": {
    "node": ">= 16"
  },
  "files": [
    "bin",
    "dist",
    "binding.*"
  ],
  "scripts": {
    "artifacts": "napi artifacts",
    "artifacts:local": "rm -rf tmp && mkdir tmp && cp *.node tmp/ && napi artifacts --dir ./tmp --dist npm",
    "build": "napi build --release --cargo-cwd ../../crates/binding --platform --js ./binding.js --dts ./binding.d.ts",
    "clean": "rm -f *.node artifacts-*.tar",
    "postbuild": "npm run format",
    "build:mac:x86": "npm run build -- --target x86_64-apple-darwin",
    "build:mac:aarch": "npm run build -- --target aarch64-apple-darwin",
    "build:linux:gnu": "npm run --ignore-scripts build -- --target x86_64-unknown-linux-gnu",
    "build:linux:musl": "npm run --ignore-scripts build -- --target x86_64-unknown-linux-musl",
    "build:debug": "napi build --cargo-cwd ../../crates/binding --platform --js src/binding.js --dts src/binding.d.ts",
    "prepublishOnly": "napi prepublish -t npm",
    "format": "biome check --write .",
    "universal": "napi universal",
    "version": "napi version",
    "release": "esno scripts/release.ts",
    "release:quick": "esno scripts/quick-release.ts",
    "release:build": "esno scripts/release.ts --build",
    "src:dev": "father dev",
    "src:build": "father build"
  },
  "optionalDependencies": {
<<<<<<< HEAD
    "@umijs/mako-darwin-arm64": "0.5.5-canary.20240606.1",
    "@umijs/mako-darwin-x64": "0.5.5-canary.20240606.1",
    "@umijs/mako-linux-x64-gnu": "0.5.5-canary.20240606.1",
    "@umijs/mako-linux-x64-musl": "0.5.5-canary.20240606.1"
=======
    "@umijs/mako-darwin-arm64": "0.6.0",
    "@umijs/mako-darwin-x64": "0.6.0",
    "@umijs/mako-linux-x64-gnu": "0.6.0",
    "@umijs/mako-linux-x64-musl": "0.6.0"
>>>>>>> 20462b35
  },
  "repository": "git@github.com:umijs/mako.git"
}<|MERGE_RESOLUTION|>--- conflicted
+++ resolved
@@ -1,10 +1,6 @@
 {
   "name": "@umijs/mako",
-<<<<<<< HEAD
-  "version": "0.5.5-canary.20240606.1",
-=======
   "version": "0.6.0",
->>>>>>> 20462b35
   "main": "dist/index.js",
   "types": "dist/index.d.ts",
   "bin": {
@@ -73,17 +69,10 @@
     "src:build": "father build"
   },
   "optionalDependencies": {
-<<<<<<< HEAD
-    "@umijs/mako-darwin-arm64": "0.5.5-canary.20240606.1",
-    "@umijs/mako-darwin-x64": "0.5.5-canary.20240606.1",
-    "@umijs/mako-linux-x64-gnu": "0.5.5-canary.20240606.1",
-    "@umijs/mako-linux-x64-musl": "0.5.5-canary.20240606.1"
-=======
     "@umijs/mako-darwin-arm64": "0.6.0",
     "@umijs/mako-darwin-x64": "0.6.0",
     "@umijs/mako-linux-x64-gnu": "0.6.0",
     "@umijs/mako-linux-x64-musl": "0.6.0"
->>>>>>> 20462b35
   },
   "repository": "git@github.com:umijs/mako.git"
 }