--- conflicted
+++ resolved
@@ -1,10 +1,6 @@
 {
   "name": "@umijs/mako",
-<<<<<<< HEAD
-  "version": "0.8.9-canary.20240909.1",
-=======
   "version": "0.8.10",
->>>>>>> bbb52838
   "main": "dist/index.js",
   "types": "dist/index.d.ts",
   "bin": {
@@ -81,14 +77,6 @@
     "src:build": "father build"
   },
   "optionalDependencies": {
-<<<<<<< HEAD
-    "@umijs/mako-darwin-arm64": "0.8.9-canary.20240909.1",
-    "@umijs/mako-linux-arm64-gnu": "0.8.9-canary.20240909.1",
-    "@umijs/mako-linux-arm64-musl": "0.8.9-canary.20240909.1",
-    "@umijs/mako-darwin-x64": "0.8.9-canary.20240909.1",
-    "@umijs/mako-linux-x64-gnu": "0.8.9-canary.20240909.1",
-    "@umijs/mako-linux-x64-musl": "0.8.9-canary.20240909.1"
-=======
     "@umijs/mako-darwin-arm64": "0.8.10",
     "@umijs/mako-linux-arm64-gnu": "0.8.10",
     "@umijs/mako-linux-arm64-musl": "0.8.10",
@@ -97,7 +85,6 @@
     "@umijs/mako-win32-x64-msvc": "0.8.10",
     "@umijs/mako-linux-x64-gnu": "0.8.10",
     "@umijs/mako-linux-x64-musl": "0.8.10"
->>>>>>> bbb52838
   },
   "repository": "git@github.com:umijs/mako.git"
 }