--- conflicted
+++ resolved
@@ -1,10 +1,6 @@
 {
   "name": "@umijs/mako",
-<<<<<<< HEAD
-  "version": "0.8.8-canary.20240902.1",
-=======
   "version": "0.8.8-canary.20240903.2",
->>>>>>> f4cb83d0
   "main": "dist/index.js",
   "types": "dist/index.d.ts",
   "bin": {
@@ -78,19 +74,11 @@
     "src:build": "father build"
   },
   "optionalDependencies": {
-<<<<<<< HEAD
-    "@umijs/mako-darwin-arm64": "0.8.8-canary.20240902.1",
-    "@umijs/mako-linux-arm64-musl": "0.8.8-canary.20240902.1",
-    "@umijs/mako-darwin-x64": "0.8.8-canary.20240902.1",
-    "@umijs/mako-linux-x64-gnu": "0.8.8-canary.20240902.1",
-    "@umijs/mako-linux-x64-musl": "0.8.8-canary.20240902.1"
-=======
     "@umijs/mako-darwin-arm64": "0.8.8-canary.20240903.2",
     "@umijs/mako-linux-arm64-musl": "0.8.8-canary.20240903.2",
     "@umijs/mako-darwin-x64": "0.8.8-canary.20240903.2",
     "@umijs/mako-linux-x64-gnu": "0.8.8-canary.20240903.2",
     "@umijs/mako-linux-x64-musl": "0.8.8-canary.20240903.2"
->>>>>>> f4cb83d0
   },
   "repository": "git@github.com:umijs/mako.git"
 }