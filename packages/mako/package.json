--- conflicted
+++ resolved
@@ -36,13 +36,7 @@
   ],
   "scripts": {
     "artifacts": "napi artifacts",
-<<<<<<< HEAD
-    "artifacts:local": "napi artifacts --dir artifacts --dist npm",
-    "postartifacts:local": "rm -rf artifacts",
-    "preartifacts:local": "mkdir -p artifacts && cp *.node artifacts",
-=======
-    "artifacts:local": "rm -rf tmp && mkdir tmp && mv *.node tmp/ && napi artifacts --dir ./tmp --dist npm",
->>>>>>> 528a4fc3
+    "artifacts:local": "rm -rf tmp && mkdir tmp && cp *.node tmp/ && napi artifacts --dir ./tmp --dist npm",
     "build": "napi build --release --cargo-cwd ../../crates/binding --platform --js ./binding.js --dts ./binding.d.ts",
     "postbuild": "npm run format",
     "build:mac:x86": "npm run build -- --target x86_64-apple-darwin",
