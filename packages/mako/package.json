--- conflicted
+++ resolved
@@ -1,10 +1,6 @@
 {
   "name": "@umijs/mako",
-<<<<<<< HEAD
-  "version": "0.8.1-canary.20240814.2",
-=======
   "version": "0.8.1",
->>>>>>> 1a794245
   "main": "dist/index.js",
   "types": "dist/index.d.ts",
   "bin": {
@@ -76,17 +72,10 @@
     "src:build": "father build"
   },
   "optionalDependencies": {
-<<<<<<< HEAD
-    "@umijs/mako-darwin-arm64": "0.8.1-canary.20240814.2",
-    "@umijs/mako-darwin-x64": "0.8.1-canary.20240814.2",
-    "@umijs/mako-linux-x64-gnu": "0.8.1-canary.20240814.2",
-    "@umijs/mako-linux-x64-musl": "0.8.1-canary.20240814.2"
-=======
     "@umijs/mako-darwin-arm64": "0.8.1",
     "@umijs/mako-darwin-x64": "0.8.1",
     "@umijs/mako-linux-x64-gnu": "0.8.1",
     "@umijs/mako-linux-x64-musl": "0.8.1"
->>>>>>> 1a794245
   },
   "repository": "git@github.com:umijs/mako.git"
 }