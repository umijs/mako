--- conflicted
+++ resolved
@@ -1,10 +1,6 @@
 {
   "name": "@umijs/mako",
-<<<<<<< HEAD
-  "version": "0.4.18-canary.20240528.5",
-=======
   "version": "0.5.0",
->>>>>>> 23346fc9
   "main": "dist/index.js",
   "types": "dist/index.d.ts",
   "bin": {
@@ -70,15 +66,9 @@
     "src:build": "father build"
   },
   "optionalDependencies": {
-<<<<<<< HEAD
-    "@umijs/mako-darwin-arm64": "0.4.18-canary.20240528.5",
-    "@umijs/mako-darwin-x64": "0.4.18-canary.20240528.5",
-    "@umijs/mako-linux-x64-gnu": "0.4.18-canary.20240528.5"
-=======
     "@umijs/mako-darwin-arm64": "0.5.0",
     "@umijs/mako-darwin-x64": "0.5.0",
     "@umijs/mako-linux-x64-gnu": "0.5.0"
->>>>>>> 23346fc9
   },
   "repository": "git@github.com:umijs/mako.git"
 }