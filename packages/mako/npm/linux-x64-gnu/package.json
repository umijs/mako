{
  "name": "@umijs/mako-linux-x64-gnu",
<<<<<<< HEAD
  "version": "0.4.18-canary.20240521.4",
  "os": ["linux"],
  "cpu": ["x64"],
=======
  "version": "0.5.2",
  "os": [
    "linux"
  ],
  "cpu": [
    "x64"
  ],
>>>>>>> 5c3d18f8
  "main": "mako.linux-x64-gnu.node",
  "files": ["mako.linux-x64-gnu.node"],
  "license": "MIT",
  "engines": {
    "node": ">= 10"
  },
  "libc": ["glibc"]
}<|MERGE_RESOLUTION|>--- conflicted
+++ resolved
@@ -1,18 +1,8 @@
 {
   "name": "@umijs/mako-linux-x64-gnu",
-<<<<<<< HEAD
-  "version": "0.4.18-canary.20240521.4",
+  "version": "0.5.2",
   "os": ["linux"],
   "cpu": ["x64"],
-=======
-  "version": "0.5.2",
-  "os": [
-    "linux"
-  ],
-  "cpu": [
-    "x64"
-  ],
->>>>>>> 5c3d18f8
   "main": "mako.linux-x64-gnu.node",
   "files": ["mako.linux-x64-gnu.node"],
   "license": "MIT",
