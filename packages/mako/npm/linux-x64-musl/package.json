{
  "name": "@umijs/mako-linux-x64-musl",
<<<<<<< HEAD
  "version": "0.5.2",
  "os": ["linux"],
  "cpu": ["x64"],
=======
  "version": "0.5.4",
  "os": [
    "linux"
  ],
  "cpu": [
    "x64"
  ],
>>>>>>> cf8bb86e
  "main": "mako.linux-x64-musl.node",
  "files": ["mako.linux-x64-musl.node"],
  "license": "MIT",
  "engines": {
    "node": ">= 10"
  },
  "libc": ["musl"]
}<|MERGE_RESOLUTION|>--- conflicted
+++ resolved
@@ -1,18 +1,8 @@
 {
   "name": "@umijs/mako-linux-x64-musl",
-<<<<<<< HEAD
-  "version": "0.5.2",
+  "version": "0.5.4",
   "os": ["linux"],
   "cpu": ["x64"],
-=======
-  "version": "0.5.4",
-  "os": [
-    "linux"
-  ],
-  "cpu": [
-    "x64"
-  ],
->>>>>>> cf8bb86e
   "main": "mako.linux-x64-musl.node",
   "files": ["mako.linux-x64-musl.node"],
   "license": "MIT",
