{
  "name": "@umijs/mako-linux-x64-musl",
<<<<<<< HEAD
  "version": "0.8.15-canary.20240927.1",
=======
  "version": "0.8.15",
>>>>>>> 1d44b119
  "os": [
    "linux"
  ],
  "cpu": [
    "x64"
  ],
  "main": "mako.linux-x64-musl.node",
  "files": [
    "mako.linux-x64-musl.node"
  ],
  "license": "MIT",
  "engines": {
    "node": ">= 10"
  },
  "libc": [
    "musl"
  ]
}<|MERGE_RESOLUTION|>--- conflicted
+++ resolved
@@ -1,10 +1,6 @@
 {
   "name": "@umijs/mako-linux-x64-musl",
-<<<<<<< HEAD
-  "version": "0.8.15-canary.20240927.1",
-=======
   "version": "0.8.15",
->>>>>>> 1d44b119
   "os": [
     "linux"
   ],
