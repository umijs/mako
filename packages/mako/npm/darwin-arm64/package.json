--- conflicted
+++ resolved
@@ -1,10 +1,6 @@
 {
   "name": "@umijs/mako-darwin-arm64",
-<<<<<<< HEAD
-  "version": "0.8.11-canary.20240910.1",
-=======
   "version": "0.8.11",
->>>>>>> 4897e32a
   "os": [
     "darwin"
   ],
