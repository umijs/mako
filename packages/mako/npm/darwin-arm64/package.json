{
  "name": "@umijs/mako-darwin-arm64",
<<<<<<< HEAD
  "version": "0.8.14-canary.20240924.1",
=======
  "version": "0.8.14",
>>>>>>> 9a4c4d8a
  "os": [
    "darwin"
  ],
  "cpu": [
    "arm64"
  ],
  "main": "mako.darwin-arm64.node",
  "files": [
    "mako.darwin-arm64.node"
  ],
  "license": "MIT",
  "engines": {
    "node": ">= 10"
  }
}<|MERGE_RESOLUTION|>--- conflicted
+++ resolved
@@ -1,10 +1,6 @@
 {
   "name": "@umijs/mako-darwin-arm64",
-<<<<<<< HEAD
-  "version": "0.8.14-canary.20240924.1",
-=======
   "version": "0.8.14",
->>>>>>> 9a4c4d8a
   "os": [
     "darwin"
   ],
