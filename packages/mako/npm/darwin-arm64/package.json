{
  "name": "@umijs/mako-darwin-arm64",
<<<<<<< HEAD
  "version": "0.8.3-canary.20240820.1",
=======
  "version": "0.8.3",
>>>>>>> 2416e209
  "os": [
    "darwin"
  ],
  "cpu": [
    "arm64"
  ],
  "main": "mako.darwin-arm64.node",
  "files": [
    "mako.darwin-arm64.node"
  ],
  "license": "MIT",
  "engines": {
    "node": ">= 10"
  }
}<|MERGE_RESOLUTION|>--- conflicted
+++ resolved
@@ -1,10 +1,6 @@
 {
   "name": "@umijs/mako-darwin-arm64",
-<<<<<<< HEAD
-  "version": "0.8.3-canary.20240820.1",
-=======
   "version": "0.8.3",
->>>>>>> 2416e209
   "os": [
     "darwin"
   ],
