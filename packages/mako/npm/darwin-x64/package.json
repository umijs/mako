{
  "name": "@umijs/mako-darwin-x64",
<<<<<<< HEAD
  "version": "0.5.5-canary.20240606.1",
=======
  "version": "0.6.0",
>>>>>>> 20462b35
  "os": [
    "darwin"
  ],
  "cpu": [
    "x64"
  ],
  "main": "mako.darwin-x64.node",
  "files": [
    "mako.darwin-x64.node"
  ],
  "license": "MIT",
  "engines": {
    "node": ">= 10"
  }
}<|MERGE_RESOLUTION|>--- conflicted
+++ resolved
@@ -1,10 +1,6 @@
 {
   "name": "@umijs/mako-darwin-x64",
-<<<<<<< HEAD
-  "version": "0.5.5-canary.20240606.1",
-=======
   "version": "0.6.0",
->>>>>>> 20462b35
   "os": [
     "darwin"
   ],
