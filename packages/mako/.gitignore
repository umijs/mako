/npm/*/*.node
/*.node
/dist
/node_modules
<<<<<<< HEAD
/artifacts
=======
/tmp
>>>>>>> 528a4fc3
<|MERGE_RESOLUTION|>--- conflicted
+++ resolved
@@ -2,8 +2,4 @@
 /*.node
 /dist
 /node_modules
-<<<<<<< HEAD
-/artifacts
-=======
-/tmp
->>>>>>> 528a4fc3
+/tmp