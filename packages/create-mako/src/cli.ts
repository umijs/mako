--- conflicted
+++ resolved
@@ -92,7 +92,6 @@
   let { template } = args;
   let questions: QuestionCollection[] = [];
   if (!name) {
-<<<<<<< HEAD
     questions.push({
       type: 'input',
       name: 'name',
@@ -120,20 +119,6 @@
     template = template || answers.template;
   }
   return init({ projectName: String(name), template });
-=======
-    let answers = await inquirer.prompt([
-      {
-        type: 'input',
-        name: 'name',
-        message: 'Project name:',
-        default: 'mako-project',
-      },
-    ]);
-    name = answers.name;
-  }
-
-  return init(String(name));
->>>>>>> 3e1417a0
 }
 
 main().catch((err) => {
