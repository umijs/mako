const path = require('path');
const fs = require('fs');
const http = require('http');
const assert = require('assert');
const { createProxy, createHttpsServer } = require('@umijs/bundler-utils');
const { lodash } = require('@umijs/utils');

exports.build = async function (opts) {
  assert(opts, 'opts should be supplied');
  const {
    cwd,
    onBuildComplete,
    clean,
    // 以下暂不支持
    // rootDir, disableCopy, watch,
  } = opts;
  checkConfig(opts.config);

  if (clean) {
    const outputPath = path.join(cwd, 'dist');
    const rimraf = require('rimraf');
    rimraf.sync(outputPath);
  }

  const okamConfig = getOkamConfig(opts);
  const mode = process.argv.includes('--dev') ? 'development' : 'production';
  okamConfig.mode = mode;
  okamConfig.manifest = true;
  okamConfig.hash = !!opts.config.hash;
  if (okamConfig.hash) {
    okamConfig.moduleIdStrategy = 'hashed';
  }

  const { build } = require('@okamjs/okam');
  await build(cwd, okamConfig, false);

  // TODO: use stats
  const manifest = JSON.parse(
    fs.readFileSync(path.join(cwd, 'dist', 'asset-manifest.json')),
  );
  const assets = Object.keys(manifest)
    .filter((key) => !key.endsWith('.map'))
    .reduce((obj, key) => {
      obj[manifest[key]] = 1;
      return obj;
    }, {});
  const stats = {
    compilation: { assets },
    hasErrors: () => false,
  };
  onBuildComplete({
    err: null,
    stats,
  });
  return stats;
};

exports.dev = async function (opts) {
  assert(opts, 'opts should be supplied');
  checkConfig(opts.config);
  const express = require('express');
  const app = express();
  // cros
  app.use(
    require('cors')({
      origin: true,
      methods: ['GET', 'HEAD', 'PUT', 'POST', 'PATCH', 'DELETE', 'OPTIONS'],
      credentials: true,
    }),
  );
  // compression
  app.use(require('compression')());
  // Provides the ability to execute custom middleware prior to all other middleware internally within the server.
  if (opts.onBeforeMiddleware) {
    opts.onBeforeMiddleware(app);
  }
  // before middlewares
  (opts.beforeMiddlewares || []).forEach((m) => app.use(m));
  // serve dist files
  app.use(express.static(path.join(opts.cwd, 'dist')));
  // proxy
  if (opts.config.proxy) {
    createProxy(opts.config.proxy, app);
  }
  // after middlewares
  (opts.afterMiddlewares || []).forEach((m) => {
    // TODO: FIXME
    app.use(m.toString().includes('{ compiler }') ? m({}) : m);
  });
  // history fallback
  app.use(
    require('connect-history-api-fallback')({
      index: '/',
    }),
  );
  // create server
  let server;
  const httpsOpts = opts.config.https;
  if (httpsOpts) {
    httpsOpts.hosts ||= lodash.uniq(
      [
        ...(httpsOpts.hosts || []),
        // always add localhost, 127.0.0.1, ip and host
        '127.0.0.1',
        'localhost',
        opts.ip,
        opts.host !== '0.0.0.0' && opts.host,
      ].filter(Boolean),
    );
    server = await createHttpsServer(app, httpsOpts);
  } else {
    server = http.createServer(app);
  }
  const port = opts.port || 8000;
  server.listen(port, () => {
    const protocol = opts.config.https ? 'https:' : 'http:';
    const banner = getDevBanner(protocol, opts.host, port, opts.ip);
    console.log(banner);
  });
  // okam dev
  const { build } = require('@okamjs/okam');
  const okamConfig = getOkamConfig(opts);
  okamConfig.hmr = true;
  okamConfig.hmr_port = String(opts.port + 1);
  okamConfig.hmr_host = opts.host;
  await build(opts.cwd, okamConfig, true);
};

function getDevBanner(protocol, host, port, ip) {
  const chalk = require('chalk');
  const hostStr = host === '0.0.0.0' ? 'localhost' : host;
  const messages = [];
  messages.push('  App listening at:');
  messages.push(
    `  - Local:   ${chalk.cyan(`${protocol}//${hostStr}:${port}`)}`,
  );
  messages.push(`  - Network: ${chalk.cyan(`${protocol}//${ip}:${port}`)}`);
  return messages.join('\n');
}

function checkConfig(config) {
  assert(!config.mfsu, 'mfsu is not supported in okam bundler');
}

function getOkamConfig(opts) {
  const {
    alias,
    targets,
    publicPath,
    runtimePublicPath,
    manifest,
    mdx,
    theme,
  } = opts.config;
  const outputPath = path.join(opts.cwd, 'dist');
  // TODO:
  // 暂不支持 $ 结尾，等 resolve 支持后可以把这段去掉
  Object.keys(alias).forEach((key) => {
    if (key.endsWith('$')) {
      alias[key.slice(0, -1)] = alias[key];
    }
  });
<<<<<<< HEAD
  // Normalize codeSplitting config
  let codeSplitting = 'none';
  if (opts.config.codeSplitting?.jsStrategy) {
    if (
      ['bigVendors', 'depPerChunk'].includes(
        opts.config.codeSplitting.jsStrategy,
      )
    ) {
      codeSplitting = opts.config.codeSplitting.jsStrategy;
    } else {
      throw new Error(
        'codeSplitting.jsStrategy must be bigVendors or depPerChunk',
      );
    }
  }
  const okamConfig = {
=======
  return {
>>>>>>> 03744b25
    entry: opts.entry,
    output: { path: outputPath },
    resolve: {
      alias: {
        ...alias,
        '@swc/helpers': path.dirname(
          require.resolve('@swc/helpers/package.json'),
        ),
        'node-libs-browser-okam': path.dirname(
          require.resolve('node-libs-browser-okam/package.json'),
        ),
        'react-refresh': path.dirname(
          require.resolve('react-refresh/package.json'),
        ),
        'react-error-overlay': path.dirname(
          require.resolve('react-error-overlay/package.json'),
        ),
      },
    },
    mode: 'development',
    publicPath: runtimePublicPath ? 'runtime' : publicPath || '/',
    targets: targets || {
      chrome: 80,
    },
    manifest: !!manifest,
    mdx: !!mdx,
    codeSplitting: 'auto',
    less: {
      theme,
      lesscPath: path.join(
        path.dirname(require.resolve('less/package.json')),
        'bin/lessc',
      ),
    },
  };

  if (process.env['DUMP_MAKO_CONFIG']) {
    const configFile = path.join(process.cwd(), 'mako.config.json');
    fs.writeFileSync(configFile, JSON.stringify(okamConfig, null, 2));
  }

  return okamConfig;
}<|MERGE_RESOLUTION|>--- conflicted
+++ resolved
@@ -160,26 +160,7 @@
       alias[key.slice(0, -1)] = alias[key];
     }
   });
-<<<<<<< HEAD
-  // Normalize codeSplitting config
-  let codeSplitting = 'none';
-  if (opts.config.codeSplitting?.jsStrategy) {
-    if (
-      ['bigVendors', 'depPerChunk'].includes(
-        opts.config.codeSplitting.jsStrategy,
-      )
-    ) {
-      codeSplitting = opts.config.codeSplitting.jsStrategy;
-    } else {
-      throw new Error(
-        'codeSplitting.jsStrategy must be bigVendors or depPerChunk',
-      );
-    }
-  }
   const okamConfig = {
-=======
-  return {
->>>>>>> 03744b25
     entry: opts.entry,
     output: { path: outputPath },
     resolve: {
