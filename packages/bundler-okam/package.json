{
  "name": "@alipay/umi-bundler-okam",
  "version": "0.0.0-alpha.1",
  "dependencies": {
<<<<<<< HEAD
    "@okamjs/okam": "0.0.0",
=======
    "@okamjs/okam": "~0.0.1-alpha.2",
>>>>>>> f272a50b
    "@swc/helpers": "0.5.1",
    "node-libs-browser-okam": "2.2.2",
    "react-refresh": "^0.14.0",
    "rimraf": "5.0.1",
    "express": "^4.18.2",
    "chalk": "^4.1.2",
    "connect-history-api-fallback": "^2.0.0",
    "compression": "^1.7.4",
    "cors": "^2.8.5"
  }
}<|MERGE_RESOLUTION|>--- conflicted
+++ resolved
@@ -2,11 +2,7 @@
   "name": "@alipay/umi-bundler-okam",
   "version": "0.0.0-alpha.1",
   "dependencies": {
-<<<<<<< HEAD
-    "@okamjs/okam": "0.0.0",
-=======
     "@okamjs/okam": "~0.0.1-alpha.2",
->>>>>>> f272a50b
     "@swc/helpers": "0.5.1",
     "node-libs-browser-okam": "2.2.2",
     "react-refresh": "^0.14.0",
