--- conflicted
+++ resolved
@@ -10,14 +10,9 @@
     "connect-history-api-fallback": "^2.0.0",
     "cors": "^2.8.5",
     "express": "^4.18.2",
-<<<<<<< HEAD
+    "http-proxy-middleware": "^2.0.6",
     "less-plugin-resolve": "^1.0.2",
     "lodash": "^4.17.21",
-=======
-    "http-proxy-middleware": "^2.0.6",
-    "less": "^4.2.0",
-    "less-plugin-resolve": "^1.0.1",
->>>>>>> 682fc75b
     "node-libs-browser-okam": "2.2.4",
     "react-error-overlay": "6.0.9",
     "react-refresh": "^0.14.0",
