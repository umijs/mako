--- conflicted
+++ resolved
@@ -1,8 +1,4 @@
 [alias]
 lint = "clippy --workspace --all-targets --all-features -- -D warnings -Aclippy::module_inception"
 codecov = "llvm-cov nextest --workspace"
-<<<<<<< HEAD
-lintfix = "clippy --workspace --fix --allow-dirty --allow-staged  --all-targets --all-features --  -Aclippy::module_inception"
-=======
-lintfix = "clippy --workspace --fix --allow-dirty --allow-staged  --all-targets --all-features -- -D warnings -Aclippy::module_inception"
->>>>>>> eb4a6760
+lintfix = "clippy --workspace --fix --allow-dirty --allow-staged  --all-targets --all-features -- -D warnings -Aclippy::module_inception"