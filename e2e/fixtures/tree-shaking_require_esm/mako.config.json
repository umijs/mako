--- conflicted
+++ resolved
@@ -2,12 +2,8 @@
   "mode": "production",
   "minify": false,
   "hmr": false,
-<<<<<<< HEAD
-  "treeShake": "basic",
+  "_treeShaking": "basic",
   "optimization": {
     "skipModules": true
   }
-=======
-  "_treeShaking": "basic"
->>>>>>> e8feba39
 }