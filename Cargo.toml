[workspace]
members  = ["crates/*"]
resolver = "2"

[workspace.dependencies]
cached            = "0.46.1"
clap              = "4.3.11"
mimalloc-rust     = { version = "=0.2.1" }
regex             = "1.9.3"
serde             = "1.0.171"
serde_json        = "1.0.100"
swc_core          = { version = "0.101.4", default-features = false }
tikv-jemallocator = { version = "=0.5.4", features = ["disable_initial_exec_tls"] }

[profile.release]
debug = false
<<<<<<< HEAD
=======
lto   = "thin"
>>>>>>> 2416e209
strip = true

# Use the `--profile release-debug` flag to show symbols in release mode.
# e.g. `cargo build --profile release-debug`
[profile.release-debug]
debug    = true
inherits = "release"
strip    = false<|MERGE_RESOLUTION|>--- conflicted
+++ resolved
@@ -14,10 +14,7 @@
 
 [profile.release]
 debug = false
-<<<<<<< HEAD
-=======
 lto   = "thin"
->>>>>>> 2416e209
 strip = true
 
 # Use the `--profile release-debug` flag to show symbols in release mode.
