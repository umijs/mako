[workspace]
resolver = "2"
members = [
    "crates/*"
]

[workspace.dependencies]
<<<<<<< HEAD
maplit = "1.0.2"
tokio = { version = "1" }
=======
tokio = { version = "1" }
tracing = "0.1.37"
tracing-subscriber = "0.3.17"
>>>>>>> 5504e018
<|MERGE_RESOLUTION|>--- conflicted
+++ resolved
@@ -5,11 +5,7 @@
 ]
 
 [workspace.dependencies]
-<<<<<<< HEAD
 maplit = "1.0.2"
 tokio = { version = "1" }
-=======
-tokio = { version = "1" }
 tracing = "0.1.37"
-tracing-subscriber = "0.3.17"
->>>>>>> 5504e018
+tracing-subscriber = "0.3.17"