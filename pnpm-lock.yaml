--- conflicted
+++ resolved
@@ -218,11 +218,7 @@
     dependencies:
       '@okamjs/okam':
         specifier: ~0.0.1-alpha.2
-<<<<<<< HEAD
         version: link:../../crates/node
-=======
-        version: 0.0.1-alpha.2
->>>>>>> 979b0400
       '@swc/helpers':
         specifier: 0.5.1
         version: 0.5.1
