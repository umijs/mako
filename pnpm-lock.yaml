--- conflicted
+++ resolved
@@ -296,15 +296,9 @@
       express:
         specifier: ^4.18.2
         version: 4.18.2
-<<<<<<< HEAD
-=======
       http-proxy-middleware:
         specifier: ^2.0.6
         version: 2.0.6
-      less:
-        specifier: ^4.2.0
-        version: 4.2.0
->>>>>>> 682fc75b
       less-plugin-resolve:
         specifier: ^1.0.2
         version: 1.0.2
