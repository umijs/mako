--- conflicted
+++ resolved
@@ -217,11 +217,7 @@
   packages/bundler-okam:
     dependencies:
       '@okamjs/okam':
-<<<<<<< HEAD
-        specifier: 0.0.0
-=======
         specifier: 0.0.1
->>>>>>> dc954fc0
         version: link:../../crates/node
       '@swc/helpers':
         specifier: 0.5.1
@@ -3107,8 +3103,6 @@
       fastq: 1.15.0
     dev: true
 
-<<<<<<< HEAD
-=======
   /@okamjs/okam-darwin-arm64@0.0.1-alpha.2:
     resolution: {integrity: sha512-Ij/TBzYXQpXp+fwxHQk42glPsB9PVTSSA6yUcOmd860aP9Sn3phbc+yVX+QgtLf2xkO2zeLeq4aknx5d3TXd+Q==}
     engines: {node: '>= 10'}
@@ -3203,7 +3197,6 @@
     dev: false
     optional: true
 
->>>>>>> dc954fc0
   /@pkgjs/parseargs@0.11.0:
     resolution: {integrity: sha512-+1VkjdD0QBLPodGrJUeqarH8VAIvQODIbwh9XpP5Syisf7YoQgsJKPNFoqqLQlu+VQ/tVSshMR6loPMn8U+dPg==}
     engines: {node: '>=14'}
