lockfileVersion: '6.0'

settings:
  autoInstallPeers: true
  excludeLinksFromLockfile: false

importers:

  .:
    devDependencies:
      '@swc/helpers':
        specifier: 0.5.1
        version: 0.5.1
      husky:
        specifier: ^8.0.3
        version: 8.0.3
      node-libs-browser-okam:
        specifier: 2.2.2
        version: 2.2.2
      react-refresh:
        specifier: ^0.14.0
        version: 0.14.0
      rome:
        specifier: ^12.0.0
        version: 12.0.0

  crates/node:
    devDependencies:
      '@napi-rs/cli':
        specifier: ^2.14.8
        version: 2.14.8
      ava:
        specifier: ^5.1.1
        version: 5.1.1

  examples/config-externals:
    devDependencies:
      '@alipay/umi-bundler-okam':
        specifier: workspace:*
        version: link:../../packages/bundler-okam

  examples/import-resources:
    dependencies:
      react:
        specifier: 18.2.0
        version: 18.2.0
      react-dom:
        specifier: 18.2.0
        version: 18.2.0(react@18.2.0)

  examples/multiple-entries-heavy:
    dependencies:
      '@ant-design/icons':
        specifier: ^5.0.1
        version: 5.0.1(react-dom@18.2.0)(react@18.2.0)
      '@ant-design/pro-components':
        specifier: ^2.4.14
        version: 2.4.14(antd@5.4.4)(prop-types@15.8.1)(rc-field-form@1.31.0)(react-dom@18.2.0)(react@18.2.0)
      '@monaco-editor/react':
        specifier: ^4.4.6
        version: 4.4.6(monaco-editor@0.38.0)(react-dom@18.2.0)(react@18.2.0)
      '@tanstack/react-query':
        specifier: ^5.0.0-alpha.21
        version: 5.0.0-alpha.21(react-dom@18.2.0)(react@18.2.0)
      antd:
        specifier: ^5.4.4
        version: 5.4.4(react-dom@18.2.0)(react@18.2.0)
      axios:
        specifier: ^1.3.6
        version: 1.3.6
      lodash:
        specifier: ^4.17.21
        version: 4.17.21
      react:
        specifier: 18.2.0
        version: 18.2.0
      react-dom:
        specifier: 18.2.0
        version: 18.2.0(react@18.2.0)
      react-router-dom:
        specifier: ^6.10.0
        version: 6.10.0(react-dom@18.2.0)(react@18.2.0)
      styled-components:
        specifier: ^5.3.10
        version: 5.3.10(react-dom@18.2.0)(react-is@18.2.0)(react@18.2.0)
      three:
        specifier: ^0.153.0
        version: 0.153.0
      valtio:
        specifier: ^1.10.4
        version: 1.10.4(react@18.2.0)

  examples/normal:
    dependencies:
      react:
        specifier: 18.2.0
        version: 18.2.0
      react-dom:
        specifier: 18.2.0
        version: 18.2.0(react@18.2.0)

  examples/with-antd:
    devDependencies:
      '@ant-design/icons':
        specifier: ^5.0.1
        version: 5.0.1(react-dom@18.2.0)(react@18.2.0)
      '@ant-design/pro-components':
        specifier: ^2.4.14
        version: 2.4.14(antd@5.4.4)(prop-types@15.8.1)(rc-field-form@1.31.0)(react-dom@18.2.0)(react@18.2.0)
      '@monaco-editor/react':
        specifier: ^4.4.6
        version: 4.4.6(monaco-editor@0.38.0)(react-dom@18.2.0)(react@18.2.0)
      '@tanstack/react-query':
        specifier: ^5.0.0-alpha.21
        version: 5.0.0-alpha.21(react-dom@18.2.0)(react@18.2.0)
      antd:
        specifier: ^5.4.4
        version: 5.4.4(react-dom@18.2.0)(react@18.2.0)
      axios:
        specifier: ^1.3.6
        version: 1.3.6
      lodash:
        specifier: ^4.17.21
        version: 4.17.21
      react:
        specifier: 18.2.0
        version: 18.2.0
      react-dom:
        specifier: 18.2.0
        version: 18.2.0(react@18.2.0)
      react-router-dom:
        specifier: ^6.10.0
        version: 6.10.0(react-dom@18.2.0)(react@18.2.0)
      styled-components:
        specifier: ^5.3.10
        version: 5.3.10(react-dom@18.2.0)(react-is@18.2.0)(react@18.2.0)
      valtio:
        specifier: ^1.10.4
        version: 1.10.4(react@18.2.0)

  examples/with-dynamic-import:
    dependencies:
      react:
        specifier: 18.2.0
        version: 18.2.0
      react-dom:
        specifier: 18.2.0
        version: 18.2.0(react@18.2.0)
    devDependencies:
      react-refresh:
        specifier: ^0.14.0
        version: 0.14.0

  examples/with-max: {}

  examples/with-tslib:
    dependencies:
      tslib:
        specifier: 2.5.0
        version: 2.5.0

  examples/with-umi:
    devDependencies:
      '@swc/helpers':
        specifier: ^0.5.1
        version: 0.5.1
      '@types/react':
        specifier: ^18.2.7
        version: 18.2.7
      '@types/react-dom':
        specifier: ^18.2.4
        version: 18.2.4
      '@umijs/plugins':
        specifier: ^4.0.70
        version: 4.0.70(@types/react-dom@18.2.4)(@types/react@18.2.7)(antd@5.4.4)(dva@2.5.0-beta.2)(prop-types@15.8.1)(rc-field-form@1.31.0)(react-dom@18.1.0)(react@18.1.0)
      react:
        specifier: 18.1.0
        version: 18.1.0
      react-dom:
        specifier: 18.1.0
        version: 18.1.0(react@18.1.0)
      umi:
        specifier: ^4.0.70
        version: 4.0.70(@babel/core@7.22.1)(@types/react@18.2.7)(eslint@8.41.0)(postcss@8.4.24)(prettier@2.8.8)(react-dom@18.1.0)(react@18.1.0)(styled-components@5.3.10)(stylelint@14.16.1)(typescript@5.0.4)(webpack@5.84.1)

  packages/bundler-okam:
    dependencies:
      '@okamjs/okam':
<<<<<<< HEAD
        specifier: 0.0.0
        version: link:../../crates/node
=======
        specifier: 0.0.1-alpha.2
        version: 0.0.1-alpha.2
>>>>>>> f272a50b
      '@swc/helpers':
        specifier: 0.5.1
        version: 0.5.1
      chalk:
        specifier: ^4.1.2
        version: 4.1.2
      compression:
        specifier: ^1.7.4
        version: 1.7.4
      connect-history-api-fallback:
        specifier: ^2.0.0
        version: 2.0.0
      cors:
        specifier: ^2.8.5
        version: 2.8.5
      express:
        specifier: ^4.18.2
        version: 4.18.2
      node-libs-browser-okam:
        specifier: 2.2.2
        version: 2.2.2
      react-refresh:
        specifier: ^0.14.0
        version: 0.14.0
      rimraf:
        specifier: 5.0.1
        version: 5.0.1

packages:

  /@ahooksjs/use-request@2.8.15(react@18.1.0):
    resolution: {integrity: sha512-xhVaM4fyIiAMdVFuuU5i3CFUdFa/IblF+fvITVMFaUEO3w/V5tVCAF6WIA3T03n1/RPuzRkA7Ao1PFtSGtGelw==}
    peerDependencies:
      react: ^16.8.0 || ^17.0.0
    dependencies:
      lodash.debounce: 4.0.8
      lodash.throttle: 4.1.1
      react: 18.1.0
    dev: true

  /@ampproject/remapping@2.2.1:
    resolution: {integrity: sha512-lFMjJTrFL3j7L9yBxwYfCq2k6qqwHyzuUl/XBnif78PWTJYyL/dfowQHWE3sp6U6ZzqWiiIZnpTMO96zhkjwtg==}
    engines: {node: '>=6.0.0'}
    dependencies:
      '@jridgewell/gen-mapping': 0.3.3
      '@jridgewell/trace-mapping': 0.3.18
    dev: true

  /@ant-design/antd-theme-variable@1.0.0:
    resolution: {integrity: sha512-0vr5GCwM7xlAl6NxG1lPbABO+SYioNJL3HVy2FA8wTlsIMoZvQwcwsxTw6eLQCiN9V2UQ8kBtfz8DW8utVVE5w==}
    dev: true

  /@ant-design/colors@6.0.0:
    resolution: {integrity: sha512-qAZRvPzfdWHtfameEGP2Qvuf838NhergR35o+EuVyB5XvSA98xod5r4utvi4TJ3ywmevm290g9nsCG5MryrdWQ==}
    dependencies:
      '@ctrl/tinycolor': 3.6.0
    dev: true

  /@ant-design/colors@7.0.0:
    resolution: {integrity: sha512-iVm/9PfGCbC0dSMBrz7oiEXZaaGH7ceU40OJEfKmyuzR9R5CRimJYPlRiFtMQGQcbNMea/ePcoIebi4ASGYXtg==}
    dependencies:
      '@ctrl/tinycolor': 3.6.0

  /@ant-design/cssinjs@1.9.1(react-dom@18.1.0)(react@18.1.0):
    resolution: {integrity: sha512-CZt1vCMs/sY7RoacYuIkZwQmb8Bhp99ReNNE9Y8lnUzik8fmCdKAQA7ecvVOFwmNFdcBHga7ye/XIRrsbkiqWw==}
    peerDependencies:
      react: '>=16.0.0'
      react-dom: '>=16.0.0'
    dependencies:
      '@babel/runtime': 7.21.5
      '@emotion/hash': 0.8.0
      '@emotion/unitless': 0.7.5
      classnames: 2.3.2
      csstype: 3.1.2
      rc-util: 5.30.0(react-dom@18.1.0)(react@18.1.0)
      react: 18.1.0
      react-dom: 18.1.0(react@18.1.0)
      stylis: 4.2.0
    dev: true

  /@ant-design/cssinjs@1.9.1(react-dom@18.2.0)(react@18.2.0):
    resolution: {integrity: sha512-CZt1vCMs/sY7RoacYuIkZwQmb8Bhp99ReNNE9Y8lnUzik8fmCdKAQA7ecvVOFwmNFdcBHga7ye/XIRrsbkiqWw==}
    peerDependencies:
      react: '>=16.0.0'
      react-dom: '>=16.0.0'
    dependencies:
      '@babel/runtime': 7.21.5
      '@emotion/hash': 0.8.0
      '@emotion/unitless': 0.7.5
      classnames: 2.3.2
      csstype: 3.1.2
      rc-util: 5.30.0(react-dom@18.2.0)(react@18.2.0)
      react: 18.2.0
      react-dom: 18.2.0(react@18.2.0)
      stylis: 4.2.0

  /@ant-design/icons-svg@4.2.1:
    resolution: {integrity: sha512-EB0iwlKDGpG93hW8f85CTJTs4SvMX7tt5ceupvhALp1IF44SeUFOMhKUOYqpsoYWQKAOuTRDMqn75rEaKDp0Xw==}

  /@ant-design/icons@4.8.0(react-dom@18.1.0)(react@18.1.0):
    resolution: {integrity: sha512-T89P2jG2vM7OJ0IfGx2+9FC5sQjtTzRSz+mCHTXkFn/ELZc2YpfStmYHmqzq2Jx55J0F7+O6i5/ZKFSVNWCKNg==}
    engines: {node: '>=8'}
    peerDependencies:
      react: '>=16.0.0'
      react-dom: '>=16.0.0'
    dependencies:
      '@ant-design/colors': 6.0.0
      '@ant-design/icons-svg': 4.2.1
      '@babel/runtime': 7.21.5
      classnames: 2.3.2
      rc-util: 5.30.0(react-dom@18.1.0)(react@18.1.0)
      react: 18.1.0
      react-dom: 18.1.0(react@18.1.0)
    dev: true

  /@ant-design/icons@5.0.1(react-dom@18.1.0)(react@18.1.0):
    resolution: {integrity: sha512-ZyF4ksXCcdtwA/1PLlnFLcF/q8/MhwxXhKHh4oCHDA4Ip+ZzAHoICtyp4wZWfiCVDP0yuz3HsjyvuldHFb3wjA==}
    engines: {node: '>=8'}
    peerDependencies:
      react: '>=16.0.0'
      react-dom: '>=16.0.0'
    dependencies:
      '@ant-design/colors': 7.0.0
      '@ant-design/icons-svg': 4.2.1
      '@babel/runtime': 7.21.5
      classnames: 2.3.2
      rc-util: 5.30.0(react-dom@18.1.0)(react@18.1.0)
      react: 18.1.0
      react-dom: 18.1.0(react@18.1.0)
    dev: true

  /@ant-design/icons@5.0.1(react-dom@18.2.0)(react@18.2.0):
    resolution: {integrity: sha512-ZyF4ksXCcdtwA/1PLlnFLcF/q8/MhwxXhKHh4oCHDA4Ip+ZzAHoICtyp4wZWfiCVDP0yuz3HsjyvuldHFb3wjA==}
    engines: {node: '>=8'}
    peerDependencies:
      react: '>=16.0.0'
      react-dom: '>=16.0.0'
    dependencies:
      '@ant-design/colors': 7.0.0
      '@ant-design/icons-svg': 4.2.1
      '@babel/runtime': 7.21.5
      classnames: 2.3.2
      rc-util: 5.30.0(react-dom@18.2.0)(react@18.2.0)
      react: 18.2.0
      react-dom: 18.2.0(react@18.2.0)

  /@ant-design/moment-webpack-plugin@0.0.3:
    resolution: {integrity: sha512-MLm1FUpg02fP615ShQnCUN9la2E4RylDxKyolkGqAWTIHO4HyGM0A5x71AMALEyP/bC+UEEWBGSQ+D4/8hQ+ww==}
    dev: true

  /@ant-design/pro-card@2.4.9(antd@5.4.4)(react-dom@18.1.0)(react@18.1.0):
    resolution: {integrity: sha512-vWISREOB0eZgFQlTxc3ulmGBfG9Ivymw6eHpVL/BWGVlgviIwtXA0iHi3jlQrlC020MapvXJ/h7ZfK7onVDGhQ==}
    peerDependencies:
      antd: '>=4.23.0'
      react: '>=17.0.0'
    dependencies:
      '@ant-design/icons': 5.0.1(react-dom@18.1.0)(react@18.1.0)
      '@ant-design/pro-provider': 2.9.0(antd@5.4.4)(react-dom@18.1.0)(react@18.1.0)
      '@ant-design/pro-utils': 2.10.0(antd@5.4.4)(react-dom@18.1.0)(react@18.1.0)
      '@babel/runtime': 7.21.5
      antd: 5.4.4(react-dom@18.1.0)(react@18.1.0)
      classnames: 2.3.2
      omit.js: 2.0.2
      rc-resize-observer: 1.3.1(react-dom@18.1.0)(react@18.1.0)
      rc-util: 5.30.0(react-dom@18.1.0)(react@18.1.0)
      react: 18.1.0
    transitivePeerDependencies:
      - react-dom
    dev: true

  /@ant-design/pro-card@2.4.9(antd@5.4.4)(react-dom@18.2.0)(react@18.2.0):
    resolution: {integrity: sha512-vWISREOB0eZgFQlTxc3ulmGBfG9Ivymw6eHpVL/BWGVlgviIwtXA0iHi3jlQrlC020MapvXJ/h7ZfK7onVDGhQ==}
    peerDependencies:
      antd: '>=4.23.0'
      react: '>=17.0.0'
    dependencies:
      '@ant-design/icons': 5.0.1(react-dom@18.2.0)(react@18.2.0)
      '@ant-design/pro-provider': 2.9.0(antd@5.4.4)(react-dom@18.2.0)(react@18.2.0)
      '@ant-design/pro-utils': 2.10.0(antd@5.4.4)(react-dom@18.2.0)(react@18.2.0)
      '@babel/runtime': 7.21.5
      antd: 5.4.4(react-dom@18.2.0)(react@18.2.0)
      classnames: 2.3.2
      omit.js: 2.0.2
      rc-resize-observer: 1.3.1(react-dom@18.2.0)(react@18.2.0)
      rc-util: 5.30.0(react-dom@18.2.0)(react@18.2.0)
      react: 18.2.0
    transitivePeerDependencies:
      - react-dom

  /@ant-design/pro-components@2.4.14(antd@5.4.4)(prop-types@15.8.1)(rc-field-form@1.31.0)(react-dom@18.1.0)(react@18.1.0):
    resolution: {integrity: sha512-xLn0D8ncpPeh9ZnI6XFExs43IYESnL6XrOV0g0OfPwaMQFK4/TmdH/WUCSybKisPPSt+WXXMI7xsOh8m3DuKZg==}
    peerDependencies:
      antd: '>=4.23.0'
      react: '>=17.0.0'
      react-dom: '>=17.0.0'
    dependencies:
      '@ant-design/pro-card': 2.4.9(antd@5.4.4)(react-dom@18.1.0)(react@18.1.0)
      '@ant-design/pro-descriptions': 2.2.13(antd@5.4.4)(rc-field-form@1.31.0)(react-dom@18.1.0)(react@18.1.0)
      '@ant-design/pro-field': 2.8.0(antd@5.4.4)(react-dom@18.1.0)(react@18.1.0)
      '@ant-design/pro-form': 2.12.1(antd@5.4.4)(rc-field-form@1.31.0)(react-dom@18.1.0)(react@18.1.0)
      '@ant-design/pro-layout': 7.13.5(antd@5.4.4)(react-dom@18.1.0)(react@18.1.0)
      '@ant-design/pro-list': 2.3.14(antd@5.4.4)(prop-types@15.8.1)(rc-field-form@1.31.0)(react-dom@18.1.0)(react@18.1.0)
      '@ant-design/pro-provider': 2.9.0(antd@5.4.4)(react-dom@18.1.0)(react@18.1.0)
      '@ant-design/pro-skeleton': 2.1.3(antd@5.4.4)(react-dom@18.1.0)(react@18.1.0)
      '@ant-design/pro-table': 3.6.11(antd@5.4.4)(prop-types@15.8.1)(rc-field-form@1.31.0)(react-dom@18.1.0)(react@18.1.0)
      '@ant-design/pro-utils': 2.10.0(antd@5.4.4)(react-dom@18.1.0)(react@18.1.0)
      '@babel/runtime': 7.21.5
      antd: 5.4.4(react-dom@18.1.0)(react@18.1.0)
      react: 18.1.0
      react-dom: 18.1.0(react@18.1.0)
    transitivePeerDependencies:
      - '@types/lodash.merge'
      - prop-types
      - rc-field-form
    dev: true

  /@ant-design/pro-components@2.4.14(antd@5.4.4)(prop-types@15.8.1)(rc-field-form@1.31.0)(react-dom@18.2.0)(react@18.2.0):
    resolution: {integrity: sha512-xLn0D8ncpPeh9ZnI6XFExs43IYESnL6XrOV0g0OfPwaMQFK4/TmdH/WUCSybKisPPSt+WXXMI7xsOh8m3DuKZg==}
    peerDependencies:
      antd: '>=4.23.0'
      react: '>=17.0.0'
      react-dom: '>=17.0.0'
    dependencies:
      '@ant-design/pro-card': 2.4.9(antd@5.4.4)(react-dom@18.2.0)(react@18.2.0)
      '@ant-design/pro-descriptions': 2.2.13(antd@5.4.4)(rc-field-form@1.31.0)(react-dom@18.2.0)(react@18.2.0)
      '@ant-design/pro-field': 2.8.0(antd@5.4.4)(react-dom@18.2.0)(react@18.2.0)
      '@ant-design/pro-form': 2.12.1(antd@5.4.4)(rc-field-form@1.31.0)(react-dom@18.2.0)(react@18.2.0)
      '@ant-design/pro-layout': 7.13.5(antd@5.4.4)(react-dom@18.2.0)(react@18.2.0)
      '@ant-design/pro-list': 2.3.14(antd@5.4.4)(prop-types@15.8.1)(rc-field-form@1.31.0)(react-dom@18.2.0)(react@18.2.0)
      '@ant-design/pro-provider': 2.9.0(antd@5.4.4)(react-dom@18.2.0)(react@18.2.0)
      '@ant-design/pro-skeleton': 2.1.3(antd@5.4.4)(react-dom@18.2.0)(react@18.2.0)
      '@ant-design/pro-table': 3.6.11(antd@5.4.4)(prop-types@15.8.1)(rc-field-form@1.31.0)(react-dom@18.2.0)(react@18.2.0)
      '@ant-design/pro-utils': 2.10.0(antd@5.4.4)(react-dom@18.2.0)(react@18.2.0)
      '@babel/runtime': 7.21.5
      antd: 5.4.4(react-dom@18.2.0)(react@18.2.0)
      react: 18.2.0
      react-dom: 18.2.0(react@18.2.0)
    transitivePeerDependencies:
      - '@types/lodash.merge'
      - prop-types
      - rc-field-form

  /@ant-design/pro-descriptions@2.2.13(antd@5.4.4)(rc-field-form@1.31.0)(react-dom@18.1.0)(react@18.1.0):
    resolution: {integrity: sha512-qBSJ60dNe2MKOgA4CkJYuSIepVsqvhicWgXdlALlz/m+RrI54RJl0r5rzw9KjmKjv03fnWOn31B8p8gEk+/5Bw==}
    peerDependencies:
      antd: '>=4.23.0'
      react: '>=17.0.0'
    dependencies:
      '@ant-design/pro-field': 2.8.0(antd@5.4.4)(react-dom@18.1.0)(react@18.1.0)
      '@ant-design/pro-form': 2.12.1(antd@5.4.4)(rc-field-form@1.31.0)(react-dom@18.1.0)(react@18.1.0)
      '@ant-design/pro-skeleton': 2.1.3(antd@5.4.4)(react-dom@18.1.0)(react@18.1.0)
      '@ant-design/pro-utils': 2.10.0(antd@5.4.4)(react-dom@18.1.0)(react@18.1.0)
      '@babel/runtime': 7.21.5
      antd: 5.4.4(react-dom@18.1.0)(react@18.1.0)
      rc-resize-observer: 0.2.6(react-dom@18.1.0)(react@18.1.0)
      rc-util: 5.30.0(react-dom@18.1.0)(react@18.1.0)
      react: 18.1.0
      use-json-comparison: 1.0.6(react@18.1.0)
    transitivePeerDependencies:
      - '@types/lodash.merge'
      - rc-field-form
      - react-dom
    dev: true

  /@ant-design/pro-descriptions@2.2.13(antd@5.4.4)(rc-field-form@1.31.0)(react-dom@18.2.0)(react@18.2.0):
    resolution: {integrity: sha512-qBSJ60dNe2MKOgA4CkJYuSIepVsqvhicWgXdlALlz/m+RrI54RJl0r5rzw9KjmKjv03fnWOn31B8p8gEk+/5Bw==}
    peerDependencies:
      antd: '>=4.23.0'
      react: '>=17.0.0'
    dependencies:
      '@ant-design/pro-field': 2.8.0(antd@5.4.4)(react-dom@18.2.0)(react@18.2.0)
      '@ant-design/pro-form': 2.12.1(antd@5.4.4)(rc-field-form@1.31.0)(react-dom@18.2.0)(react@18.2.0)
      '@ant-design/pro-skeleton': 2.1.3(antd@5.4.4)(react-dom@18.2.0)(react@18.2.0)
      '@ant-design/pro-utils': 2.10.0(antd@5.4.4)(react-dom@18.2.0)(react@18.2.0)
      '@babel/runtime': 7.21.5
      antd: 5.4.4(react-dom@18.2.0)(react@18.2.0)
      rc-resize-observer: 0.2.6(react-dom@18.2.0)(react@18.2.0)
      rc-util: 5.30.0(react-dom@18.2.0)(react@18.2.0)
      react: 18.2.0
      use-json-comparison: 1.0.6(react@18.2.0)
    transitivePeerDependencies:
      - '@types/lodash.merge'
      - rc-field-form
      - react-dom

  /@ant-design/pro-field@2.8.0(antd@5.4.4)(react-dom@18.1.0)(react@18.1.0):
    resolution: {integrity: sha512-Itie+CqjiS9AfcDhTFdFOMXFAcwBa+w+On6KAcZiYfs9swE54ydAmkTqoJNADNbRihQ3p3575KVeBo/XgYexUA==}
    peerDependencies:
      antd: '>=4.23.0'
      react: '>=17.0.0'
    dependencies:
      '@ant-design/icons': 5.0.1(react-dom@18.1.0)(react@18.1.0)
      '@ant-design/pro-provider': 2.9.0(antd@5.4.4)(react-dom@18.1.0)(react@18.1.0)
      '@ant-design/pro-utils': 2.10.0(antd@5.4.4)(react-dom@18.1.0)(react@18.1.0)
      '@babel/runtime': 7.21.5
      '@chenshuai2144/sketch-color': 1.0.9(react@18.1.0)
      antd: 5.4.4(react-dom@18.1.0)(react@18.1.0)
      classnames: 2.3.2
      dayjs: 1.11.7
      lodash.tonumber: 4.0.3
      omit.js: 2.0.2
      rc-util: 5.30.0(react-dom@18.1.0)(react@18.1.0)
      react: 18.1.0
      swr: 2.1.5(react@18.1.0)
    transitivePeerDependencies:
      - react-dom
    dev: true

  /@ant-design/pro-field@2.8.0(antd@5.4.4)(react-dom@18.2.0)(react@18.2.0):
    resolution: {integrity: sha512-Itie+CqjiS9AfcDhTFdFOMXFAcwBa+w+On6KAcZiYfs9swE54ydAmkTqoJNADNbRihQ3p3575KVeBo/XgYexUA==}
    peerDependencies:
      antd: '>=4.23.0'
      react: '>=17.0.0'
    dependencies:
      '@ant-design/icons': 5.0.1(react-dom@18.2.0)(react@18.2.0)
      '@ant-design/pro-provider': 2.9.0(antd@5.4.4)(react-dom@18.2.0)(react@18.2.0)
      '@ant-design/pro-utils': 2.10.0(antd@5.4.4)(react-dom@18.2.0)(react@18.2.0)
      '@babel/runtime': 7.21.5
      '@chenshuai2144/sketch-color': 1.0.9(react@18.2.0)
      antd: 5.4.4(react-dom@18.2.0)(react@18.2.0)
      classnames: 2.3.2
      dayjs: 1.11.7
      lodash.tonumber: 4.0.3
      omit.js: 2.0.2
      rc-util: 5.30.0(react-dom@18.2.0)(react@18.2.0)
      react: 18.2.0
      swr: 2.1.5(react@18.2.0)
    transitivePeerDependencies:
      - react-dom

  /@ant-design/pro-form@2.12.1(antd@5.4.4)(rc-field-form@1.31.0)(react-dom@18.1.0)(react@18.1.0):
    resolution: {integrity: sha512-MgIsJEf136jHPWZr341ukSrhW5geWp/LSazEafS/tT/AxPoZ4YCAd6c/ca/H99LmDBkO0NDFvRcLmndIrkR79Q==}
    peerDependencies:
      '@types/lodash.merge': ^4.6.7
      antd: '>=4.23.0'
      rc-field-form: ^1.22.0
      react: '>=17.0.0'
      react-dom: '>=17.0.0'
    peerDependenciesMeta:
      '@types/lodash.merge':
        optional: true
    dependencies:
      '@ant-design/icons': 5.0.1(react-dom@18.1.0)(react@18.1.0)
      '@ant-design/pro-field': 2.8.0(antd@5.4.4)(react-dom@18.1.0)(react@18.1.0)
      '@ant-design/pro-provider': 2.9.0(antd@5.4.4)(react-dom@18.1.0)(react@18.1.0)
      '@ant-design/pro-utils': 2.10.0(antd@5.4.4)(react-dom@18.1.0)(react@18.1.0)
      '@babel/runtime': 7.21.5
      '@chenshuai2144/sketch-color': 1.0.9(react@18.1.0)
      '@umijs/use-params': 1.0.9(react@18.1.0)
      antd: 5.4.4(react-dom@18.1.0)(react@18.1.0)
      classnames: 2.3.2
      lodash.merge: 4.6.2
      omit.js: 2.0.2
      rc-field-form: 1.31.0(react-dom@18.1.0)(react@18.1.0)
      rc-resize-observer: 1.3.1(react-dom@18.1.0)(react@18.1.0)
      rc-util: 5.30.0(react-dom@18.1.0)(react@18.1.0)
      react: 18.1.0
      react-dom: 18.1.0(react@18.1.0)
      use-json-comparison: 1.0.6(react@18.1.0)
      use-media-antd-query: 1.1.0(react@18.1.0)
    dev: true

  /@ant-design/pro-form@2.12.1(antd@5.4.4)(rc-field-form@1.31.0)(react-dom@18.2.0)(react@18.2.0):
    resolution: {integrity: sha512-MgIsJEf136jHPWZr341ukSrhW5geWp/LSazEafS/tT/AxPoZ4YCAd6c/ca/H99LmDBkO0NDFvRcLmndIrkR79Q==}
    peerDependencies:
      '@types/lodash.merge': ^4.6.7
      antd: '>=4.23.0'
      rc-field-form: ^1.22.0
      react: '>=17.0.0'
      react-dom: '>=17.0.0'
    peerDependenciesMeta:
      '@types/lodash.merge':
        optional: true
    dependencies:
      '@ant-design/icons': 5.0.1(react-dom@18.2.0)(react@18.2.0)
      '@ant-design/pro-field': 2.8.0(antd@5.4.4)(react-dom@18.2.0)(react@18.2.0)
      '@ant-design/pro-provider': 2.9.0(antd@5.4.4)(react-dom@18.2.0)(react@18.2.0)
      '@ant-design/pro-utils': 2.10.0(antd@5.4.4)(react-dom@18.2.0)(react@18.2.0)
      '@babel/runtime': 7.21.5
      '@chenshuai2144/sketch-color': 1.0.9(react@18.2.0)
      '@umijs/use-params': 1.0.9(react@18.2.0)
      antd: 5.4.4(react-dom@18.2.0)(react@18.2.0)
      classnames: 2.3.2
      lodash.merge: 4.6.2
      omit.js: 2.0.2
      rc-field-form: 1.31.0(react-dom@18.2.0)(react@18.2.0)
      rc-resize-observer: 1.3.1(react-dom@18.2.0)(react@18.2.0)
      rc-util: 5.30.0(react-dom@18.2.0)(react@18.2.0)
      react: 18.2.0
      react-dom: 18.2.0(react@18.2.0)
      use-json-comparison: 1.0.6(react@18.2.0)
      use-media-antd-query: 1.1.0(react@18.2.0)

  /@ant-design/pro-layout@7.13.5(antd@5.4.4)(react-dom@18.1.0)(react@18.1.0):
    resolution: {integrity: sha512-bSjCMwRn7eQJkzl7SiStL6+OXWJuAKyA06/iN0nJN9YR4ntryMGnBWYgYTxqaOisl5vhqPnJMmYRsEBv+dnzsQ==}
    peerDependencies:
      antd: '>=4.23.0'
      react: '>=17.0.0'
      react-dom: '>=17.0.0'
    dependencies:
      '@ant-design/icons': 5.0.1(react-dom@18.1.0)(react@18.1.0)
      '@ant-design/pro-provider': 2.9.0(antd@5.4.4)(react-dom@18.1.0)(react@18.1.0)
      '@ant-design/pro-utils': 2.10.0(antd@5.4.4)(react-dom@18.1.0)(react@18.1.0)
      '@babel/runtime': 7.21.5
      '@umijs/route-utils': 4.0.1
      '@umijs/use-params': 1.0.9(react@18.1.0)
      antd: 5.4.4(react-dom@18.1.0)(react@18.1.0)
      classnames: 2.3.2
      lodash.merge: 4.6.2
      omit.js: 2.0.2
      path-to-regexp: 2.4.0
      rc-resize-observer: 1.3.1(react-dom@18.1.0)(react@18.1.0)
      rc-util: 5.30.0(react-dom@18.1.0)(react@18.1.0)
      react: 18.1.0
      react-dom: 18.1.0(react@18.1.0)
      swr: 2.1.5(react@18.1.0)
      use-json-comparison: 1.0.6(react@18.1.0)
      use-media-antd-query: 1.1.0(react@18.1.0)
      warning: 4.0.3
    dev: true

  /@ant-design/pro-layout@7.13.5(antd@5.4.4)(react-dom@18.2.0)(react@18.2.0):
    resolution: {integrity: sha512-bSjCMwRn7eQJkzl7SiStL6+OXWJuAKyA06/iN0nJN9YR4ntryMGnBWYgYTxqaOisl5vhqPnJMmYRsEBv+dnzsQ==}
    peerDependencies:
      antd: '>=4.23.0'
      react: '>=17.0.0'
      react-dom: '>=17.0.0'
    dependencies:
      '@ant-design/icons': 5.0.1(react-dom@18.2.0)(react@18.2.0)
      '@ant-design/pro-provider': 2.9.0(antd@5.4.4)(react-dom@18.2.0)(react@18.2.0)
      '@ant-design/pro-utils': 2.10.0(antd@5.4.4)(react-dom@18.2.0)(react@18.2.0)
      '@babel/runtime': 7.21.5
      '@umijs/route-utils': 4.0.1
      '@umijs/use-params': 1.0.9(react@18.2.0)
      antd: 5.4.4(react-dom@18.2.0)(react@18.2.0)
      classnames: 2.3.2
      lodash.merge: 4.6.2
      omit.js: 2.0.2
      path-to-regexp: 2.4.0
      rc-resize-observer: 1.3.1(react-dom@18.2.0)(react@18.2.0)
      rc-util: 5.30.0(react-dom@18.2.0)(react@18.2.0)
      react: 18.2.0
      react-dom: 18.2.0(react@18.2.0)
      swr: 2.1.5(react@18.2.0)
      use-json-comparison: 1.0.6(react@18.2.0)
      use-media-antd-query: 1.1.0(react@18.2.0)
      warning: 4.0.3

  /@ant-design/pro-list@2.3.14(antd@5.4.4)(prop-types@15.8.1)(rc-field-form@1.31.0)(react-dom@18.1.0)(react@18.1.0):
    resolution: {integrity: sha512-V5PeWCUzIiyefPeNMCE96QVY+rY/yY4rXmtQe+3rugM3CO0rdejLq/IBpkntozGWqS4a9/tXzlwtj1UzgWrZ9Q==}
    peerDependencies:
      antd: '>=4.23.0'
      react: '>=17.0.0'
      react-dom: '>=17.0.0'
    dependencies:
      '@ant-design/icons': 5.0.1(react-dom@18.1.0)(react@18.1.0)
      '@ant-design/pro-card': 2.4.9(antd@5.4.4)(react-dom@18.1.0)(react@18.1.0)
      '@ant-design/pro-field': 2.8.0(antd@5.4.4)(react-dom@18.1.0)(react@18.1.0)
      '@ant-design/pro-table': 3.6.11(antd@5.4.4)(prop-types@15.8.1)(rc-field-form@1.31.0)(react-dom@18.1.0)(react@18.1.0)
      '@ant-design/pro-utils': 2.10.0(antd@5.4.4)(react-dom@18.1.0)(react@18.1.0)
      '@babel/runtime': 7.21.5
      antd: 5.4.4(react-dom@18.1.0)(react@18.1.0)
      classnames: 2.3.2
      dayjs: 1.11.7
      rc-resize-observer: 1.3.1(react-dom@18.1.0)(react@18.1.0)
      rc-util: 4.21.1
      react: 18.1.0
      react-dom: 18.1.0(react@18.1.0)
      use-media-antd-query: 1.1.0(react@18.1.0)
    transitivePeerDependencies:
      - '@types/lodash.merge'
      - prop-types
      - rc-field-form
    dev: true

  /@ant-design/pro-list@2.3.14(antd@5.4.4)(prop-types@15.8.1)(rc-field-form@1.31.0)(react-dom@18.2.0)(react@18.2.0):
    resolution: {integrity: sha512-V5PeWCUzIiyefPeNMCE96QVY+rY/yY4rXmtQe+3rugM3CO0rdejLq/IBpkntozGWqS4a9/tXzlwtj1UzgWrZ9Q==}
    peerDependencies:
      antd: '>=4.23.0'
      react: '>=17.0.0'
      react-dom: '>=17.0.0'
    dependencies:
      '@ant-design/icons': 5.0.1(react-dom@18.2.0)(react@18.2.0)
      '@ant-design/pro-card': 2.4.9(antd@5.4.4)(react-dom@18.2.0)(react@18.2.0)
      '@ant-design/pro-field': 2.8.0(antd@5.4.4)(react-dom@18.2.0)(react@18.2.0)
      '@ant-design/pro-table': 3.6.11(antd@5.4.4)(prop-types@15.8.1)(rc-field-form@1.31.0)(react-dom@18.2.0)(react@18.2.0)
      '@ant-design/pro-utils': 2.10.0(antd@5.4.4)(react-dom@18.2.0)(react@18.2.0)
      '@babel/runtime': 7.21.5
      antd: 5.4.4(react-dom@18.2.0)(react@18.2.0)
      classnames: 2.3.2
      dayjs: 1.11.7
      rc-resize-observer: 1.3.1(react-dom@18.2.0)(react@18.2.0)
      rc-util: 4.21.1
      react: 18.2.0
      react-dom: 18.2.0(react@18.2.0)
      use-media-antd-query: 1.1.0(react@18.2.0)
    transitivePeerDependencies:
      - '@types/lodash.merge'
      - prop-types
      - rc-field-form

  /@ant-design/pro-provider@2.9.0(antd@5.4.4)(react-dom@18.1.0)(react@18.1.0):
    resolution: {integrity: sha512-ocUVpXLdzkCL23R1b6No5oBzD/6izrE27VRtxEwaGFDIkH83BfaOxyP76QjMpKWXc0UKwuOW4mfWdBFuRstj7Q==}
    peerDependencies:
      antd: '>=4.23.0'
      react: '>=17.0.0'
      react-dom: '>=17.0.0'
    dependencies:
      '@ant-design/cssinjs': 1.9.1(react-dom@18.1.0)(react@18.1.0)
      '@babel/runtime': 7.21.5
      '@ctrl/tinycolor': 3.6.0
      antd: 5.4.4(react-dom@18.1.0)(react@18.1.0)
      rc-util: 5.30.0(react-dom@18.1.0)(react@18.1.0)
      react: 18.1.0
      react-dom: 18.1.0(react@18.1.0)
      swr: 2.1.5(react@18.1.0)
    dev: true

  /@ant-design/pro-provider@2.9.0(antd@5.4.4)(react-dom@18.2.0)(react@18.2.0):
    resolution: {integrity: sha512-ocUVpXLdzkCL23R1b6No5oBzD/6izrE27VRtxEwaGFDIkH83BfaOxyP76QjMpKWXc0UKwuOW4mfWdBFuRstj7Q==}
    peerDependencies:
      antd: '>=4.23.0'
      react: '>=17.0.0'
      react-dom: '>=17.0.0'
    dependencies:
      '@ant-design/cssinjs': 1.9.1(react-dom@18.2.0)(react@18.2.0)
      '@babel/runtime': 7.21.5
      '@ctrl/tinycolor': 3.6.0
      antd: 5.4.4(react-dom@18.2.0)(react@18.2.0)
      rc-util: 5.30.0(react-dom@18.2.0)(react@18.2.0)
      react: 18.2.0
      react-dom: 18.2.0(react@18.2.0)
      swr: 2.1.5(react@18.2.0)

  /@ant-design/pro-skeleton@2.1.3(antd@5.4.4)(react-dom@18.1.0)(react@18.1.0):
    resolution: {integrity: sha512-Vp1PW9E6DVBa9Udf6la/8Kgk+rVTjTybZLk4y0CyNLa7hx+tqGiNSgQtk6Ps8ssyurY78OvTc2Cs8GHMFIVY3Q==}
    peerDependencies:
      antd: '>=4.23.0'
      react: '>=17.0.0'
      react-dom: '>=17.0.0'
    dependencies:
      '@babel/runtime': 7.21.5
      antd: 5.4.4(react-dom@18.1.0)(react@18.1.0)
      react: 18.1.0
      react-dom: 18.1.0(react@18.1.0)
      use-media-antd-query: 1.1.0(react@18.1.0)
    dev: true

  /@ant-design/pro-skeleton@2.1.3(antd@5.4.4)(react-dom@18.2.0)(react@18.2.0):
    resolution: {integrity: sha512-Vp1PW9E6DVBa9Udf6la/8Kgk+rVTjTybZLk4y0CyNLa7hx+tqGiNSgQtk6Ps8ssyurY78OvTc2Cs8GHMFIVY3Q==}
    peerDependencies:
      antd: '>=4.23.0'
      react: '>=17.0.0'
      react-dom: '>=17.0.0'
    dependencies:
      '@babel/runtime': 7.21.5
      antd: 5.4.4(react-dom@18.2.0)(react@18.2.0)
      react: 18.2.0
      react-dom: 18.2.0(react@18.2.0)
      use-media-antd-query: 1.1.0(react@18.2.0)

  /@ant-design/pro-table@3.6.11(antd@5.4.4)(prop-types@15.8.1)(rc-field-form@1.31.0)(react-dom@18.1.0)(react@18.1.0):
    resolution: {integrity: sha512-9FDMkggZ1xgTsK5KawECnD1XxJB7CmLcCu2fNNdK0XH+YIO1LapXVOuspRlGKrdJi4BXB73t2HG+KLGIAayfyg==}
    peerDependencies:
      antd: '>=4.23.0'
      rc-field-form: ^1.22.0
      react: '>=17.0.0'
      react-dom: '>=17.0.0'
    dependencies:
      '@ant-design/icons': 5.0.1(react-dom@18.1.0)(react@18.1.0)
      '@ant-design/pro-card': 2.4.9(antd@5.4.4)(react-dom@18.1.0)(react@18.1.0)
      '@ant-design/pro-field': 2.8.0(antd@5.4.4)(react-dom@18.1.0)(react@18.1.0)
      '@ant-design/pro-form': 2.12.1(antd@5.4.4)(rc-field-form@1.31.0)(react-dom@18.1.0)(react@18.1.0)
      '@ant-design/pro-provider': 2.9.0(antd@5.4.4)(react-dom@18.1.0)(react@18.1.0)
      '@ant-design/pro-utils': 2.10.0(antd@5.4.4)(react-dom@18.1.0)(react@18.1.0)
      '@babel/runtime': 7.21.5
      antd: 5.4.4(react-dom@18.1.0)(react@18.1.0)
      classnames: 2.3.2
      dayjs: 1.11.7
      omit.js: 2.0.2
      rc-field-form: 1.31.0(react-dom@18.1.0)(react@18.1.0)
      rc-resize-observer: 1.3.1(react-dom@18.1.0)(react@18.1.0)
      rc-util: 5.30.0(react-dom@18.1.0)(react@18.1.0)
      react: 18.1.0
      react-dom: 18.1.0(react@18.1.0)
      react-sortable-hoc: 2.0.0(prop-types@15.8.1)(react-dom@18.1.0)(react@18.1.0)
      use-json-comparison: 1.0.6(react@18.1.0)
    transitivePeerDependencies:
      - '@types/lodash.merge'
      - prop-types
    dev: true

  /@ant-design/pro-table@3.6.11(antd@5.4.4)(prop-types@15.8.1)(rc-field-form@1.31.0)(react-dom@18.2.0)(react@18.2.0):
    resolution: {integrity: sha512-9FDMkggZ1xgTsK5KawECnD1XxJB7CmLcCu2fNNdK0XH+YIO1LapXVOuspRlGKrdJi4BXB73t2HG+KLGIAayfyg==}
    peerDependencies:
      antd: '>=4.23.0'
      rc-field-form: ^1.22.0
      react: '>=17.0.0'
      react-dom: '>=17.0.0'
    dependencies:
      '@ant-design/icons': 5.0.1(react-dom@18.2.0)(react@18.2.0)
      '@ant-design/pro-card': 2.4.9(antd@5.4.4)(react-dom@18.2.0)(react@18.2.0)
      '@ant-design/pro-field': 2.8.0(antd@5.4.4)(react-dom@18.2.0)(react@18.2.0)
      '@ant-design/pro-form': 2.12.1(antd@5.4.4)(rc-field-form@1.31.0)(react-dom@18.2.0)(react@18.2.0)
      '@ant-design/pro-provider': 2.9.0(antd@5.4.4)(react-dom@18.2.0)(react@18.2.0)
      '@ant-design/pro-utils': 2.10.0(antd@5.4.4)(react-dom@18.2.0)(react@18.2.0)
      '@babel/runtime': 7.21.5
      antd: 5.4.4(react-dom@18.2.0)(react@18.2.0)
      classnames: 2.3.2
      dayjs: 1.11.7
      omit.js: 2.0.2
      rc-field-form: 1.31.0(react-dom@18.2.0)(react@18.2.0)
      rc-resize-observer: 1.3.1(react-dom@18.2.0)(react@18.2.0)
      rc-util: 5.30.0(react-dom@18.2.0)(react@18.2.0)
      react: 18.2.0
      react-dom: 18.2.0(react@18.2.0)
      react-sortable-hoc: 2.0.0(prop-types@15.8.1)(react-dom@18.2.0)(react@18.2.0)
      use-json-comparison: 1.0.6(react@18.2.0)
    transitivePeerDependencies:
      - '@types/lodash.merge'
      - prop-types

  /@ant-design/pro-utils@2.10.0(antd@5.4.4)(react-dom@18.1.0)(react@18.1.0):
    resolution: {integrity: sha512-gS3dPoSMFA9iKazpSokRjpXP2babnTn4Sr52q/NREzKZMltmHnow82u9/GeRXEzKRwD3fdQJBUOgVuVDpQ4skw==}
    peerDependencies:
      antd: '>=4.23.0'
      react: '>=17.0.0'
      react-dom: '>=17.0.0'
    dependencies:
      '@ant-design/icons': 5.0.1(react-dom@18.1.0)(react@18.1.0)
      '@ant-design/pro-provider': 2.9.0(antd@5.4.4)(react-dom@18.1.0)(react@18.1.0)
      '@babel/runtime': 7.21.5
      antd: 5.4.4(react-dom@18.1.0)(react@18.1.0)
      classnames: 2.3.2
      dayjs: 1.11.7
      rc-util: 5.30.0(react-dom@18.1.0)(react@18.1.0)
      react: 18.1.0
      react-dom: 18.1.0(react@18.1.0)
      swr: 2.1.5(react@18.1.0)
    dev: true

  /@ant-design/pro-utils@2.10.0(antd@5.4.4)(react-dom@18.2.0)(react@18.2.0):
    resolution: {integrity: sha512-gS3dPoSMFA9iKazpSokRjpXP2babnTn4Sr52q/NREzKZMltmHnow82u9/GeRXEzKRwD3fdQJBUOgVuVDpQ4skw==}
    peerDependencies:
      antd: '>=4.23.0'
      react: '>=17.0.0'
      react-dom: '>=17.0.0'
    dependencies:
      '@ant-design/icons': 5.0.1(react-dom@18.2.0)(react@18.2.0)
      '@ant-design/pro-provider': 2.9.0(antd@5.4.4)(react-dom@18.2.0)(react@18.2.0)
      '@babel/runtime': 7.21.5
      antd: 5.4.4(react-dom@18.2.0)(react@18.2.0)
      classnames: 2.3.2
      dayjs: 1.11.7
      rc-util: 5.30.0(react-dom@18.2.0)(react@18.2.0)
      react: 18.2.0
      react-dom: 18.2.0(react@18.2.0)
      swr: 2.1.5(react@18.2.0)

  /@ant-design/react-slick@1.0.1(react@18.1.0):
    resolution: {integrity: sha512-ARM0TmpGdDuUVE10NwUCENQlJSInNKo5NiBjL5szu5BxWNEHNwQMcDrlVCqFbkvFLy+2CvywW8Y59QJtC0YDag==}
    peerDependencies:
      react: '>=16.9.0'
    dependencies:
      '@babel/runtime': 7.21.5
      classnames: 2.3.2
      json2mq: 0.2.0
      react: 18.1.0
      resize-observer-polyfill: 1.5.1
      throttle-debounce: 5.0.0
    dev: true

  /@ant-design/react-slick@1.0.1(react@18.2.0):
    resolution: {integrity: sha512-ARM0TmpGdDuUVE10NwUCENQlJSInNKo5NiBjL5szu5BxWNEHNwQMcDrlVCqFbkvFLy+2CvywW8Y59QJtC0YDag==}
    peerDependencies:
      react: '>=16.9.0'
    dependencies:
      '@babel/runtime': 7.21.5
      classnames: 2.3.2
      json2mq: 0.2.0
      react: 18.2.0
      resize-observer-polyfill: 1.5.1
      throttle-debounce: 5.0.0

  /@antfu/install-pkg@0.1.1:
    resolution: {integrity: sha512-LyB/8+bSfa0DFGC06zpCEfs89/XoWZwws5ygEa5D+Xsm3OfI+aXQ86VgVG7Acyef+rSZ5HE7J8rrxzrQeM3PjQ==}
    dependencies:
      execa: 5.1.1
      find-up: 5.0.0
    dev: true

  /@antfu/utils@0.7.3:
    resolution: {integrity: sha512-sAPXKvlJFVQB4cvmdGoUa9IAavzRrm7N2ctxdD1GuAEIOZu8BRrv2SUzquGXTpRDUa0sY7OkkVHqhi6ySMnMTg==}
    dev: true

  /@babel/cli@7.21.5(@babel/core@7.22.1):
    resolution: {integrity: sha512-TOKytQ9uQW9c4np8F+P7ZfPINy5Kv+pizDIUwSVH8X5zHgYHV4AA8HE5LA450xXeu4jEfmUckTYvv1I4S26M/g==}
    engines: {node: '>=6.9.0'}
    hasBin: true
    peerDependencies:
      '@babel/core': ^7.0.0-0
    dependencies:
      '@babel/core': 7.22.1
      '@jridgewell/trace-mapping': 0.3.18
      commander: 4.1.1
      convert-source-map: 1.9.0
      fs-readdir-recursive: 1.1.0
      glob: 7.2.3
      make-dir: 2.1.0
      slash: 2.0.0
    optionalDependencies:
      '@nicolo-ribaudo/chokidar-2': 2.1.8-no-fsevents.3
      chokidar: 3.5.3
    dev: true

  /@babel/code-frame@7.21.4:
    resolution: {integrity: sha512-LYvhNKfwWSPpocw8GI7gpK2nq3HSDuEPC/uSYaALSJu9xjsalaaYFOq0Pwt5KmVqwEbZlDu81aLXwBOmD/Fv9g==}
    engines: {node: '>=6.9.0'}
    dependencies:
      '@babel/highlight': 7.18.6

  /@babel/compat-data@7.22.3:
    resolution: {integrity: sha512-aNtko9OPOwVESUFp3MZfD8Uzxl7JzSeJpd7npIoxCasU37PFbAQRpKglkaKwlHOyeJdrREpo8TW8ldrkYWwvIQ==}
    engines: {node: '>=6.9.0'}
    dev: true

  /@babel/core@7.21.0:
    resolution: {integrity: sha512-PuxUbxcW6ZYe656yL3EAhpy7qXKq0DmYsrJLpbB8XrsCP9Nm+XCg9XFMb5vIDliPD7+U/+M+QJlH17XOcB7eXA==}
    engines: {node: '>=6.9.0'}
    dependencies:
      '@ampproject/remapping': 2.2.1
      '@babel/code-frame': 7.21.4
      '@babel/generator': 7.22.3
      '@babel/helper-compilation-targets': 7.22.1(@babel/core@7.21.0)
      '@babel/helper-module-transforms': 7.22.1
      '@babel/helpers': 7.22.3
      '@babel/parser': 7.22.4
      '@babel/template': 7.21.9
      '@babel/traverse': 7.22.4(supports-color@5.5.0)
      '@babel/types': 7.22.4
      convert-source-map: 1.9.0
      debug: 4.3.4(supports-color@5.5.0)
      gensync: 1.0.0-beta.2
      json5: 2.2.3
      semver: 6.3.0
    transitivePeerDependencies:
      - supports-color
    dev: true

  /@babel/core@7.22.1:
    resolution: {integrity: sha512-Hkqu7J4ynysSXxmAahpN1jjRwVJ+NdpraFLIWflgjpVob3KNyK3/tIUc7Q7szed8WMp0JNa7Qtd1E9Oo22F9gA==}
    engines: {node: '>=6.9.0'}
    dependencies:
      '@ampproject/remapping': 2.2.1
      '@babel/code-frame': 7.21.4
      '@babel/generator': 7.22.3
      '@babel/helper-compilation-targets': 7.22.1(@babel/core@7.22.1)
      '@babel/helper-module-transforms': 7.22.1
      '@babel/helpers': 7.22.3
      '@babel/parser': 7.22.4
      '@babel/template': 7.21.9
      '@babel/traverse': 7.22.4(supports-color@5.5.0)
      '@babel/types': 7.22.4
      convert-source-map: 1.9.0
      debug: 4.3.4(supports-color@5.5.0)
      gensync: 1.0.0-beta.2
      json5: 2.2.3
      semver: 6.3.0
    transitivePeerDependencies:
      - supports-color
    dev: true

  /@babel/eslint-parser@7.19.1(@babel/core@7.21.0)(eslint@8.41.0):
    resolution: {integrity: sha512-AqNf2QWt1rtu2/1rLswy6CDP7H9Oh3mMhk177Y67Rg8d7RD9WfOLLv8CGn6tisFvS2htm86yIe1yLF6I1UDaGQ==}
    engines: {node: ^10.13.0 || ^12.13.0 || >=14.0.0}
    peerDependencies:
      '@babel/core': '>=7.11.0'
      eslint: ^7.5.0 || ^8.0.0
    dependencies:
      '@babel/core': 7.21.0
      '@nicolo-ribaudo/eslint-scope-5-internals': 5.1.1-v1
      eslint: 8.41.0
      eslint-visitor-keys: 2.1.0
      semver: 6.3.0
    dev: true

  /@babel/generator@7.22.3:
    resolution: {integrity: sha512-C17MW4wlk//ES/CJDL51kPNwl+qiBQyN7b9SKyVp11BLGFeSPoVaHrv+MNt8jwQFhQWowW88z1eeBx3pFz9v8A==}
    engines: {node: '>=6.9.0'}
    dependencies:
      '@babel/types': 7.22.4
      '@jridgewell/gen-mapping': 0.3.3
      '@jridgewell/trace-mapping': 0.3.18
      jsesc: 2.5.2

  /@babel/helper-annotate-as-pure@7.18.6:
    resolution: {integrity: sha512-duORpUiYrEpzKIop6iNbjnwKLAKnJ47csTyRACyEmWj0QdUrm5aqNJGHSSEQSUAvNW0ojX0dOmK9dZduvkfeXA==}
    engines: {node: '>=6.9.0'}
    dependencies:
      '@babel/types': 7.21.5

  /@babel/helper-builder-binary-assignment-operator-visitor@7.22.3:
    resolution: {integrity: sha512-ahEoxgqNoYXm0k22TvOke48i1PkavGu0qGCmcq9ugi6gnmvKNaMjKBSrZTnWUi1CFEeNAUiVba0Wtzm03aSkJg==}
    engines: {node: '>=6.9.0'}
    dependencies:
      '@babel/types': 7.22.4
    dev: true

  /@babel/helper-compilation-targets@7.22.1(@babel/core@7.21.0):
    resolution: {integrity: sha512-Rqx13UM3yVB5q0D/KwQ8+SPfX/+Rnsy1Lw1k/UwOC4KC6qrzIQoY3lYnBu5EHKBlEHHcj0M0W8ltPSkD8rqfsQ==}
    engines: {node: '>=6.9.0'}
    peerDependencies:
      '@babel/core': ^7.0.0
    dependencies:
      '@babel/compat-data': 7.22.3
      '@babel/core': 7.21.0
      '@babel/helper-validator-option': 7.21.0
      browserslist: 4.21.7
      lru-cache: 5.1.1
      semver: 6.3.0
    dev: true

  /@babel/helper-compilation-targets@7.22.1(@babel/core@7.22.1):
    resolution: {integrity: sha512-Rqx13UM3yVB5q0D/KwQ8+SPfX/+Rnsy1Lw1k/UwOC4KC6qrzIQoY3lYnBu5EHKBlEHHcj0M0W8ltPSkD8rqfsQ==}
    engines: {node: '>=6.9.0'}
    peerDependencies:
      '@babel/core': ^7.0.0
    dependencies:
      '@babel/compat-data': 7.22.3
      '@babel/core': 7.22.1
      '@babel/helper-validator-option': 7.21.0
      browserslist: 4.21.7
      lru-cache: 5.1.1
      semver: 6.3.0
    dev: true

  /@babel/helper-create-class-features-plugin@7.22.1(@babel/core@7.22.1):
    resolution: {integrity: sha512-SowrZ9BWzYFgzUMwUmowbPSGu6CXL5MSuuCkG3bejahSpSymioPmuLdhPxNOc9MjuNGjy7M/HaXvJ8G82Lywlw==}
    engines: {node: '>=6.9.0'}
    peerDependencies:
      '@babel/core': ^7.0.0
    dependencies:
      '@babel/core': 7.22.1
      '@babel/helper-annotate-as-pure': 7.18.6
      '@babel/helper-environment-visitor': 7.22.1
      '@babel/helper-function-name': 7.21.0
      '@babel/helper-member-expression-to-functions': 7.22.3
      '@babel/helper-optimise-call-expression': 7.18.6
      '@babel/helper-replace-supers': 7.22.1
      '@babel/helper-skip-transparent-expression-wrappers': 7.20.0
      '@babel/helper-split-export-declaration': 7.18.6
      semver: 6.3.0
    transitivePeerDependencies:
      - supports-color
    dev: true

  /@babel/helper-create-regexp-features-plugin@7.22.1(@babel/core@7.22.1):
    resolution: {integrity: sha512-WWjdnfR3LPIe+0EY8td7WmjhytxXtjKAEpnAxun/hkNiyOaPlvGK+NZaBFIdi9ndYV3Gav7BpFvtUwnaJlwi1w==}
    engines: {node: '>=6.9.0'}
    peerDependencies:
      '@babel/core': ^7.0.0
    dependencies:
      '@babel/core': 7.22.1
      '@babel/helper-annotate-as-pure': 7.18.6
      regexpu-core: 5.3.2
      semver: 6.3.0
    dev: true

  /@babel/helper-define-polyfill-provider@0.4.0(@babel/core@7.22.1):
    resolution: {integrity: sha512-RnanLx5ETe6aybRi1cO/edaRH+bNYWaryCEmjDDYyNr4wnSzyOp8T0dWipmqVHKEY3AbVKUom50AKSlj1zmKbg==}
    peerDependencies:
      '@babel/core': ^7.4.0-0
    dependencies:
      '@babel/core': 7.22.1
      '@babel/helper-compilation-targets': 7.22.1(@babel/core@7.22.1)
      '@babel/helper-plugin-utils': 7.21.5
      debug: 4.3.4(supports-color@5.5.0)
      lodash.debounce: 4.0.8
      resolve: 1.22.2
      semver: 6.3.0
    transitivePeerDependencies:
      - supports-color
    dev: true

  /@babel/helper-environment-visitor@7.22.1:
    resolution: {integrity: sha512-Z2tgopurB/kTbidvzeBrc2To3PUP/9i5MUe+fU6QJCQDyPwSH2oRapkLw3KGECDYSjhQZCNxEvNvZlLw8JjGwA==}
    engines: {node: '>=6.9.0'}

  /@babel/helper-function-name@7.21.0:
    resolution: {integrity: sha512-HfK1aMRanKHpxemaY2gqBmL04iAPOPRj7DxtNbiDOrJK+gdwkiNRVpCpUJYbUT+aZyemKN8brqTOxzCaG6ExRg==}
    engines: {node: '>=6.9.0'}
    dependencies:
      '@babel/template': 7.21.9
      '@babel/types': 7.21.5

  /@babel/helper-hoist-variables@7.18.6:
    resolution: {integrity: sha512-UlJQPkFqFULIcyW5sbzgbkxn2FKRgwWiRexcuaR8RNJRy8+LLveqPjwZV/bwrLZCN0eUHD/x8D0heK1ozuoo6Q==}
    engines: {node: '>=6.9.0'}
    dependencies:
      '@babel/types': 7.21.5

  /@babel/helper-member-expression-to-functions@7.22.3:
    resolution: {integrity: sha512-Gl7sK04b/2WOb6OPVeNy9eFKeD3L6++CzL3ykPOWqTn08xgYYK0wz4TUh2feIImDXxcVW3/9WQ1NMKY66/jfZA==}
    engines: {node: '>=6.9.0'}
    dependencies:
      '@babel/types': 7.22.4
    dev: true

  /@babel/helper-module-imports@7.21.4:
    resolution: {integrity: sha512-orajc5T2PsRYUN3ZryCEFeMDYwyw09c/pZeaQEZPH0MpKzSvn3e0uXsDBu3k03VI+9DBiRo+l22BfKTpKwa/Wg==}
    engines: {node: '>=6.9.0'}
    dependencies:
      '@babel/types': 7.21.5

  /@babel/helper-module-transforms@7.22.1:
    resolution: {integrity: sha512-dxAe9E7ySDGbQdCVOY/4+UcD8M9ZFqZcZhSPsPacvCG4M+9lwtDDQfI2EoaSvmf7W/8yCBkGU0m7Pvt1ru3UZw==}
    engines: {node: '>=6.9.0'}
    dependencies:
      '@babel/helper-environment-visitor': 7.22.1
      '@babel/helper-module-imports': 7.21.4
      '@babel/helper-simple-access': 7.21.5
      '@babel/helper-split-export-declaration': 7.18.6
      '@babel/helper-validator-identifier': 7.19.1
      '@babel/template': 7.21.9
      '@babel/traverse': 7.22.4(supports-color@5.5.0)
      '@babel/types': 7.22.4
    transitivePeerDependencies:
      - supports-color
    dev: true

  /@babel/helper-optimise-call-expression@7.18.6:
    resolution: {integrity: sha512-HP59oD9/fEHQkdcbgFCnbmgH5vIQTJbxh2yf+CdM89/glUNnuzr87Q8GIjGEnOktTROemO0Pe0iPAYbqZuOUiA==}
    engines: {node: '>=6.9.0'}
    dependencies:
      '@babel/types': 7.22.4
    dev: true

  /@babel/helper-plugin-utils@7.21.5:
    resolution: {integrity: sha512-0WDaIlXKOX/3KfBK/dwP1oQGiPh6rjMkT7HIRv7i5RR2VUMwrx5ZL0dwBkKx7+SW1zwNdgjHd34IMk5ZjTeHVg==}
    engines: {node: '>=6.9.0'}
    dev: true

  /@babel/helper-remap-async-to-generator@7.18.9(@babel/core@7.22.1):
    resolution: {integrity: sha512-dI7q50YKd8BAv3VEfgg7PS7yD3Rtbi2J1XMXaalXO0W0164hYLnh8zpjRS0mte9MfVp/tltvr/cfdXPvJr1opA==}
    engines: {node: '>=6.9.0'}
    peerDependencies:
      '@babel/core': ^7.0.0
    dependencies:
      '@babel/core': 7.22.1
      '@babel/helper-annotate-as-pure': 7.18.6
      '@babel/helper-environment-visitor': 7.22.1
      '@babel/helper-wrap-function': 7.20.5
      '@babel/types': 7.22.4
    transitivePeerDependencies:
      - supports-color
    dev: true

  /@babel/helper-replace-supers@7.22.1:
    resolution: {integrity: sha512-ut4qrkE4AuSfrwHSps51ekR1ZY/ygrP1tp0WFm8oVq6nzc/hvfV/22JylndIbsf2U2M9LOMwiSddr6y+78j+OQ==}
    engines: {node: '>=6.9.0'}
    dependencies:
      '@babel/helper-environment-visitor': 7.22.1
      '@babel/helper-member-expression-to-functions': 7.22.3
      '@babel/helper-optimise-call-expression': 7.18.6
      '@babel/template': 7.21.9
      '@babel/traverse': 7.22.4(supports-color@5.5.0)
      '@babel/types': 7.22.4
    transitivePeerDependencies:
      - supports-color
    dev: true

  /@babel/helper-simple-access@7.21.5:
    resolution: {integrity: sha512-ENPDAMC1wAjR0uaCUwliBdiSl1KBJAVnMTzXqi64c2MG8MPR6ii4qf7bSXDqSFbr4W6W028/rf5ivoHop5/mkg==}
    engines: {node: '>=6.9.0'}
    dependencies:
      '@babel/types': 7.22.4
    dev: true

  /@babel/helper-skip-transparent-expression-wrappers@7.20.0:
    resolution: {integrity: sha512-5y1JYeNKfvnT8sZcK9DVRtpTbGiomYIHviSP3OQWmDPU3DeH4a1ZlT/N2lyQ5P8egjcRaT/Y9aNqUxK0WsnIIg==}
    engines: {node: '>=6.9.0'}
    dependencies:
      '@babel/types': 7.22.4
    dev: true

  /@babel/helper-split-export-declaration@7.18.6:
    resolution: {integrity: sha512-bde1etTx6ZyTmobl9LLMMQsaizFVZrquTEHOqKeQESMKo4PlObf+8+JA25ZsIpZhT/WEd39+vOdLXAFG/nELpA==}
    engines: {node: '>=6.9.0'}
    dependencies:
      '@babel/types': 7.21.5

  /@babel/helper-string-parser@7.21.5:
    resolution: {integrity: sha512-5pTUx3hAJaZIdW99sJ6ZUUgWq/Y+Hja7TowEnLNMm1VivRgZQL3vpBY3qUACVsvw+yQU6+YgfBVmcbLaZtrA1w==}
    engines: {node: '>=6.9.0'}

  /@babel/helper-validator-identifier@7.19.1:
    resolution: {integrity: sha512-awrNfaMtnHUr653GgGEs++LlAvW6w+DcPrOliSMXWCKo597CwL5Acf/wWdNkf/tfEQE3mjkeD1YOVZOUV/od1w==}
    engines: {node: '>=6.9.0'}

  /@babel/helper-validator-option@7.21.0:
    resolution: {integrity: sha512-rmL/B8/f0mKS2baE9ZpyTcTavvEuWhTTW8amjzXNvYG4AwBsqTLikfXsEofsJEfKHf+HQVQbFOHy6o+4cnC/fQ==}
    engines: {node: '>=6.9.0'}
    dev: true

  /@babel/helper-wrap-function@7.20.5:
    resolution: {integrity: sha512-bYMxIWK5mh+TgXGVqAtnu5Yn1un+v8DDZtqyzKRLUzrh70Eal2O3aZ7aPYiMADO4uKlkzOiRiZ6GX5q3qxvW9Q==}
    engines: {node: '>=6.9.0'}
    dependencies:
      '@babel/helper-function-name': 7.21.0
      '@babel/template': 7.21.9
      '@babel/traverse': 7.22.4(supports-color@5.5.0)
      '@babel/types': 7.22.4
    transitivePeerDependencies:
      - supports-color
    dev: true

  /@babel/helpers@7.22.3:
    resolution: {integrity: sha512-jBJ7jWblbgr7r6wYZHMdIqKc73ycaTcCaWRq4/2LpuPHcx7xMlZvpGQkOYc9HeSjn6rcx15CPlgVcBtZ4WZJ2w==}
    engines: {node: '>=6.9.0'}
    dependencies:
      '@babel/template': 7.21.9
      '@babel/traverse': 7.22.4(supports-color@5.5.0)
      '@babel/types': 7.22.4
    transitivePeerDependencies:
      - supports-color
    dev: true

  /@babel/highlight@7.18.6:
    resolution: {integrity: sha512-u7stbOuYjaPezCuLj29hNW1v64M2Md2qupEKP1fHc7WdOA3DgLh37suiSrZYY7haUB7iBeQZ9P1uiRF359do3g==}
    engines: {node: '>=6.9.0'}
    dependencies:
      '@babel/helper-validator-identifier': 7.19.1
      chalk: 2.4.2
      js-tokens: 4.0.0

  /@babel/parser@7.21.9:
    resolution: {integrity: sha512-q5PNg/Bi1OpGgx5jYlvWZwAorZepEudDMCLtj967aeS7WMont7dUZI46M2XwcIQqvUlMxWfdLFu4S/qSxeUu5g==}
    engines: {node: '>=6.0.0'}
    hasBin: true
    dependencies:
      '@babel/types': 7.21.5

  /@babel/parser@7.22.4:
    resolution: {integrity: sha512-VLLsx06XkEYqBtE5YGPwfSGwfrjnyPP5oiGty3S8pQLFDFLaS8VwWSIxkTXpcvr5zeYLE6+MBNl2npl/YnfofA==}
    engines: {node: '>=6.0.0'}
    hasBin: true
    dependencies:
      '@babel/types': 7.22.4

  /@babel/plugin-bugfix-safari-id-destructuring-collision-in-function-expression@7.18.6(@babel/core@7.22.1):
    resolution: {integrity: sha512-Dgxsyg54Fx1d4Nge8UnvTrED63vrwOdPmyvPzlNN/boaliRP54pm3pGzZD1SJUwrBA+Cs/xdG8kXX6Mn/RfISQ==}
    engines: {node: '>=6.9.0'}
    peerDependencies:
      '@babel/core': ^7.0.0
    dependencies:
      '@babel/core': 7.22.1
      '@babel/helper-plugin-utils': 7.21.5
    dev: true

  /@babel/plugin-bugfix-v8-spread-parameters-in-optional-chaining@7.22.3(@babel/core@7.22.1):
    resolution: {integrity: sha512-6r4yRwEnorYByILoDRnEqxtojYKuiIv9FojW2E8GUKo9eWBwbKcd9IiZOZpdyXc64RmyGGyPu3/uAcrz/dq2kQ==}
    engines: {node: '>=6.9.0'}
    peerDependencies:
      '@babel/core': ^7.13.0
    dependencies:
      '@babel/core': 7.22.1
      '@babel/helper-plugin-utils': 7.21.5
      '@babel/helper-skip-transparent-expression-wrappers': 7.20.0
      '@babel/plugin-transform-optional-chaining': 7.22.3(@babel/core@7.22.1)
    dev: true

  /@babel/plugin-external-helpers@7.18.6(@babel/core@7.22.1):
    resolution: {integrity: sha512-wNqc87qjLvsD1PIMQBzLn1bMuTlGzqLzM/1VGQ22Wm51cbCWS9k71ydp5iZS4hjwQNuTWSn/xbZkkusNENwtZg==}
    engines: {node: '>=6.9.0'}
    peerDependencies:
      '@babel/core': ^7.0.0-0
    dependencies:
      '@babel/core': 7.22.1
      '@babel/helper-plugin-utils': 7.21.5
    dev: true

  /@babel/plugin-proposal-class-properties@7.18.6(@babel/core@7.22.1):
    resolution: {integrity: sha512-cumfXOF0+nzZrrN8Rf0t7M+tF6sZc7vhQwYQck9q1/5w2OExlD+b4v4RpMJFaV1Z7WcDRgO6FqvxqxGlwo+RHQ==}
    engines: {node: '>=6.9.0'}
    peerDependencies:
      '@babel/core': ^7.0.0-0
    dependencies:
      '@babel/core': 7.22.1
      '@babel/helper-create-class-features-plugin': 7.22.1(@babel/core@7.22.1)
      '@babel/helper-plugin-utils': 7.21.5
    transitivePeerDependencies:
      - supports-color
    dev: true

  /@babel/plugin-proposal-object-rest-spread@7.20.7(@babel/core@7.22.1):
    resolution: {integrity: sha512-d2S98yCiLxDVmBmE8UjGcfPvNEUbA1U5q5WxaWFUGRzJSVAZqm5W6MbPct0jxnegUZ0niLeNX+IOzEs7wYg9Dg==}
    engines: {node: '>=6.9.0'}
    peerDependencies:
      '@babel/core': ^7.0.0-0
    dependencies:
      '@babel/compat-data': 7.22.3
      '@babel/core': 7.22.1
      '@babel/helper-compilation-targets': 7.22.1(@babel/core@7.22.1)
      '@babel/helper-plugin-utils': 7.21.5
      '@babel/plugin-syntax-object-rest-spread': 7.8.3(@babel/core@7.22.1)
      '@babel/plugin-transform-parameters': 7.22.3(@babel/core@7.22.1)
    dev: true

  /@babel/plugin-proposal-private-property-in-object@7.21.10(@babel/core@7.22.1):
    resolution: {integrity: sha512-3YybmT8FN4sZFXp0kTr9Gbu90wAIhC3feNung+qcRQ1wALGoSHgOz1c+fR3ZLGZ0LXqIpYmtE6Faua6tMDarUg==}
    engines: {node: '>=6.9.0'}
    peerDependencies:
      '@babel/core': ^7.0.0-0
    dependencies:
      '@babel/core': 7.22.1
      '@babel/helper-annotate-as-pure': 7.18.6
      '@babel/helper-create-class-features-plugin': 7.22.1(@babel/core@7.22.1)
      '@babel/helper-plugin-utils': 7.21.5
      '@babel/plugin-syntax-private-property-in-object': 7.14.5(@babel/core@7.22.1)
    transitivePeerDependencies:
      - supports-color
    dev: true

  /@babel/plugin-proposal-unicode-property-regex@7.18.6(@babel/core@7.22.1):
    resolution: {integrity: sha512-2BShG/d5yoZyXZfVePH91urL5wTG6ASZU9M4o03lKK8u8UW1y08OMttBSOADTcJrnPMpvDXRG3G8fyLh4ovs8w==}
    engines: {node: '>=4'}
    peerDependencies:
      '@babel/core': ^7.0.0-0
    dependencies:
      '@babel/core': 7.22.1
      '@babel/helper-create-regexp-features-plugin': 7.22.1(@babel/core@7.22.1)
      '@babel/helper-plugin-utils': 7.21.5
    dev: true

  /@babel/plugin-syntax-async-generators@7.8.4(@babel/core@7.22.1):
    resolution: {integrity: sha512-tycmZxkGfZaxhMRbXlPXuVFpdWlXpir2W4AMhSJgRKzk/eDlIXOhb2LHWoLpDF7TEHylV5zNhykX6KAgHJmTNw==}
    peerDependencies:
      '@babel/core': ^7.0.0-0
    dependencies:
      '@babel/core': 7.22.1
      '@babel/helper-plugin-utils': 7.21.5
    dev: true

  /@babel/plugin-syntax-bigint@7.8.3(@babel/core@7.22.1):
    resolution: {integrity: sha512-wnTnFlG+YxQm3vDxpGE57Pj0srRU4sHE/mDkt1qv2YJJSeUAec2ma4WLUnUPeKjyrfntVwe/N6dCXpU+zL3Npg==}
    peerDependencies:
      '@babel/core': ^7.0.0-0
    dependencies:
      '@babel/core': 7.22.1
      '@babel/helper-plugin-utils': 7.21.5
    dev: true

  /@babel/plugin-syntax-class-properties@7.12.13(@babel/core@7.22.1):
    resolution: {integrity: sha512-fm4idjKla0YahUNgFNLCB0qySdsoPiZP3iQE3rky0mBUtMZ23yDJ9SJdg6dXTSDnulOVqiF3Hgr9nbXvXTQZYA==}
    peerDependencies:
      '@babel/core': ^7.0.0-0
    dependencies:
      '@babel/core': 7.22.1
      '@babel/helper-plugin-utils': 7.21.5
    dev: true

  /@babel/plugin-syntax-class-static-block@7.14.5(@babel/core@7.22.1):
    resolution: {integrity: sha512-b+YyPmr6ldyNnM6sqYeMWE+bgJcJpO6yS4QD7ymxgH34GBPNDM/THBh8iunyvKIZztiwLH4CJZ0RxTk9emgpjw==}
    engines: {node: '>=6.9.0'}
    peerDependencies:
      '@babel/core': ^7.0.0-0
    dependencies:
      '@babel/core': 7.22.1
      '@babel/helper-plugin-utils': 7.21.5
    dev: true

  /@babel/plugin-syntax-dynamic-import@7.8.3(@babel/core@7.22.1):
    resolution: {integrity: sha512-5gdGbFon+PszYzqs83S3E5mpi7/y/8M9eC90MRTZfduQOYW76ig6SOSPNe41IG5LoP3FGBn2N0RjVDSQiS94kQ==}
    peerDependencies:
      '@babel/core': ^7.0.0-0
    dependencies:
      '@babel/core': 7.22.1
      '@babel/helper-plugin-utils': 7.21.5
    dev: true

  /@babel/plugin-syntax-export-namespace-from@7.8.3(@babel/core@7.22.1):
    resolution: {integrity: sha512-MXf5laXo6c1IbEbegDmzGPwGNTsHZmEy6QGznu5Sh2UCWvueywb2ee+CCE4zQiZstxU9BMoQO9i6zUFSY0Kj0Q==}
    peerDependencies:
      '@babel/core': ^7.0.0-0
    dependencies:
      '@babel/core': 7.22.1
      '@babel/helper-plugin-utils': 7.21.5
    dev: true

  /@babel/plugin-syntax-import-assertions@7.20.0(@babel/core@7.22.1):
    resolution: {integrity: sha512-IUh1vakzNoWalR8ch/areW7qFopR2AEw03JlG7BbrDqmQ4X3q9uuipQwSGrUn7oGiemKjtSLDhNtQHzMHr1JdQ==}
    engines: {node: '>=6.9.0'}
    peerDependencies:
      '@babel/core': ^7.0.0-0
    dependencies:
      '@babel/core': 7.22.1
      '@babel/helper-plugin-utils': 7.21.5
    dev: true

  /@babel/plugin-syntax-import-attributes@7.22.3(@babel/core@7.22.1):
    resolution: {integrity: sha512-i35jZJv6aO7hxEbIWQ41adVfOzjm9dcYDNeWlBMd8p0ZQRtNUCBrmGwZt+H5lb+oOC9a3svp956KP0oWGA1YsA==}
    engines: {node: '>=6.9.0'}
    peerDependencies:
      '@babel/core': ^7.0.0-0
    dependencies:
      '@babel/core': 7.22.1
      '@babel/helper-plugin-utils': 7.21.5
    dev: true

  /@babel/plugin-syntax-import-meta@7.10.4(@babel/core@7.22.1):
    resolution: {integrity: sha512-Yqfm+XDx0+Prh3VSeEQCPU81yC+JWZ2pDPFSS4ZdpfZhp4MkFMaDC1UqseovEKwSUpnIL7+vK+Clp7bfh0iD7g==}
    peerDependencies:
      '@babel/core': ^7.0.0-0
    dependencies:
      '@babel/core': 7.22.1
      '@babel/helper-plugin-utils': 7.21.5
    dev: true

  /@babel/plugin-syntax-json-strings@7.8.3(@babel/core@7.22.1):
    resolution: {integrity: sha512-lY6kdGpWHvjoe2vk4WrAapEuBR69EMxZl+RoGRhrFGNYVK8mOPAW8VfbT/ZgrFbXlDNiiaxQnAtgVCZ6jv30EA==}
    peerDependencies:
      '@babel/core': ^7.0.0-0
    dependencies:
      '@babel/core': 7.22.1
      '@babel/helper-plugin-utils': 7.21.5
    dev: true

  /@babel/plugin-syntax-jsx@7.21.4(@babel/core@7.22.1):
    resolution: {integrity: sha512-5hewiLct5OKyh6PLKEYaFclcqtIgCb6bmELouxjF6up5q3Sov7rOayW4RwhbaBL0dit8rA80GNfY+UuDp2mBbQ==}
    engines: {node: '>=6.9.0'}
    peerDependencies:
      '@babel/core': ^7.0.0-0
    dependencies:
      '@babel/core': 7.22.1
      '@babel/helper-plugin-utils': 7.21.5
    dev: true

  /@babel/plugin-syntax-logical-assignment-operators@7.10.4(@babel/core@7.22.1):
    resolution: {integrity: sha512-d8waShlpFDinQ5MtvGU9xDAOzKH47+FFoney2baFIoMr952hKOLp1HR7VszoZvOsV/4+RRszNY7D17ba0te0ig==}
    peerDependencies:
      '@babel/core': ^7.0.0-0
    dependencies:
      '@babel/core': 7.22.1
      '@babel/helper-plugin-utils': 7.21.5
    dev: true

  /@babel/plugin-syntax-nullish-coalescing-operator@7.8.3(@babel/core@7.22.1):
    resolution: {integrity: sha512-aSff4zPII1u2QD7y+F8oDsz19ew4IGEJg9SVW+bqwpwtfFleiQDMdzA/R+UlWDzfnHFCxxleFT0PMIrR36XLNQ==}
    peerDependencies:
      '@babel/core': ^7.0.0-0
    dependencies:
      '@babel/core': 7.22.1
      '@babel/helper-plugin-utils': 7.21.5
    dev: true

  /@babel/plugin-syntax-numeric-separator@7.10.4(@babel/core@7.22.1):
    resolution: {integrity: sha512-9H6YdfkcK/uOnY/K7/aA2xpzaAgkQn37yzWUMRK7OaPOqOpGS1+n0H5hxT9AUw9EsSjPW8SVyMJwYRtWs3X3ug==}
    peerDependencies:
      '@babel/core': ^7.0.0-0
    dependencies:
      '@babel/core': 7.22.1
      '@babel/helper-plugin-utils': 7.21.5
    dev: true

  /@babel/plugin-syntax-object-rest-spread@7.8.3(@babel/core@7.22.1):
    resolution: {integrity: sha512-XoqMijGZb9y3y2XskN+P1wUGiVwWZ5JmoDRwx5+3GmEplNyVM2s2Dg8ILFQm8rWM48orGy5YpI5Bl8U1y7ydlA==}
    peerDependencies:
      '@babel/core': ^7.0.0-0
    dependencies:
      '@babel/core': 7.22.1
      '@babel/helper-plugin-utils': 7.21.5
    dev: true

  /@babel/plugin-syntax-optional-catch-binding@7.8.3(@babel/core@7.22.1):
    resolution: {integrity: sha512-6VPD0Pc1lpTqw0aKoeRTMiB+kWhAoT24PA+ksWSBrFtl5SIRVpZlwN3NNPQjehA2E/91FV3RjLWoVTglWcSV3Q==}
    peerDependencies:
      '@babel/core': ^7.0.0-0
    dependencies:
      '@babel/core': 7.22.1
      '@babel/helper-plugin-utils': 7.21.5
    dev: true

  /@babel/plugin-syntax-optional-chaining@7.8.3(@babel/core@7.22.1):
    resolution: {integrity: sha512-KoK9ErH1MBlCPxV0VANkXW2/dw4vlbGDrFgz8bmUsBGYkFRcbRwMh6cIJubdPrkxRwuGdtCk0v/wPTKbQgBjkg==}
    peerDependencies:
      '@babel/core': ^7.0.0-0
    dependencies:
      '@babel/core': 7.22.1
      '@babel/helper-plugin-utils': 7.21.5
    dev: true

  /@babel/plugin-syntax-private-property-in-object@7.14.5(@babel/core@7.22.1):
    resolution: {integrity: sha512-0wVnp9dxJ72ZUJDV27ZfbSj6iHLoytYZmh3rFcxNnvsJF3ktkzLDZPy/mA17HGsaQT3/DQsWYX1f1QGWkCoVUg==}
    engines: {node: '>=6.9.0'}
    peerDependencies:
      '@babel/core': ^7.0.0-0
    dependencies:
      '@babel/core': 7.22.1
      '@babel/helper-plugin-utils': 7.21.5
    dev: true

  /@babel/plugin-syntax-top-level-await@7.14.5(@babel/core@7.22.1):
    resolution: {integrity: sha512-hx++upLv5U1rgYfwe1xBQUhRmU41NEvpUvrp8jkrSCdvGSnM5/qdRMtylJ6PG5OFkBaHkbTAKTnd3/YyESRHFw==}
    engines: {node: '>=6.9.0'}
    peerDependencies:
      '@babel/core': ^7.0.0-0
    dependencies:
      '@babel/core': 7.22.1
      '@babel/helper-plugin-utils': 7.21.5
    dev: true

  /@babel/plugin-syntax-typescript@7.21.4(@babel/core@7.22.1):
    resolution: {integrity: sha512-xz0D39NvhQn4t4RNsHmDnnsaQizIlUkdtYvLs8La1BlfjQ6JEwxkJGeqJMW2tAXx+q6H+WFuUTXNdYVpEya0YA==}
    engines: {node: '>=6.9.0'}
    peerDependencies:
      '@babel/core': ^7.0.0-0
    dependencies:
      '@babel/core': 7.22.1
      '@babel/helper-plugin-utils': 7.21.5
    dev: true

  /@babel/plugin-syntax-unicode-sets-regex@7.18.6(@babel/core@7.22.1):
    resolution: {integrity: sha512-727YkEAPwSIQTv5im8QHz3upqp92JTWhidIC81Tdx4VJYIte/VndKf1qKrfnnhPLiPghStWfvC/iFaMCQu7Nqg==}
    engines: {node: '>=6.9.0'}
    peerDependencies:
      '@babel/core': ^7.0.0
    dependencies:
      '@babel/core': 7.22.1
      '@babel/helper-create-regexp-features-plugin': 7.22.1(@babel/core@7.22.1)
      '@babel/helper-plugin-utils': 7.21.5
    dev: true

  /@babel/plugin-transform-arrow-functions@7.21.5(@babel/core@7.22.1):
    resolution: {integrity: sha512-wb1mhwGOCaXHDTcsRYMKF9e5bbMgqwxtqa2Y1ifH96dXJPwbuLX9qHy3clhrxVqgMz7nyNXs8VkxdH8UBcjKqA==}
    engines: {node: '>=6.9.0'}
    peerDependencies:
      '@babel/core': ^7.0.0-0
    dependencies:
      '@babel/core': 7.22.1
      '@babel/helper-plugin-utils': 7.21.5
    dev: true

  /@babel/plugin-transform-async-generator-functions@7.22.3(@babel/core@7.22.1):
    resolution: {integrity: sha512-36A4Aq48t66btydbZd5Fk0/xJqbpg/v4QWI4AH4cYHBXy9Mu42UOupZpebKFiCFNT9S9rJFcsld0gsv0ayLjtA==}
    engines: {node: '>=6.9.0'}
    peerDependencies:
      '@babel/core': ^7.0.0-0
    dependencies:
      '@babel/core': 7.22.1
      '@babel/helper-environment-visitor': 7.22.1
      '@babel/helper-plugin-utils': 7.21.5
      '@babel/helper-remap-async-to-generator': 7.18.9(@babel/core@7.22.1)
      '@babel/plugin-syntax-async-generators': 7.8.4(@babel/core@7.22.1)
    transitivePeerDependencies:
      - supports-color
    dev: true

  /@babel/plugin-transform-async-to-generator@7.20.7(@babel/core@7.22.1):
    resolution: {integrity: sha512-Uo5gwHPT9vgnSXQxqGtpdufUiWp96gk7yiP4Mp5bm1QMkEmLXBO7PAGYbKoJ6DhAwiNkcHFBol/x5zZZkL/t0Q==}
    engines: {node: '>=6.9.0'}
    peerDependencies:
      '@babel/core': ^7.0.0-0
    dependencies:
      '@babel/core': 7.22.1
      '@babel/helper-module-imports': 7.21.4
      '@babel/helper-plugin-utils': 7.21.5
      '@babel/helper-remap-async-to-generator': 7.18.9(@babel/core@7.22.1)
    transitivePeerDependencies:
      - supports-color
    dev: true

  /@babel/plugin-transform-block-scoped-functions@7.18.6(@babel/core@7.22.1):
    resolution: {integrity: sha512-ExUcOqpPWnliRcPqves5HJcJOvHvIIWfuS4sroBUenPuMdmW+SMHDakmtS7qOo13sVppmUijqeTv7qqGsvURpQ==}
    engines: {node: '>=6.9.0'}
    peerDependencies:
      '@babel/core': ^7.0.0-0
    dependencies:
      '@babel/core': 7.22.1
      '@babel/helper-plugin-utils': 7.21.5
    dev: true

  /@babel/plugin-transform-block-scoping@7.21.0(@babel/core@7.22.1):
    resolution: {integrity: sha512-Mdrbunoh9SxwFZapeHVrwFmri16+oYotcZysSzhNIVDwIAb1UV+kvnxULSYq9J3/q5MDG+4X6w8QVgD1zhBXNQ==}
    engines: {node: '>=6.9.0'}
    peerDependencies:
      '@babel/core': ^7.0.0-0
    dependencies:
      '@babel/core': 7.22.1
      '@babel/helper-plugin-utils': 7.21.5
    dev: true

  /@babel/plugin-transform-class-properties@7.22.3(@babel/core@7.22.1):
    resolution: {integrity: sha512-mASLsd6rhOrLZ5F3WbCxkzl67mmOnqik0zrg5W6D/X0QMW7HtvnoL1dRARLKIbMP3vXwkwziuLesPqWVGIl6Bw==}
    engines: {node: '>=6.9.0'}
    peerDependencies:
      '@babel/core': ^7.0.0-0
    dependencies:
      '@babel/core': 7.22.1
      '@babel/helper-create-class-features-plugin': 7.22.1(@babel/core@7.22.1)
      '@babel/helper-plugin-utils': 7.21.5
    transitivePeerDependencies:
      - supports-color
    dev: true

  /@babel/plugin-transform-class-static-block@7.22.3(@babel/core@7.22.1):
    resolution: {integrity: sha512-5BirgNWNOx7cwbTJCOmKFJ1pZjwk5MUfMIwiBBvsirCJMZeQgs5pk6i1OlkVg+1Vef5LfBahFOrdCnAWvkVKMw==}
    engines: {node: '>=6.9.0'}
    peerDependencies:
      '@babel/core': ^7.12.0
    dependencies:
      '@babel/core': 7.22.1
      '@babel/helper-create-class-features-plugin': 7.22.1(@babel/core@7.22.1)
      '@babel/helper-plugin-utils': 7.21.5
      '@babel/plugin-syntax-class-static-block': 7.14.5(@babel/core@7.22.1)
    transitivePeerDependencies:
      - supports-color
    dev: true

  /@babel/plugin-transform-classes@7.21.0(@babel/core@7.22.1):
    resolution: {integrity: sha512-RZhbYTCEUAe6ntPehC4hlslPWosNHDox+vAs4On/mCLRLfoDVHf6hVEd7kuxr1RnHwJmxFfUM3cZiZRmPxJPXQ==}
    engines: {node: '>=6.9.0'}
    peerDependencies:
      '@babel/core': ^7.0.0-0
    dependencies:
      '@babel/core': 7.22.1
      '@babel/helper-annotate-as-pure': 7.18.6
      '@babel/helper-compilation-targets': 7.22.1(@babel/core@7.22.1)
      '@babel/helper-environment-visitor': 7.22.1
      '@babel/helper-function-name': 7.21.0
      '@babel/helper-optimise-call-expression': 7.18.6
      '@babel/helper-plugin-utils': 7.21.5
      '@babel/helper-replace-supers': 7.22.1
      '@babel/helper-split-export-declaration': 7.18.6
      globals: 11.12.0
    transitivePeerDependencies:
      - supports-color
    dev: true

  /@babel/plugin-transform-computed-properties@7.21.5(@babel/core@7.22.1):
    resolution: {integrity: sha512-TR653Ki3pAwxBxUe8srfF3e4Pe3FTA46uaNHYyQwIoM4oWKSoOZiDNyHJ0oIoDIUPSRQbQG7jzgVBX3FPVne1Q==}
    engines: {node: '>=6.9.0'}
    peerDependencies:
      '@babel/core': ^7.0.0-0
    dependencies:
      '@babel/core': 7.22.1
      '@babel/helper-plugin-utils': 7.21.5
      '@babel/template': 7.21.9
    dev: true

  /@babel/plugin-transform-destructuring@7.21.3(@babel/core@7.22.1):
    resolution: {integrity: sha512-bp6hwMFzuiE4HqYEyoGJ/V2LeIWn+hLVKc4pnj++E5XQptwhtcGmSayM029d/j2X1bPKGTlsyPwAubuU22KhMA==}
    engines: {node: '>=6.9.0'}
    peerDependencies:
      '@babel/core': ^7.0.0-0
    dependencies:
      '@babel/core': 7.22.1
      '@babel/helper-plugin-utils': 7.21.5
    dev: true

  /@babel/plugin-transform-dotall-regex@7.18.6(@babel/core@7.22.1):
    resolution: {integrity: sha512-6S3jpun1eEbAxq7TdjLotAsl4WpQI9DxfkycRcKrjhQYzU87qpXdknpBg/e+TdcMehqGnLFi7tnFUBR02Vq6wg==}
    engines: {node: '>=6.9.0'}
    peerDependencies:
      '@babel/core': ^7.0.0-0
    dependencies:
      '@babel/core': 7.22.1
      '@babel/helper-create-regexp-features-plugin': 7.22.1(@babel/core@7.22.1)
      '@babel/helper-plugin-utils': 7.21.5
    dev: true

  /@babel/plugin-transform-duplicate-keys@7.18.9(@babel/core@7.22.1):
    resolution: {integrity: sha512-d2bmXCtZXYc59/0SanQKbiWINadaJXqtvIQIzd4+hNwkWBgyCd5F/2t1kXoUdvPMrxzPvhK6EMQRROxsue+mfw==}
    engines: {node: '>=6.9.0'}
    peerDependencies:
      '@babel/core': ^7.0.0-0
    dependencies:
      '@babel/core': 7.22.1
      '@babel/helper-plugin-utils': 7.21.5
    dev: true

  /@babel/plugin-transform-dynamic-import@7.22.1(@babel/core@7.22.1):
    resolution: {integrity: sha512-rlhWtONnVBPdmt+jeewS0qSnMz/3yLFrqAP8hHC6EDcrYRSyuz9f9yQhHvVn2Ad6+yO9fHXac5piudeYrInxwQ==}
    engines: {node: '>=6.9.0'}
    peerDependencies:
      '@babel/core': ^7.0.0-0
    dependencies:
      '@babel/core': 7.22.1
      '@babel/helper-plugin-utils': 7.21.5
      '@babel/plugin-syntax-dynamic-import': 7.8.3(@babel/core@7.22.1)
    dev: true

  /@babel/plugin-transform-exponentiation-operator@7.18.6(@babel/core@7.22.1):
    resolution: {integrity: sha512-wzEtc0+2c88FVR34aQmiz56dxEkxr2g8DQb/KfaFa1JYXOFVsbhvAonFN6PwVWj++fKmku8NP80plJ5Et4wqHw==}
    engines: {node: '>=6.9.0'}
    peerDependencies:
      '@babel/core': ^7.0.0-0
    dependencies:
      '@babel/core': 7.22.1
      '@babel/helper-builder-binary-assignment-operator-visitor': 7.22.3
      '@babel/helper-plugin-utils': 7.21.5
    dev: true

  /@babel/plugin-transform-export-namespace-from@7.22.3(@babel/core@7.22.1):
    resolution: {integrity: sha512-5Ti1cHLTDnt3vX61P9KZ5IG09bFXp4cDVFJIAeCZuxu9OXXJJZp5iP0n/rzM2+iAutJY+KWEyyHcRaHlpQ/P5g==}
    engines: {node: '>=6.9.0'}
    peerDependencies:
      '@babel/core': ^7.0.0-0
    dependencies:
      '@babel/core': 7.22.1
      '@babel/helper-plugin-utils': 7.21.5
      '@babel/plugin-syntax-export-namespace-from': 7.8.3(@babel/core@7.22.1)
    dev: true

  /@babel/plugin-transform-for-of@7.21.5(@babel/core@7.22.1):
    resolution: {integrity: sha512-nYWpjKW/7j/I/mZkGVgHJXh4bA1sfdFnJoOXwJuj4m3Q2EraO/8ZyrkCau9P5tbHQk01RMSt6KYLCsW7730SXQ==}
    engines: {node: '>=6.9.0'}
    peerDependencies:
      '@babel/core': ^7.0.0-0
    dependencies:
      '@babel/core': 7.22.1
      '@babel/helper-plugin-utils': 7.21.5
    dev: true

  /@babel/plugin-transform-function-name@7.18.9(@babel/core@7.22.1):
    resolution: {integrity: sha512-WvIBoRPaJQ5yVHzcnJFor7oS5Ls0PYixlTYE63lCj2RtdQEl15M68FXQlxnG6wdraJIXRdR7KI+hQ7q/9QjrCQ==}
    engines: {node: '>=6.9.0'}
    peerDependencies:
      '@babel/core': ^7.0.0-0
    dependencies:
      '@babel/core': 7.22.1
      '@babel/helper-compilation-targets': 7.22.1(@babel/core@7.22.1)
      '@babel/helper-function-name': 7.21.0
      '@babel/helper-plugin-utils': 7.21.5
    dev: true

  /@babel/plugin-transform-json-strings@7.22.3(@babel/core@7.22.1):
    resolution: {integrity: sha512-IuvOMdeOOY2X4hRNAT6kwbePtK21BUyrAEgLKviL8pL6AEEVUVcqtRdN/HJXBLGIbt9T3ETmXRnFedRRmQNTYw==}
    engines: {node: '>=6.9.0'}
    peerDependencies:
      '@babel/core': ^7.0.0-0
    dependencies:
      '@babel/core': 7.22.1
      '@babel/helper-plugin-utils': 7.21.5
      '@babel/plugin-syntax-json-strings': 7.8.3(@babel/core@7.22.1)
    dev: true

  /@babel/plugin-transform-literals@7.18.9(@babel/core@7.22.1):
    resolution: {integrity: sha512-IFQDSRoTPnrAIrI5zoZv73IFeZu2dhu6irxQjY9rNjTT53VmKg9fenjvoiOWOkJ6mm4jKVPtdMzBY98Fp4Z4cg==}
    engines: {node: '>=6.9.0'}
    peerDependencies:
      '@babel/core': ^7.0.0-0
    dependencies:
      '@babel/core': 7.22.1
      '@babel/helper-plugin-utils': 7.21.5
    dev: true

  /@babel/plugin-transform-logical-assignment-operators@7.22.3(@babel/core@7.22.1):
    resolution: {integrity: sha512-CbayIfOw4av2v/HYZEsH+Klks3NC2/MFIR3QR8gnpGNNPEaq2fdlVCRYG/paKs7/5hvBLQ+H70pGWOHtlNEWNA==}
    engines: {node: '>=6.9.0'}
    peerDependencies:
      '@babel/core': ^7.0.0-0
    dependencies:
      '@babel/core': 7.22.1
      '@babel/helper-plugin-utils': 7.21.5
      '@babel/plugin-syntax-logical-assignment-operators': 7.10.4(@babel/core@7.22.1)
    dev: true

  /@babel/plugin-transform-member-expression-literals@7.18.6(@babel/core@7.22.1):
    resolution: {integrity: sha512-qSF1ihLGO3q+/g48k85tUjD033C29TNTVB2paCwZPVmOsjn9pClvYYrM2VeJpBY2bcNkuny0YUyTNRyRxJ54KA==}
    engines: {node: '>=6.9.0'}
    peerDependencies:
      '@babel/core': ^7.0.0-0
    dependencies:
      '@babel/core': 7.22.1
      '@babel/helper-plugin-utils': 7.21.5
    dev: true

  /@babel/plugin-transform-modules-amd@7.20.11(@babel/core@7.22.1):
    resolution: {integrity: sha512-NuzCt5IIYOW0O30UvqktzHYR2ud5bOWbY0yaxWZ6G+aFzOMJvrs5YHNikrbdaT15+KNO31nPOy5Fim3ku6Zb5g==}
    engines: {node: '>=6.9.0'}
    peerDependencies:
      '@babel/core': ^7.0.0-0
    dependencies:
      '@babel/core': 7.22.1
      '@babel/helper-module-transforms': 7.22.1
      '@babel/helper-plugin-utils': 7.21.5
    transitivePeerDependencies:
      - supports-color
    dev: true

  /@babel/plugin-transform-modules-commonjs@7.21.2(@babel/core@7.22.1):
    resolution: {integrity: sha512-Cln+Yy04Gxua7iPdj6nOV96smLGjpElir5YwzF0LBPKoPlLDNJePNlrGGaybAJkd0zKRnOVXOgizSqPYMNYkzA==}
    engines: {node: '>=6.9.0'}
    peerDependencies:
      '@babel/core': ^7.0.0-0
    dependencies:
      '@babel/core': 7.22.1
      '@babel/helper-module-transforms': 7.22.1
      '@babel/helper-plugin-utils': 7.21.5
      '@babel/helper-simple-access': 7.21.5
    transitivePeerDependencies:
      - supports-color
    dev: true

  /@babel/plugin-transform-modules-commonjs@7.21.5(@babel/core@7.22.1):
    resolution: {integrity: sha512-OVryBEgKUbtqMoB7eG2rs6UFexJi6Zj6FDXx+esBLPTCxCNxAY9o+8Di7IsUGJ+AVhp5ncK0fxWUBd0/1gPhrQ==}
    engines: {node: '>=6.9.0'}
    peerDependencies:
      '@babel/core': ^7.0.0-0
    dependencies:
      '@babel/core': 7.22.1
      '@babel/helper-module-transforms': 7.22.1
      '@babel/helper-plugin-utils': 7.21.5
      '@babel/helper-simple-access': 7.21.5
    transitivePeerDependencies:
      - supports-color
    dev: true

  /@babel/plugin-transform-modules-systemjs@7.22.3(@babel/core@7.22.1):
    resolution: {integrity: sha512-V21W3bKLxO3ZjcBJZ8biSvo5gQ85uIXW2vJfh7JSWf/4SLUSr1tOoHX3ruN4+Oqa2m+BKfsxTR1I+PsvkIWvNw==}
    engines: {node: '>=6.9.0'}
    peerDependencies:
      '@babel/core': ^7.0.0-0
    dependencies:
      '@babel/core': 7.22.1
      '@babel/helper-hoist-variables': 7.18.6
      '@babel/helper-module-transforms': 7.22.1
      '@babel/helper-plugin-utils': 7.21.5
      '@babel/helper-validator-identifier': 7.19.1
    transitivePeerDependencies:
      - supports-color
    dev: true

  /@babel/plugin-transform-modules-umd@7.18.6(@babel/core@7.22.1):
    resolution: {integrity: sha512-dcegErExVeXcRqNtkRU/z8WlBLnvD4MRnHgNs3MytRO1Mn1sHRyhbcpYbVMGclAqOjdW+9cfkdZno9dFdfKLfQ==}
    engines: {node: '>=6.9.0'}
    peerDependencies:
      '@babel/core': ^7.0.0-0
    dependencies:
      '@babel/core': 7.22.1
      '@babel/helper-module-transforms': 7.22.1
      '@babel/helper-plugin-utils': 7.21.5
    transitivePeerDependencies:
      - supports-color
    dev: true

  /@babel/plugin-transform-named-capturing-groups-regex@7.22.3(@babel/core@7.22.1):
    resolution: {integrity: sha512-c6HrD/LpUdNNJsISQZpds3TXvfYIAbo+efE9aWmY/PmSRD0agrJ9cPMt4BmArwUQ7ZymEWTFjTyp+yReLJZh0Q==}
    engines: {node: '>=6.9.0'}
    peerDependencies:
      '@babel/core': ^7.0.0
    dependencies:
      '@babel/core': 7.22.1
      '@babel/helper-create-regexp-features-plugin': 7.22.1(@babel/core@7.22.1)
      '@babel/helper-plugin-utils': 7.21.5
    dev: true

  /@babel/plugin-transform-new-target@7.22.3(@babel/core@7.22.1):
    resolution: {integrity: sha512-5RuJdSo89wKdkRTqtM9RVVJzHum9c2s0te9rB7vZC1zKKxcioWIy+xcu4OoIAjyFZhb/bp5KkunuLin1q7Ct+w==}
    engines: {node: '>=6.9.0'}
    peerDependencies:
      '@babel/core': ^7.0.0-0
    dependencies:
      '@babel/core': 7.22.1
      '@babel/helper-plugin-utils': 7.21.5
    dev: true

  /@babel/plugin-transform-nullish-coalescing-operator@7.22.3(@babel/core@7.22.1):
    resolution: {integrity: sha512-CpaoNp16nX7ROtLONNuCyenYdY/l7ZsR6aoVa7rW7nMWisoNoQNIH5Iay/4LDyRjKMuElMqXiBoOQCDLTMGZiw==}
    engines: {node: '>=6.9.0'}
    peerDependencies:
      '@babel/core': ^7.0.0-0
    dependencies:
      '@babel/core': 7.22.1
      '@babel/helper-plugin-utils': 7.21.5
      '@babel/plugin-syntax-nullish-coalescing-operator': 7.8.3(@babel/core@7.22.1)
    dev: true

  /@babel/plugin-transform-numeric-separator@7.22.3(@babel/core@7.22.1):
    resolution: {integrity: sha512-+AF88fPDJrnseMh5vD9+SH6wq4ZMvpiTMHh58uLs+giMEyASFVhcT3NkoyO+NebFCNnpHJEq5AXO2txV4AGPDQ==}
    engines: {node: '>=6.9.0'}
    peerDependencies:
      '@babel/core': ^7.0.0-0
    dependencies:
      '@babel/core': 7.22.1
      '@babel/helper-plugin-utils': 7.21.5
      '@babel/plugin-syntax-numeric-separator': 7.10.4(@babel/core@7.22.1)
    dev: true

  /@babel/plugin-transform-object-rest-spread@7.22.3(@babel/core@7.22.1):
    resolution: {integrity: sha512-38bzTsqMMCI46/TQnJwPPpy33EjLCc1Gsm2hRTF6zTMWnKsN61vdrpuzIEGQyKEhDSYDKyZHrrd5FMj4gcUHhw==}
    engines: {node: '>=6.9.0'}
    peerDependencies:
      '@babel/core': ^7.0.0-0
    dependencies:
      '@babel/compat-data': 7.22.3
      '@babel/core': 7.22.1
      '@babel/helper-compilation-targets': 7.22.1(@babel/core@7.22.1)
      '@babel/helper-plugin-utils': 7.21.5
      '@babel/plugin-syntax-object-rest-spread': 7.8.3(@babel/core@7.22.1)
      '@babel/plugin-transform-parameters': 7.22.3(@babel/core@7.22.1)
    dev: true

  /@babel/plugin-transform-object-super@7.18.6(@babel/core@7.22.1):
    resolution: {integrity: sha512-uvGz6zk+pZoS1aTZrOvrbj6Pp/kK2mp45t2B+bTDre2UgsZZ8EZLSJtUg7m/no0zOJUWgFONpB7Zv9W2tSaFlA==}
    engines: {node: '>=6.9.0'}
    peerDependencies:
      '@babel/core': ^7.0.0-0
    dependencies:
      '@babel/core': 7.22.1
      '@babel/helper-plugin-utils': 7.21.5
      '@babel/helper-replace-supers': 7.22.1
    transitivePeerDependencies:
      - supports-color
    dev: true

  /@babel/plugin-transform-optional-catch-binding@7.22.3(@babel/core@7.22.1):
    resolution: {integrity: sha512-bnDFWXFzWY0BsOyqaoSXvMQ2F35zutQipugog/rqotL2S4ciFOKlRYUu9djt4iq09oh2/34hqfRR2k1dIvuu4g==}
    engines: {node: '>=6.9.0'}
    peerDependencies:
      '@babel/core': ^7.0.0-0
    dependencies:
      '@babel/core': 7.22.1
      '@babel/helper-plugin-utils': 7.21.5
      '@babel/plugin-syntax-optional-catch-binding': 7.8.3(@babel/core@7.22.1)
    dev: true

  /@babel/plugin-transform-optional-chaining@7.22.3(@babel/core@7.22.1):
    resolution: {integrity: sha512-63v3/UFFxhPKT8j8u1jTTGVyITxl7/7AfOqK8C5gz1rHURPUGe3y5mvIf68eYKGoBNahtJnTxBKug4BQOnzeJg==}
    engines: {node: '>=6.9.0'}
    peerDependencies:
      '@babel/core': ^7.0.0-0
    dependencies:
      '@babel/core': 7.22.1
      '@babel/helper-plugin-utils': 7.21.5
      '@babel/helper-skip-transparent-expression-wrappers': 7.20.0
      '@babel/plugin-syntax-optional-chaining': 7.8.3(@babel/core@7.22.1)
    dev: true

  /@babel/plugin-transform-parameters@7.22.3(@babel/core@7.22.1):
    resolution: {integrity: sha512-x7QHQJHPuD9VmfpzboyGJ5aHEr9r7DsAsdxdhJiTB3J3j8dyl+NFZ+rX5Q2RWFDCs61c06qBfS4ys2QYn8UkMw==}
    engines: {node: '>=6.9.0'}
    peerDependencies:
      '@babel/core': ^7.0.0-0
    dependencies:
      '@babel/core': 7.22.1
      '@babel/helper-plugin-utils': 7.21.5
    dev: true

  /@babel/plugin-transform-private-methods@7.22.3(@babel/core@7.22.1):
    resolution: {integrity: sha512-fC7jtjBPFqhqpPAE+O4LKwnLq7gGkD3ZmC2E3i4qWH34mH3gOg2Xrq5YMHUq6DM30xhqM1DNftiRaSqVjEG+ug==}
    engines: {node: '>=6.9.0'}
    peerDependencies:
      '@babel/core': ^7.0.0-0
    dependencies:
      '@babel/core': 7.22.1
      '@babel/helper-create-class-features-plugin': 7.22.1(@babel/core@7.22.1)
      '@babel/helper-plugin-utils': 7.21.5
    transitivePeerDependencies:
      - supports-color
    dev: true

  /@babel/plugin-transform-private-property-in-object@7.22.3(@babel/core@7.22.1):
    resolution: {integrity: sha512-C7MMl4qWLpgVCbXfj3UW8rR1xeCnisQ0cU7YJHV//8oNBS0aCIVg1vFnZXxOckHhEpQyqNNkWmvSEWnMLlc+Vw==}
    engines: {node: '>=6.9.0'}
    peerDependencies:
      '@babel/core': ^7.0.0-0
    dependencies:
      '@babel/core': 7.22.1
      '@babel/helper-annotate-as-pure': 7.18.6
      '@babel/helper-create-class-features-plugin': 7.22.1(@babel/core@7.22.1)
      '@babel/helper-plugin-utils': 7.21.5
      '@babel/plugin-syntax-private-property-in-object': 7.14.5(@babel/core@7.22.1)
    transitivePeerDependencies:
      - supports-color
    dev: true

  /@babel/plugin-transform-property-literals@7.18.6(@babel/core@7.22.1):
    resolution: {integrity: sha512-cYcs6qlgafTud3PAzrrRNbQtfpQ8+y/+M5tKmksS9+M1ckbH6kzY8MrexEM9mcA6JDsukE19iIRvAyYl463sMg==}
    engines: {node: '>=6.9.0'}
    peerDependencies:
      '@babel/core': ^7.0.0-0
    dependencies:
      '@babel/core': 7.22.1
      '@babel/helper-plugin-utils': 7.21.5
    dev: true

  /@babel/plugin-transform-react-display-name@7.18.6(@babel/core@7.22.1):
    resolution: {integrity: sha512-TV4sQ+T013n61uMoygyMRm+xf04Bd5oqFpv2jAEQwSZ8NwQA7zeRPg1LMVg2PWi3zWBz+CLKD+v5bcpZ/BS0aA==}
    engines: {node: '>=6.9.0'}
    peerDependencies:
      '@babel/core': ^7.0.0-0
    dependencies:
      '@babel/core': 7.22.1
      '@babel/helper-plugin-utils': 7.21.5
    dev: true

  /@babel/plugin-transform-react-jsx-development@7.18.6(@babel/core@7.22.1):
    resolution: {integrity: sha512-SA6HEjwYFKF7WDjWcMcMGUimmw/nhNRDWxr+KaLSCrkD/LMDBvWRmHAYgE1HDeF8KUuI8OAu+RT6EOtKxSW2qA==}
    engines: {node: '>=6.9.0'}
    peerDependencies:
      '@babel/core': ^7.0.0-0
    dependencies:
      '@babel/core': 7.22.1
      '@babel/plugin-transform-react-jsx': 7.22.3(@babel/core@7.22.1)
    dev: true

  /@babel/plugin-transform-react-jsx-self@7.21.0(@babel/core@7.22.1):
    resolution: {integrity: sha512-f/Eq+79JEu+KUANFks9UZCcvydOOGMgF7jBrcwjHa5jTZD8JivnhCJYvmlhR/WTXBWonDExPoW0eO/CR4QJirA==}
    engines: {node: '>=6.9.0'}
    peerDependencies:
      '@babel/core': ^7.0.0-0
    dependencies:
      '@babel/core': 7.22.1
      '@babel/helper-plugin-utils': 7.21.5
    dev: true

  /@babel/plugin-transform-react-jsx-source@7.19.6(@babel/core@7.22.1):
    resolution: {integrity: sha512-RpAi004QyMNisst/pvSanoRdJ4q+jMCWyk9zdw/CyLB9j8RXEahodR6l2GyttDRyEVWZtbN+TpLiHJ3t34LbsQ==}
    engines: {node: '>=6.9.0'}
    peerDependencies:
      '@babel/core': ^7.0.0-0
    dependencies:
      '@babel/core': 7.22.1
      '@babel/helper-plugin-utils': 7.21.5
    dev: true

  /@babel/plugin-transform-react-jsx@7.22.3(@babel/core@7.22.1):
    resolution: {integrity: sha512-JEulRWG2f04a7L8VWaOngWiK6p+JOSpB+DAtwfJgOaej1qdbNxqtK7MwTBHjUA10NeFcszlFNqCdbRcirzh2uQ==}
    engines: {node: '>=6.9.0'}
    peerDependencies:
      '@babel/core': ^7.0.0-0
    dependencies:
      '@babel/core': 7.22.1
      '@babel/helper-annotate-as-pure': 7.18.6
      '@babel/helper-module-imports': 7.21.4
      '@babel/helper-plugin-utils': 7.21.5
      '@babel/plugin-syntax-jsx': 7.21.4(@babel/core@7.22.1)
      '@babel/types': 7.22.4
    dev: true

  /@babel/plugin-transform-react-pure-annotations@7.18.6(@babel/core@7.22.1):
    resolution: {integrity: sha512-I8VfEPg9r2TRDdvnHgPepTKvuRomzA8+u+nhY7qSI1fR2hRNebasZEETLyM5mAUr0Ku56OkXJ0I7NHJnO6cJiQ==}
    engines: {node: '>=6.9.0'}
    peerDependencies:
      '@babel/core': ^7.0.0-0
    dependencies:
      '@babel/core': 7.22.1
      '@babel/helper-annotate-as-pure': 7.18.6
      '@babel/helper-plugin-utils': 7.21.5
    dev: true

  /@babel/plugin-transform-regenerator@7.21.5(@babel/core@7.22.1):
    resolution: {integrity: sha512-ZoYBKDb6LyMi5yCsByQ5jmXsHAQDDYeexT1Szvlmui+lADvfSecr5Dxd/PkrTC3pAD182Fcju1VQkB4oCp9M+w==}
    engines: {node: '>=6.9.0'}
    peerDependencies:
      '@babel/core': ^7.0.0-0
    dependencies:
      '@babel/core': 7.22.1
      '@babel/helper-plugin-utils': 7.21.5
      regenerator-transform: 0.15.1
    dev: true

  /@babel/plugin-transform-reserved-words@7.18.6(@babel/core@7.22.1):
    resolution: {integrity: sha512-oX/4MyMoypzHjFrT1CdivfKZ+XvIPMFXwwxHp/r0Ddy2Vuomt4HDFGmft1TAY2yiTKiNSsh3kjBAzcM8kSdsjA==}
    engines: {node: '>=6.9.0'}
    peerDependencies:
      '@babel/core': ^7.0.0-0
    dependencies:
      '@babel/core': 7.22.1
      '@babel/helper-plugin-utils': 7.21.5
    dev: true

  /@babel/plugin-transform-shorthand-properties@7.18.6(@babel/core@7.22.1):
    resolution: {integrity: sha512-eCLXXJqv8okzg86ywZJbRn19YJHU4XUa55oz2wbHhaQVn/MM+XhukiT7SYqp/7o00dg52Rj51Ny+Ecw4oyoygw==}
    engines: {node: '>=6.9.0'}
    peerDependencies:
      '@babel/core': ^7.0.0-0
    dependencies:
      '@babel/core': 7.22.1
      '@babel/helper-plugin-utils': 7.21.5
    dev: true

  /@babel/plugin-transform-spread@7.20.7(@babel/core@7.22.1):
    resolution: {integrity: sha512-ewBbHQ+1U/VnH1fxltbJqDeWBU1oNLG8Dj11uIv3xVf7nrQu0bPGe5Rf716r7K5Qz+SqtAOVswoVunoiBtGhxw==}
    engines: {node: '>=6.9.0'}
    peerDependencies:
      '@babel/core': ^7.0.0-0
    dependencies:
      '@babel/core': 7.22.1
      '@babel/helper-plugin-utils': 7.21.5
      '@babel/helper-skip-transparent-expression-wrappers': 7.20.0
    dev: true

  /@babel/plugin-transform-sticky-regex@7.18.6(@babel/core@7.22.1):
    resolution: {integrity: sha512-kfiDrDQ+PBsQDO85yj1icueWMfGfJFKN1KCkndygtu/C9+XUfydLC8Iv5UYJqRwy4zk8EcplRxEOeLyjq1gm6Q==}
    engines: {node: '>=6.9.0'}
    peerDependencies:
      '@babel/core': ^7.0.0-0
    dependencies:
      '@babel/core': 7.22.1
      '@babel/helper-plugin-utils': 7.21.5
    dev: true

  /@babel/plugin-transform-template-literals@7.18.9(@babel/core@7.22.1):
    resolution: {integrity: sha512-S8cOWfT82gTezpYOiVaGHrCbhlHgKhQt8XH5ES46P2XWmX92yisoZywf5km75wv5sYcXDUCLMmMxOLCtthDgMA==}
    engines: {node: '>=6.9.0'}
    peerDependencies:
      '@babel/core': ^7.0.0-0
    dependencies:
      '@babel/core': 7.22.1
      '@babel/helper-plugin-utils': 7.21.5
    dev: true

  /@babel/plugin-transform-typeof-symbol@7.18.9(@babel/core@7.22.1):
    resolution: {integrity: sha512-SRfwTtF11G2aemAZWivL7PD+C9z52v9EvMqH9BuYbabyPuKUvSWks3oCg6041pT925L4zVFqaVBeECwsmlguEw==}
    engines: {node: '>=6.9.0'}
    peerDependencies:
      '@babel/core': ^7.0.0-0
    dependencies:
      '@babel/core': 7.22.1
      '@babel/helper-plugin-utils': 7.21.5
    dev: true

  /@babel/plugin-transform-typescript@7.22.3(@babel/core@7.22.1):
    resolution: {integrity: sha512-pyjnCIniO5PNaEuGxT28h0HbMru3qCVrMqVgVOz/krComdIrY9W6FCLBq9NWHY8HDGaUlan+UhmZElDENIfCcw==}
    engines: {node: '>=6.9.0'}
    peerDependencies:
      '@babel/core': ^7.0.0-0
    dependencies:
      '@babel/core': 7.22.1
      '@babel/helper-annotate-as-pure': 7.18.6
      '@babel/helper-create-class-features-plugin': 7.22.1(@babel/core@7.22.1)
      '@babel/helper-plugin-utils': 7.21.5
      '@babel/plugin-syntax-typescript': 7.21.4(@babel/core@7.22.1)
    transitivePeerDependencies:
      - supports-color
    dev: true

  /@babel/plugin-transform-unicode-escapes@7.21.5(@babel/core@7.22.1):
    resolution: {integrity: sha512-LYm/gTOwZqsYohlvFUe/8Tujz75LqqVC2w+2qPHLR+WyWHGCZPN1KBpJCJn+4Bk4gOkQy/IXKIge6az5MqwlOg==}
    engines: {node: '>=6.9.0'}
    peerDependencies:
      '@babel/core': ^7.0.0-0
    dependencies:
      '@babel/core': 7.22.1
      '@babel/helper-plugin-utils': 7.21.5
    dev: true

  /@babel/plugin-transform-unicode-property-regex@7.22.3(@babel/core@7.22.1):
    resolution: {integrity: sha512-5ScJ+OmdX+O6HRuMGW4kv7RL9vIKdtdAj9wuWUKy1wbHY3jaM/UlyIiC1G7J6UJiiyMukjjK0QwL3P0vBd0yYg==}
    engines: {node: '>=6.9.0'}
    peerDependencies:
      '@babel/core': ^7.0.0-0
    dependencies:
      '@babel/core': 7.22.1
      '@babel/helper-create-regexp-features-plugin': 7.22.1(@babel/core@7.22.1)
      '@babel/helper-plugin-utils': 7.21.5
    dev: true

  /@babel/plugin-transform-unicode-regex@7.18.6(@babel/core@7.22.1):
    resolution: {integrity: sha512-gE7A6Lt7YLnNOL3Pb9BNeZvi+d8l7tcRrG4+pwJjK9hD2xX4mEvjlQW60G9EEmfXVYRPv9VRQcyegIVHCql/AA==}
    engines: {node: '>=6.9.0'}
    peerDependencies:
      '@babel/core': ^7.0.0-0
    dependencies:
      '@babel/core': 7.22.1
      '@babel/helper-create-regexp-features-plugin': 7.22.1(@babel/core@7.22.1)
      '@babel/helper-plugin-utils': 7.21.5
    dev: true

  /@babel/plugin-transform-unicode-sets-regex@7.22.3(@babel/core@7.22.1):
    resolution: {integrity: sha512-hNufLdkF8vqywRp+P55j4FHXqAX2LRUccoZHH7AFn1pq5ZOO2ISKW9w13bFZVjBoTqeve2HOgoJCcaziJVhGNw==}
    engines: {node: '>=6.9.0'}
    peerDependencies:
      '@babel/core': ^7.0.0
    dependencies:
      '@babel/core': 7.22.1
      '@babel/helper-create-regexp-features-plugin': 7.22.1(@babel/core@7.22.1)
      '@babel/helper-plugin-utils': 7.21.5
    dev: true

  /@babel/preset-env@7.22.4(@babel/core@7.22.1):
    resolution: {integrity: sha512-c3lHOjbwBv0TkhYCr+XCR6wKcSZ1QbQTVdSkZUaVpLv8CVWotBMArWUi5UAJrcrQaEnleVkkvaV8F/pmc/STZQ==}
    engines: {node: '>=6.9.0'}
    peerDependencies:
      '@babel/core': ^7.0.0-0
    dependencies:
      '@babel/compat-data': 7.22.3
      '@babel/core': 7.22.1
      '@babel/helper-compilation-targets': 7.22.1(@babel/core@7.22.1)
      '@babel/helper-plugin-utils': 7.21.5
      '@babel/helper-validator-option': 7.21.0
      '@babel/plugin-bugfix-safari-id-destructuring-collision-in-function-expression': 7.18.6(@babel/core@7.22.1)
      '@babel/plugin-bugfix-v8-spread-parameters-in-optional-chaining': 7.22.3(@babel/core@7.22.1)
      '@babel/plugin-proposal-private-property-in-object': 7.21.10(@babel/core@7.22.1)
      '@babel/plugin-syntax-async-generators': 7.8.4(@babel/core@7.22.1)
      '@babel/plugin-syntax-class-properties': 7.12.13(@babel/core@7.22.1)
      '@babel/plugin-syntax-class-static-block': 7.14.5(@babel/core@7.22.1)
      '@babel/plugin-syntax-dynamic-import': 7.8.3(@babel/core@7.22.1)
      '@babel/plugin-syntax-export-namespace-from': 7.8.3(@babel/core@7.22.1)
      '@babel/plugin-syntax-import-assertions': 7.20.0(@babel/core@7.22.1)
      '@babel/plugin-syntax-import-attributes': 7.22.3(@babel/core@7.22.1)
      '@babel/plugin-syntax-import-meta': 7.10.4(@babel/core@7.22.1)
      '@babel/plugin-syntax-json-strings': 7.8.3(@babel/core@7.22.1)
      '@babel/plugin-syntax-logical-assignment-operators': 7.10.4(@babel/core@7.22.1)
      '@babel/plugin-syntax-nullish-coalescing-operator': 7.8.3(@babel/core@7.22.1)
      '@babel/plugin-syntax-numeric-separator': 7.10.4(@babel/core@7.22.1)
      '@babel/plugin-syntax-object-rest-spread': 7.8.3(@babel/core@7.22.1)
      '@babel/plugin-syntax-optional-catch-binding': 7.8.3(@babel/core@7.22.1)
      '@babel/plugin-syntax-optional-chaining': 7.8.3(@babel/core@7.22.1)
      '@babel/plugin-syntax-private-property-in-object': 7.14.5(@babel/core@7.22.1)
      '@babel/plugin-syntax-top-level-await': 7.14.5(@babel/core@7.22.1)
      '@babel/plugin-syntax-unicode-sets-regex': 7.18.6(@babel/core@7.22.1)
      '@babel/plugin-transform-arrow-functions': 7.21.5(@babel/core@7.22.1)
      '@babel/plugin-transform-async-generator-functions': 7.22.3(@babel/core@7.22.1)
      '@babel/plugin-transform-async-to-generator': 7.20.7(@babel/core@7.22.1)
      '@babel/plugin-transform-block-scoped-functions': 7.18.6(@babel/core@7.22.1)
      '@babel/plugin-transform-block-scoping': 7.21.0(@babel/core@7.22.1)
      '@babel/plugin-transform-class-properties': 7.22.3(@babel/core@7.22.1)
      '@babel/plugin-transform-class-static-block': 7.22.3(@babel/core@7.22.1)
      '@babel/plugin-transform-classes': 7.21.0(@babel/core@7.22.1)
      '@babel/plugin-transform-computed-properties': 7.21.5(@babel/core@7.22.1)
      '@babel/plugin-transform-destructuring': 7.21.3(@babel/core@7.22.1)
      '@babel/plugin-transform-dotall-regex': 7.18.6(@babel/core@7.22.1)
      '@babel/plugin-transform-duplicate-keys': 7.18.9(@babel/core@7.22.1)
      '@babel/plugin-transform-dynamic-import': 7.22.1(@babel/core@7.22.1)
      '@babel/plugin-transform-exponentiation-operator': 7.18.6(@babel/core@7.22.1)
      '@babel/plugin-transform-export-namespace-from': 7.22.3(@babel/core@7.22.1)
      '@babel/plugin-transform-for-of': 7.21.5(@babel/core@7.22.1)
      '@babel/plugin-transform-function-name': 7.18.9(@babel/core@7.22.1)
      '@babel/plugin-transform-json-strings': 7.22.3(@babel/core@7.22.1)
      '@babel/plugin-transform-literals': 7.18.9(@babel/core@7.22.1)
      '@babel/plugin-transform-logical-assignment-operators': 7.22.3(@babel/core@7.22.1)
      '@babel/plugin-transform-member-expression-literals': 7.18.6(@babel/core@7.22.1)
      '@babel/plugin-transform-modules-amd': 7.20.11(@babel/core@7.22.1)
      '@babel/plugin-transform-modules-commonjs': 7.21.5(@babel/core@7.22.1)
      '@babel/plugin-transform-modules-systemjs': 7.22.3(@babel/core@7.22.1)
      '@babel/plugin-transform-modules-umd': 7.18.6(@babel/core@7.22.1)
      '@babel/plugin-transform-named-capturing-groups-regex': 7.22.3(@babel/core@7.22.1)
      '@babel/plugin-transform-new-target': 7.22.3(@babel/core@7.22.1)
      '@babel/plugin-transform-nullish-coalescing-operator': 7.22.3(@babel/core@7.22.1)
      '@babel/plugin-transform-numeric-separator': 7.22.3(@babel/core@7.22.1)
      '@babel/plugin-transform-object-rest-spread': 7.22.3(@babel/core@7.22.1)
      '@babel/plugin-transform-object-super': 7.18.6(@babel/core@7.22.1)
      '@babel/plugin-transform-optional-catch-binding': 7.22.3(@babel/core@7.22.1)
      '@babel/plugin-transform-optional-chaining': 7.22.3(@babel/core@7.22.1)
      '@babel/plugin-transform-parameters': 7.22.3(@babel/core@7.22.1)
      '@babel/plugin-transform-private-methods': 7.22.3(@babel/core@7.22.1)
      '@babel/plugin-transform-private-property-in-object': 7.22.3(@babel/core@7.22.1)
      '@babel/plugin-transform-property-literals': 7.18.6(@babel/core@7.22.1)
      '@babel/plugin-transform-regenerator': 7.21.5(@babel/core@7.22.1)
      '@babel/plugin-transform-reserved-words': 7.18.6(@babel/core@7.22.1)
      '@babel/plugin-transform-shorthand-properties': 7.18.6(@babel/core@7.22.1)
      '@babel/plugin-transform-spread': 7.20.7(@babel/core@7.22.1)
      '@babel/plugin-transform-sticky-regex': 7.18.6(@babel/core@7.22.1)
      '@babel/plugin-transform-template-literals': 7.18.9(@babel/core@7.22.1)
      '@babel/plugin-transform-typeof-symbol': 7.18.9(@babel/core@7.22.1)
      '@babel/plugin-transform-unicode-escapes': 7.21.5(@babel/core@7.22.1)
      '@babel/plugin-transform-unicode-property-regex': 7.22.3(@babel/core@7.22.1)
      '@babel/plugin-transform-unicode-regex': 7.18.6(@babel/core@7.22.1)
      '@babel/plugin-transform-unicode-sets-regex': 7.22.3(@babel/core@7.22.1)
      '@babel/preset-modules': 0.1.5(@babel/core@7.22.1)
      '@babel/types': 7.22.4
      babel-plugin-polyfill-corejs2: 0.4.3(@babel/core@7.22.1)
      babel-plugin-polyfill-corejs3: 0.8.1(@babel/core@7.22.1)
      babel-plugin-polyfill-regenerator: 0.5.0(@babel/core@7.22.1)
      core-js-compat: 3.30.2
      semver: 6.3.0
    transitivePeerDependencies:
      - supports-color
    dev: true

  /@babel/preset-modules@0.1.5(@babel/core@7.22.1):
    resolution: {integrity: sha512-A57th6YRG7oR3cq/yt/Y84MvGgE0eJG2F1JLhKuyG+jFxEgrd/HAMJatiFtmOiZurz+0DkrvbheCLaV5f2JfjA==}
    peerDependencies:
      '@babel/core': ^7.0.0-0
    dependencies:
      '@babel/core': 7.22.1
      '@babel/helper-plugin-utils': 7.21.5
      '@babel/plugin-proposal-unicode-property-regex': 7.18.6(@babel/core@7.22.1)
      '@babel/plugin-transform-dotall-regex': 7.18.6(@babel/core@7.22.1)
      '@babel/types': 7.22.4
      esutils: 2.0.3
    dev: true

  /@babel/preset-react@7.22.3(@babel/core@7.22.1):
    resolution: {integrity: sha512-lxDz1mnZ9polqClBCVBjIVUypoB4qV3/tZUDb/IlYbW1kiiLaXaX+bInbRjl+lNQ/iUZraQ3+S8daEmoELMWug==}
    engines: {node: '>=6.9.0'}
    peerDependencies:
      '@babel/core': ^7.0.0-0
    dependencies:
      '@babel/core': 7.22.1
      '@babel/helper-plugin-utils': 7.21.5
      '@babel/helper-validator-option': 7.21.0
      '@babel/plugin-transform-react-display-name': 7.18.6(@babel/core@7.22.1)
      '@babel/plugin-transform-react-jsx': 7.22.3(@babel/core@7.22.1)
      '@babel/plugin-transform-react-jsx-development': 7.18.6(@babel/core@7.22.1)
      '@babel/plugin-transform-react-pure-annotations': 7.18.6(@babel/core@7.22.1)
    dev: true

  /@babel/preset-typescript@7.21.5(@babel/core@7.22.1):
    resolution: {integrity: sha512-iqe3sETat5EOrORXiQ6rWfoOg2y68Cs75B9wNxdPW4kixJxh7aXQE1KPdWLDniC24T/6dSnguF33W9j/ZZQcmA==}
    engines: {node: '>=6.9.0'}
    peerDependencies:
      '@babel/core': ^7.0.0-0
    dependencies:
      '@babel/core': 7.22.1
      '@babel/helper-plugin-utils': 7.21.5
      '@babel/helper-validator-option': 7.21.0
      '@babel/plugin-syntax-jsx': 7.21.4(@babel/core@7.22.1)
      '@babel/plugin-transform-modules-commonjs': 7.21.5(@babel/core@7.22.1)
      '@babel/plugin-transform-typescript': 7.22.3(@babel/core@7.22.1)
    transitivePeerDependencies:
      - supports-color
    dev: true

  /@babel/regjsgen@0.8.0:
    resolution: {integrity: sha512-x/rqGMdzj+fWZvCOYForTghzbtqPDZ5gPwaoNGHdgDfF2QA/XZbCBp4Moo5scrkAMPhB7z26XM/AaHuIJdgauA==}
    dev: true

  /@babel/runtime@7.21.0:
    resolution: {integrity: sha512-xwII0//EObnq89Ji5AKYQaRYiW/nZ3llSv29d49IuxPhKbtJoLP+9QUUZ4nVragQVtaVGeZrpB+ZtG/Pdy/POw==}
    engines: {node: '>=6.9.0'}
    dependencies:
      regenerator-runtime: 0.13.11
    dev: true

  /@babel/runtime@7.21.5:
    resolution: {integrity: sha512-8jI69toZqqcsnqGGqwGS4Qb1VwLOEp4hz+CXPywcvjs60u3B4Pom/U/7rm4W8tMOYEB+E9wgD0mW1l3r8qlI9Q==}
    engines: {node: '>=6.9.0'}
    dependencies:
      regenerator-runtime: 0.13.11

  /@babel/template@7.21.9:
    resolution: {integrity: sha512-MK0X5k8NKOuWRamiEfc3KEJiHMTkGZNUjzMipqCGDDc6ijRl/B7RGSKVGncu4Ro/HdyzzY6cmoXuKI2Gffk7vQ==}
    engines: {node: '>=6.9.0'}
    dependencies:
      '@babel/code-frame': 7.21.4
      '@babel/parser': 7.21.9
      '@babel/types': 7.21.5

  /@babel/traverse@7.22.4(supports-color@5.5.0):
    resolution: {integrity: sha512-Tn1pDsjIcI+JcLKq1AVlZEr4226gpuAQTsLMorsYg9tuS/kG7nuwwJ4AB8jfQuEgb/COBwR/DqJxmoiYFu5/rQ==}
    engines: {node: '>=6.9.0'}
    dependencies:
      '@babel/code-frame': 7.21.4
      '@babel/generator': 7.22.3
      '@babel/helper-environment-visitor': 7.22.1
      '@babel/helper-function-name': 7.21.0
      '@babel/helper-hoist-variables': 7.18.6
      '@babel/helper-split-export-declaration': 7.18.6
      '@babel/parser': 7.22.4
      '@babel/types': 7.22.4
      debug: 4.3.4(supports-color@5.5.0)
      globals: 11.12.0
    transitivePeerDependencies:
      - supports-color

  /@babel/types@7.21.5:
    resolution: {integrity: sha512-m4AfNvVF2mVC/F7fDEdH2El3HzUg9It/XsCxZiOTTA3m3qYfcSVSbTfM6Q9xG+hYDniZssYhlXKKUMD5m8tF4Q==}
    engines: {node: '>=6.9.0'}
    dependencies:
      '@babel/helper-string-parser': 7.21.5
      '@babel/helper-validator-identifier': 7.19.1
      to-fast-properties: 2.0.0

  /@babel/types@7.22.4:
    resolution: {integrity: sha512-Tx9x3UBHTTsMSW85WB2kphxYQVvrZ/t1FxD88IpSgIjiUJlCm9z+xWIDwyo1vffTwSqteqyznB8ZE9vYYk16zA==}
    engines: {node: '>=6.9.0'}
    dependencies:
      '@babel/helper-string-parser': 7.21.5
      '@babel/helper-validator-identifier': 7.19.1
      to-fast-properties: 2.0.0

  /@bloomberg/record-tuple-polyfill@0.0.4:
    resolution: {integrity: sha512-h0OYmPR3A5Dfbetra/GzxBAzQk8sH7LhRkRUTdagX6nrtlUgJGYCTv4bBK33jsTQw9HDd8PE2x1Ma+iRKEDUsw==}
    dev: true

  /@chenshuai2144/sketch-color@1.0.9(react@18.1.0):
    resolution: {integrity: sha512-obzSy26cb7Pm7OprWyVpgMpIlrZpZ0B7vbrU0RMbvRg0YAI890S5Xy02Aj1Nhl4+KTbi1lVYHt6HQP8Hm9s+1w==}
    peerDependencies:
      react: '>=16.12.0'
    dependencies:
      react: 18.1.0
      reactcss: 1.2.3(react@18.1.0)
      tinycolor2: 1.6.0
    dev: true

  /@chenshuai2144/sketch-color@1.0.9(react@18.2.0):
    resolution: {integrity: sha512-obzSy26cb7Pm7OprWyVpgMpIlrZpZ0B7vbrU0RMbvRg0YAI890S5Xy02Aj1Nhl4+KTbi1lVYHt6HQP8Hm9s+1w==}
    peerDependencies:
      react: '>=16.12.0'
    dependencies:
      react: 18.2.0
      reactcss: 1.2.3(react@18.2.0)
      tinycolor2: 1.6.0

  /@csstools/postcss-color-function@1.1.1(postcss@8.4.24):
    resolution: {integrity: sha512-Bc0f62WmHdtRDjf5f3e2STwRAl89N2CLb+9iAwzrv4L2hncrbDwnQD9PCq0gtAt7pOI2leIV08HIBUd4jxD8cw==}
    engines: {node: ^12 || ^14 || >=16}
    peerDependencies:
      postcss: ^8.2
    dependencies:
      '@csstools/postcss-progressive-custom-properties': 1.3.0(postcss@8.4.24)
      postcss: 8.4.24
      postcss-value-parser: 4.2.0
    dev: true

  /@csstools/postcss-font-format-keywords@1.0.1(postcss@8.4.24):
    resolution: {integrity: sha512-ZgrlzuUAjXIOc2JueK0X5sZDjCtgimVp/O5CEqTcs5ShWBa6smhWYbS0x5cVc/+rycTDbjjzoP0KTDnUneZGOg==}
    engines: {node: ^12 || ^14 || >=16}
    peerDependencies:
      postcss: ^8.2
    dependencies:
      postcss: 8.4.24
      postcss-value-parser: 4.2.0
    dev: true

  /@csstools/postcss-hwb-function@1.0.2(postcss@8.4.24):
    resolution: {integrity: sha512-YHdEru4o3Rsbjmu6vHy4UKOXZD+Rn2zmkAmLRfPet6+Jz4Ojw8cbWxe1n42VaXQhD3CQUXXTooIy8OkVbUcL+w==}
    engines: {node: ^12 || ^14 || >=16}
    peerDependencies:
      postcss: ^8.2
    dependencies:
      postcss: 8.4.24
      postcss-value-parser: 4.2.0
    dev: true

  /@csstools/postcss-ic-unit@1.0.1(postcss@8.4.24):
    resolution: {integrity: sha512-Ot1rcwRAaRHNKC9tAqoqNZhjdYBzKk1POgWfhN4uCOE47ebGcLRqXjKkApVDpjifL6u2/55ekkpnFcp+s/OZUw==}
    engines: {node: ^12 || ^14 || >=16}
    peerDependencies:
      postcss: ^8.2
    dependencies:
      '@csstools/postcss-progressive-custom-properties': 1.3.0(postcss@8.4.24)
      postcss: 8.4.24
      postcss-value-parser: 4.2.0
    dev: true

  /@csstools/postcss-is-pseudo-class@2.0.7(postcss@8.4.24):
    resolution: {integrity: sha512-7JPeVVZHd+jxYdULl87lvjgvWldYu+Bc62s9vD/ED6/QTGjy0jy0US/f6BG53sVMTBJ1lzKZFpYmofBN9eaRiA==}
    engines: {node: ^12 || ^14 || >=16}
    peerDependencies:
      postcss: ^8.2
    dependencies:
      '@csstools/selector-specificity': 2.2.0(postcss-selector-parser@6.0.13)
      postcss: 8.4.24
      postcss-selector-parser: 6.0.13
    dev: true

  /@csstools/postcss-normalize-display-values@1.0.1(postcss@8.4.24):
    resolution: {integrity: sha512-jcOanIbv55OFKQ3sYeFD/T0Ti7AMXc9nM1hZWu8m/2722gOTxFg7xYu4RDLJLeZmPUVQlGzo4jhzvTUq3x4ZUw==}
    engines: {node: ^12 || ^14 || >=16}
    peerDependencies:
      postcss: ^8.2
    dependencies:
      postcss: 8.4.24
      postcss-value-parser: 4.2.0
    dev: true

  /@csstools/postcss-oklab-function@1.1.1(postcss@8.4.24):
    resolution: {integrity: sha512-nJpJgsdA3dA9y5pgyb/UfEzE7W5Ka7u0CX0/HIMVBNWzWemdcTH3XwANECU6anWv/ao4vVNLTMxhiPNZsTK6iA==}
    engines: {node: ^12 || ^14 || >=16}
    peerDependencies:
      postcss: ^8.2
    dependencies:
      '@csstools/postcss-progressive-custom-properties': 1.3.0(postcss@8.4.24)
      postcss: 8.4.24
      postcss-value-parser: 4.2.0
    dev: true

  /@csstools/postcss-progressive-custom-properties@1.3.0(postcss@8.4.24):
    resolution: {integrity: sha512-ASA9W1aIy5ygskZYuWams4BzafD12ULvSypmaLJT2jvQ8G0M3I8PRQhC0h7mG0Z3LI05+agZjqSR9+K9yaQQjA==}
    engines: {node: ^12 || ^14 || >=16}
    peerDependencies:
      postcss: ^8.3
    dependencies:
      postcss: 8.4.24
      postcss-value-parser: 4.2.0
    dev: true

  /@csstools/postcss-stepped-value-functions@1.0.1(postcss@8.4.24):
    resolution: {integrity: sha512-dz0LNoo3ijpTOQqEJLY8nyaapl6umbmDcgj4AD0lgVQ572b2eqA1iGZYTTWhrcrHztWDDRAX2DGYyw2VBjvCvQ==}
    engines: {node: ^12 || ^14 || >=16}
    peerDependencies:
      postcss: ^8.2
    dependencies:
      postcss: 8.4.24
      postcss-value-parser: 4.2.0
    dev: true

  /@csstools/postcss-unset-value@1.0.2(postcss@8.4.24):
    resolution: {integrity: sha512-c8J4roPBILnelAsdLr4XOAR/GsTm0GJi4XpcfvoWk3U6KiTCqiFYc63KhRMQQX35jYMp4Ao8Ij9+IZRgMfJp1g==}
    engines: {node: ^12 || ^14 || >=16}
    peerDependencies:
      postcss: ^8.2
    dependencies:
      postcss: 8.4.24
    dev: true

  /@csstools/selector-specificity@2.2.0(postcss-selector-parser@6.0.13):
    resolution: {integrity: sha512-+OJ9konv95ClSTOJCmMZqpd5+YGsB2S+x6w3E1oaM8UuR5j8nTNHYSz8c9BEPGDOCMQYIEEGlVPj/VY64iTbGw==}
    engines: {node: ^14 || ^16 || >=18}
    peerDependencies:
      postcss-selector-parser: ^6.0.10
    dependencies:
      postcss-selector-parser: 6.0.13
    dev: true

  /@ctrl/tinycolor@3.6.0:
    resolution: {integrity: sha512-/Z3l6pXthq0JvMYdUFyX9j0MaCltlIn6mfh9jLyQwg5aPKxkyNa0PTHtU1AlFXLNk55ZuAeJRcpvq+tmLfKmaQ==}
    engines: {node: '>=10'}

  /@emotion/hash@0.8.0:
    resolution: {integrity: sha512-kBJtf7PH6aWwZ6fka3zQ0p6SBYzx4fl1LoZXE2RrnYST9Xljm7WfKJrU4g/Xr3Beg72MLrp1AWNUmuYJTL7Cow==}

  /@emotion/is-prop-valid@1.2.1:
    resolution: {integrity: sha512-61Mf7Ufx4aDxx1xlDeOm8aFFigGHE4z+0sKCa+IHCeZKiyP9RLD0Mmx7m8b9/Cf37f7NAvQOOJAbQQGVr5uERw==}
    dependencies:
      '@emotion/memoize': 0.8.1

  /@emotion/memoize@0.8.1:
    resolution: {integrity: sha512-W2P2c/VRW1/1tLox0mVUalvnWXxavmv/Oum2aPsRcoDJuob75FC3Y8FbpfLwUegRcxINtGUMPq0tFCvYNTBXNA==}

  /@emotion/stylis@0.8.5:
    resolution: {integrity: sha512-h6KtPihKFn3T9fuIrwvXXUOwlx3rfUvfZIcP5a6rh8Y7zjE3O06hT5Ss4S/YI1AYhuZ1kjaE/5EaOOI2NqSylQ==}

  /@emotion/unitless@0.7.5:
    resolution: {integrity: sha512-OWORNpfjMsSSUBVrRBVGECkhWcULOAJz9ZW8uK9qgxD+87M7jHRcvh/A96XXNhXTLmKcoYSQtBEX7lHMO7YRwg==}

  /@emotion/unitless@0.8.1:
    resolution: {integrity: sha512-KOEGMu6dmJZtpadb476IsZBclKvILjopjUii3V+7MnXIQCYh8W3NgNcgwo21n9LXZX6EDIKvqfjYxXebDwxKmQ==}
    dev: true

  /@esbuild-kit/cjs-loader@2.4.2:
    resolution: {integrity: sha512-BDXFbYOJzT/NBEtp71cvsrGPwGAMGRB/349rwKuoxNSiKjPraNNnlK6MIIabViCjqZugu6j+xeMDlEkWdHHJSg==}
    dependencies:
      '@esbuild-kit/core-utils': 3.1.0
      get-tsconfig: 4.6.0
    dev: true

  /@esbuild-kit/core-utils@3.1.0:
    resolution: {integrity: sha512-Uuk8RpCg/7fdHSceR1M6XbSZFSuMrxcePFuGgyvsBn+u339dk5OeL4jv2EojwTN2st/unJGsVm4qHWjWNmJ/tw==}
    dependencies:
      esbuild: 0.17.19
      source-map-support: 0.5.21
    dev: true

  /@esbuild-kit/esm-loader@2.5.5:
    resolution: {integrity: sha512-Qwfvj/qoPbClxCRNuac1Du01r9gvNOT+pMYtJDapfB1eoGN1YlJ1BixLyL9WVENRx5RXgNLdfYdx/CuswlGhMw==}
    dependencies:
      '@esbuild-kit/core-utils': 3.1.0
      get-tsconfig: 4.6.0
    dev: true

  /@esbuild/android-arm64@0.17.19:
    resolution: {integrity: sha512-KBMWvEZooR7+kzY0BtbTQn0OAYY7CsiydT63pVEaPtVYF0hXbUaOyZog37DKxK7NF3XacBJOpYT4adIJh+avxA==}
    engines: {node: '>=12'}
    cpu: [arm64]
    os: [android]
    requiresBuild: true
    dev: true
    optional: true

  /@esbuild/android-arm@0.17.19:
    resolution: {integrity: sha512-rIKddzqhmav7MSmoFCmDIb6e2W57geRsM94gV2l38fzhXMwq7hZoClug9USI2pFRGL06f4IOPHHpFNOkWieR8A==}
    engines: {node: '>=12'}
    cpu: [arm]
    os: [android]
    requiresBuild: true
    dev: true
    optional: true

  /@esbuild/android-x64@0.17.19:
    resolution: {integrity: sha512-uUTTc4xGNDT7YSArp/zbtmbhO0uEEK9/ETW29Wk1thYUJBz3IVnvgEiEwEa9IeLyvnpKrWK64Utw2bgUmDveww==}
    engines: {node: '>=12'}
    cpu: [x64]
    os: [android]
    requiresBuild: true
    dev: true
    optional: true

  /@esbuild/darwin-arm64@0.17.19:
    resolution: {integrity: sha512-80wEoCfF/hFKM6WE1FyBHc9SfUblloAWx6FJkFWTWiCoht9Mc0ARGEM47e67W9rI09YoUxJL68WHfDRYEAvOhg==}
    engines: {node: '>=12'}
    cpu: [arm64]
    os: [darwin]
    requiresBuild: true
    dev: true
    optional: true

  /@esbuild/darwin-x64@0.17.19:
    resolution: {integrity: sha512-IJM4JJsLhRYr9xdtLytPLSH9k/oxR3boaUIYiHkAawtwNOXKE8KoU8tMvryogdcT8AU+Bflmh81Xn6Q0vTZbQw==}
    engines: {node: '>=12'}
    cpu: [x64]
    os: [darwin]
    requiresBuild: true
    dev: true
    optional: true

  /@esbuild/freebsd-arm64@0.17.19:
    resolution: {integrity: sha512-pBwbc7DufluUeGdjSU5Si+P3SoMF5DQ/F/UmTSb8HXO80ZEAJmrykPyzo1IfNbAoaqw48YRpv8shwd1NoI0jcQ==}
    engines: {node: '>=12'}
    cpu: [arm64]
    os: [freebsd]
    requiresBuild: true
    dev: true
    optional: true

  /@esbuild/freebsd-x64@0.17.19:
    resolution: {integrity: sha512-4lu+n8Wk0XlajEhbEffdy2xy53dpR06SlzvhGByyg36qJw6Kpfk7cp45DR/62aPH9mtJRmIyrXAS5UWBrJT6TQ==}
    engines: {node: '>=12'}
    cpu: [x64]
    os: [freebsd]
    requiresBuild: true
    dev: true
    optional: true

  /@esbuild/linux-arm64@0.17.19:
    resolution: {integrity: sha512-ct1Tg3WGwd3P+oZYqic+YZF4snNl2bsnMKRkb3ozHmnM0dGWuxcPTTntAF6bOP0Sp4x0PjSF+4uHQ1xvxfRKqg==}
    engines: {node: '>=12'}
    cpu: [arm64]
    os: [linux]
    requiresBuild: true
    dev: true
    optional: true

  /@esbuild/linux-arm@0.17.19:
    resolution: {integrity: sha512-cdmT3KxjlOQ/gZ2cjfrQOtmhG4HJs6hhvm3mWSRDPtZ/lP5oe8FWceS10JaSJC13GBd4eH/haHnqf7hhGNLerA==}
    engines: {node: '>=12'}
    cpu: [arm]
    os: [linux]
    requiresBuild: true
    dev: true
    optional: true

  /@esbuild/linux-ia32@0.17.19:
    resolution: {integrity: sha512-w4IRhSy1VbsNxHRQpeGCHEmibqdTUx61Vc38APcsRbuVgK0OPEnQ0YD39Brymn96mOx48Y2laBQGqgZ0j9w6SQ==}
    engines: {node: '>=12'}
    cpu: [ia32]
    os: [linux]
    requiresBuild: true
    dev: true
    optional: true

  /@esbuild/linux-loong64@0.17.19:
    resolution: {integrity: sha512-2iAngUbBPMq439a+z//gE+9WBldoMp1s5GWsUSgqHLzLJ9WoZLZhpwWuym0u0u/4XmZ3gpHmzV84PonE+9IIdQ==}
    engines: {node: '>=12'}
    cpu: [loong64]
    os: [linux]
    requiresBuild: true
    dev: true
    optional: true

  /@esbuild/linux-mips64el@0.17.19:
    resolution: {integrity: sha512-LKJltc4LVdMKHsrFe4MGNPp0hqDFA1Wpt3jE1gEyM3nKUvOiO//9PheZZHfYRfYl6AwdTH4aTcXSqBerX0ml4A==}
    engines: {node: '>=12'}
    cpu: [mips64el]
    os: [linux]
    requiresBuild: true
    dev: true
    optional: true

  /@esbuild/linux-ppc64@0.17.19:
    resolution: {integrity: sha512-/c/DGybs95WXNS8y3Ti/ytqETiW7EU44MEKuCAcpPto3YjQbyK3IQVKfF6nbghD7EcLUGl0NbiL5Rt5DMhn5tg==}
    engines: {node: '>=12'}
    cpu: [ppc64]
    os: [linux]
    requiresBuild: true
    dev: true
    optional: true

  /@esbuild/linux-riscv64@0.17.19:
    resolution: {integrity: sha512-FC3nUAWhvFoutlhAkgHf8f5HwFWUL6bYdvLc/TTuxKlvLi3+pPzdZiFKSWz/PF30TB1K19SuCxDTI5KcqASJqA==}
    engines: {node: '>=12'}
    cpu: [riscv64]
    os: [linux]
    requiresBuild: true
    dev: true
    optional: true

  /@esbuild/linux-s390x@0.17.19:
    resolution: {integrity: sha512-IbFsFbxMWLuKEbH+7sTkKzL6NJmG2vRyy6K7JJo55w+8xDk7RElYn6xvXtDW8HCfoKBFK69f3pgBJSUSQPr+4Q==}
    engines: {node: '>=12'}
    cpu: [s390x]
    os: [linux]
    requiresBuild: true
    dev: true
    optional: true

  /@esbuild/linux-x64@0.17.19:
    resolution: {integrity: sha512-68ngA9lg2H6zkZcyp22tsVt38mlhWde8l3eJLWkyLrp4HwMUr3c1s/M2t7+kHIhvMjglIBrFpncX1SzMckomGw==}
    engines: {node: '>=12'}
    cpu: [x64]
    os: [linux]
    requiresBuild: true
    dev: true
    optional: true

  /@esbuild/netbsd-x64@0.17.19:
    resolution: {integrity: sha512-CwFq42rXCR8TYIjIfpXCbRX0rp1jo6cPIUPSaWwzbVI4aOfX96OXY8M6KNmtPcg7QjYeDmN+DD0Wp3LaBOLf4Q==}
    engines: {node: '>=12'}
    cpu: [x64]
    os: [netbsd]
    requiresBuild: true
    dev: true
    optional: true

  /@esbuild/openbsd-x64@0.17.19:
    resolution: {integrity: sha512-cnq5brJYrSZ2CF6c35eCmviIN3k3RczmHz8eYaVlNasVqsNY+JKohZU5MKmaOI+KkllCdzOKKdPs762VCPC20g==}
    engines: {node: '>=12'}
    cpu: [x64]
    os: [openbsd]
    requiresBuild: true
    dev: true
    optional: true

  /@esbuild/sunos-x64@0.17.19:
    resolution: {integrity: sha512-vCRT7yP3zX+bKWFeP/zdS6SqdWB8OIpaRq/mbXQxTGHnIxspRtigpkUcDMlSCOejlHowLqII7K2JKevwyRP2rg==}
    engines: {node: '>=12'}
    cpu: [x64]
    os: [sunos]
    requiresBuild: true
    dev: true
    optional: true

  /@esbuild/win32-arm64@0.17.19:
    resolution: {integrity: sha512-yYx+8jwowUstVdorcMdNlzklLYhPxjniHWFKgRqH7IFlUEa0Umu3KuYplf1HUZZ422e3NU9F4LGb+4O0Kdcaag==}
    engines: {node: '>=12'}
    cpu: [arm64]
    os: [win32]
    requiresBuild: true
    dev: true
    optional: true

  /@esbuild/win32-ia32@0.17.19:
    resolution: {integrity: sha512-eggDKanJszUtCdlVs0RB+h35wNlb5v4TWEkq4vZcmVt5u/HiDZrTXe2bWFQUez3RgNHwx/x4sk5++4NSSicKkw==}
    engines: {node: '>=12'}
    cpu: [ia32]
    os: [win32]
    requiresBuild: true
    dev: true
    optional: true

  /@esbuild/win32-x64@0.17.19:
    resolution: {integrity: sha512-lAhycmKnVOuRYNtRtatQR1LPQf2oYCkRGkSFnseDAKPl8lu5SOsK/e1sXe5a0Pc5kHIHe6P2I/ilntNv2xf3cA==}
    engines: {node: '>=12'}
    cpu: [x64]
    os: [win32]
    requiresBuild: true
    dev: true
    optional: true

  /@eslint-community/eslint-utils@4.4.0(eslint@8.41.0):
    resolution: {integrity: sha512-1/sA4dwrzBAyeUoQ6oxahHKmrZvsnLCg4RfxW3ZFGGmQkSNQPFNLV9CUEFQP1x9EYXHTo5p6xdhZM1Ne9p/AfA==}
    engines: {node: ^12.22.0 || ^14.17.0 || >=16.0.0}
    peerDependencies:
      eslint: ^6.0.0 || ^7.0.0 || >=8.0.0
    dependencies:
      eslint: 8.41.0
      eslint-visitor-keys: 3.4.1
    dev: true

  /@eslint-community/regexpp@4.5.1:
    resolution: {integrity: sha512-Z5ba73P98O1KUYCCJTUeVpja9RcGoMdncZ6T49FCUl2lN38JtCJ+3WgIDBv0AuY4WChU5PmtJmOCTlN6FZTFKQ==}
    engines: {node: ^12.0.0 || ^14.0.0 || >=16.0.0}
    dev: true

  /@eslint/eslintrc@2.0.3:
    resolution: {integrity: sha512-+5gy6OQfk+xx3q0d6jGZZC3f3KzAkXc/IanVxd1is/VIIziRqqt3ongQz0FiTUXqTk0c7aDB3OaFuKnuSoJicQ==}
    engines: {node: ^12.22.0 || ^14.17.0 || >=16.0.0}
    dependencies:
      ajv: 6.12.6
      debug: 4.3.4(supports-color@5.5.0)
      espree: 9.5.2
      globals: 13.20.0
      ignore: 5.2.4
      import-fresh: 3.3.0
      js-yaml: 4.1.0
      minimatch: 3.1.2
      strip-json-comments: 3.1.1
    transitivePeerDependencies:
      - supports-color
    dev: true

  /@eslint/js@8.41.0:
    resolution: {integrity: sha512-LxcyMGxwmTh2lY9FwHPGWOHmYFCZvbrFCBZL4FzSSsxsRPuhrYUg/49/0KDfW8tnIEaEHtfmn6+NPN+1DqaNmA==}
    engines: {node: ^12.22.0 || ^14.17.0 || >=16.0.0}
    dev: true

  /@floating-ui/core@0.6.2:
    resolution: {integrity: sha512-jktYRmZwmau63adUG3GKOAVCofBXkk55S/zQ94XOorAHhwqFIOFAy1rSp2N0Wp6/tGbe9V3u/ExlGZypyY17rg==}
    dev: true

  /@floating-ui/dom@0.4.5:
    resolution: {integrity: sha512-b+prvQgJt8pieaKYMSJBXHxX/DYwdLsAWxKYqnO5dO2V4oo/TYBZJAUQCVNjTWWsrs6o4VDrNcP9+E70HAhJdw==}
    dependencies:
      '@floating-ui/core': 0.6.2
    dev: true

  /@floating-ui/react-dom-interactions@0.3.1(@types/react@18.2.7)(react-dom@18.1.0)(react@18.1.0):
    resolution: {integrity: sha512-tP2KEh7EHJr5hokSBHcPGojb+AorDNUf0NYfZGg/M+FsMvCOOsSEeEF0O1NDfETIzDnpbHnCs0DuvCFhSMSStg==}
    deprecated: Package renamed to @floating-ui/react
    dependencies:
      '@floating-ui/react-dom': 0.6.3(@types/react@18.2.7)(react-dom@18.1.0)(react@18.1.0)
      aria-hidden: 1.2.3
      point-in-polygon: 1.1.0
      use-isomorphic-layout-effect: 1.1.2(@types/react@18.2.7)(react@18.1.0)
    transitivePeerDependencies:
      - '@types/react'
      - react
      - react-dom
    dev: true

  /@floating-ui/react-dom@0.6.3(@types/react@18.2.7)(react-dom@18.1.0)(react@18.1.0):
    resolution: {integrity: sha512-hC+pS5D6AgS2wWjbmSQ6UR6Kpy+drvWGJIri6e1EDGADTPsCaa4KzCgmCczHrQeInx9tqs81EyDmbKJYY2swKg==}
    peerDependencies:
      react: '>=16.8.0'
      react-dom: '>=16.8.0'
    dependencies:
      '@floating-ui/dom': 0.4.5
      react: 18.1.0
      react-dom: 18.1.0(react@18.1.0)
      use-isomorphic-layout-effect: 1.1.2(@types/react@18.2.7)(react@18.1.0)
    transitivePeerDependencies:
      - '@types/react'
    dev: true

  /@formatjs/intl-displaynames@1.2.10:
    resolution: {integrity: sha512-GROA2RP6+7Ouu0WnHFF78O5XIU7pBfI19WM1qm93l6MFWibUk67nCfVCK3VAYJkLy8L8ZxjkYT11VIAfvSz8wg==}
    dependencies:
      '@formatjs/intl-utils': 2.3.0
    dev: true

  /@formatjs/intl-listformat@1.4.8:
    resolution: {integrity: sha512-WNMQlEg0e50VZrGIkgD5n7+DAMGt3boKi1GJALfhFMymslJb5i+5WzWxyj/3a929Z6MAFsmzRIJjKuv+BxKAOQ==}
    dependencies:
      '@formatjs/intl-utils': 2.3.0
    dev: true

  /@formatjs/intl-relativetimeformat@4.5.16:
    resolution: {integrity: sha512-IQ0haY97oHAH5OYUdykNiepdyEWj3SAT+Fp9ZpR85ov2JNiFx+12WWlxlVS8ehdyncC2ZMt/SwFIy2huK2+6/A==}
    dependencies:
      '@formatjs/intl-utils': 2.3.0
    dev: true

  /@formatjs/intl-unified-numberformat@3.3.7:
    resolution: {integrity: sha512-KnWgLRHzCAgT9eyt3OS34RHoyD7dPDYhRcuKn+/6Kv2knDF8Im43J6vlSW6Hm1w63fNq3ZIT1cFk7RuVO3Psag==}
    deprecated: We have renamed the package to @formatjs/intl-numberformat
    dependencies:
      '@formatjs/intl-utils': 2.3.0
    dev: true

  /@formatjs/intl-utils@2.3.0:
    resolution: {integrity: sha512-KWk80UPIzPmUg+P0rKh6TqspRw0G6eux1PuJr+zz47ftMaZ9QDwbGzHZbtzWkl5hgayM/qrKRutllRC7D/vVXQ==}
    deprecated: the package is rather renamed to @formatjs/ecma-abstract with some changes in functionality (primarily selectUnit is removed and we don't plan to make any further changes to this package
    dev: true

  /@humanwhocodes/config-array@0.11.8:
    resolution: {integrity: sha512-UybHIJzJnR5Qc/MsD9Kr+RpO2h+/P1GhOwdiLPXK5TWk5sgTdu88bTD9UP+CKbPPh5Rni1u0GjAdYQLemG8g+g==}
    engines: {node: '>=10.10.0'}
    dependencies:
      '@humanwhocodes/object-schema': 1.2.1
      debug: 4.3.4(supports-color@5.5.0)
      minimatch: 3.1.2
    transitivePeerDependencies:
      - supports-color
    dev: true

  /@humanwhocodes/module-importer@1.0.1:
    resolution: {integrity: sha512-bxveV4V8v5Yb4ncFTT3rPSgZBOpCkjfK0y4oVVVJwIuDVBRMDXrPyXRL988i5ap9m9bnyEEjWfm5WkBmtffLfA==}
    engines: {node: '>=12.22'}
    dev: true

  /@humanwhocodes/object-schema@1.2.1:
    resolution: {integrity: sha512-ZnQMnLV4e7hDlUvw8H+U8ASL02SS2Gn6+9Ac3wGGLIe7+je2AeAOxPY+izIPJDfFDb7eDjev0Us8MO1iFRN8hA==}
    dev: true

  /@iconify/types@2.0.0:
    resolution: {integrity: sha512-+wluvCrRhXrhyOmRDJ3q8mux9JkKy5SJ/v8ol2tu4FVjyYvtEzkc/3pK15ET6RKg4b4w4BmTk1+gsCUhf21Ykg==}
    dev: true

  /@iconify/utils@2.1.1:
    resolution: {integrity: sha512-H8xz74JDzDw8f0qLxwIaxFMnFkbXTZNWEufOk3WxaLFHV4h0A2FjIDgNk5LzC0am4jssnjdeJJdRs3UFu3582Q==}
    dependencies:
      '@antfu/install-pkg': 0.1.1
      '@antfu/utils': 0.7.3
      '@iconify/types': 2.0.0
      debug: 4.3.4(supports-color@5.5.0)
      kolorist: 1.8.0
      local-pkg: 0.4.3
    transitivePeerDependencies:
      - supports-color
    dev: true

  /@isaacs/cliui@8.0.2:
    resolution: {integrity: sha512-O8jcjabXaleOG9DQ0+ARXWZBTfnP4WNAqzuiJK7ll44AmxGKv/J2M4TPjxjY3znBCfvBXFzucm1twdyFybFqEA==}
    engines: {node: '>=12'}
    dependencies:
      string-width: 5.1.2
      string-width-cjs: /string-width@4.2.3
      strip-ansi: 7.1.0
      strip-ansi-cjs: /strip-ansi@6.0.1
      wrap-ansi: 8.1.0
      wrap-ansi-cjs: /wrap-ansi@7.0.0
    dev: false

  /@istanbuljs/load-nyc-config@1.1.0:
    resolution: {integrity: sha512-VjeHSlIzpv/NyD3N0YuHfXOPDIixcA1q2ZV98wsMqcYlPmv2n3Yb2lYP9XMElnaFVXg5A7YLTeLu6V84uQDjmQ==}
    engines: {node: '>=8'}
    dependencies:
      camelcase: 5.3.1
      find-up: 4.1.0
      get-package-type: 0.1.0
      js-yaml: 3.14.1
      resolve-from: 5.0.0
    dev: true

  /@istanbuljs/schema@0.1.3:
    resolution: {integrity: sha512-ZXRY4jNvVgSVQ8DL3LTcakaAtXwTVUxE81hslsyD2AtoXW/wVob10HkOJ1X/pAlcI7D+2YoZKg5do8G/w6RYgA==}
    engines: {node: '>=8'}
    dev: true

  /@jest/schemas@29.4.3:
    resolution: {integrity: sha512-VLYKXQmtmuEz6IxJsrZwzG9NvtkQsWNnWMsKxqWNu3+CnfzJQhp0WDDKWLVV9hLKr0l3SLLFRqcYHjhtyuDVxg==}
    engines: {node: ^14.15.0 || ^16.10.0 || >=18.0.0}
    dependencies:
      '@sinclair/typebox': 0.25.24
    dev: true

  /@jest/transform@29.5.0:
    resolution: {integrity: sha512-8vbeZWqLJOvHaDfeMuoHITGKSz5qWc9u04lnWrQE3VyuSw604PzQM824ZeX9XSjUCeDiE3GuxZe5UKa8J61NQw==}
    engines: {node: ^14.15.0 || ^16.10.0 || >=18.0.0}
    dependencies:
      '@babel/core': 7.22.1
      '@jest/types': 29.5.0
      '@jridgewell/trace-mapping': 0.3.18
      babel-plugin-istanbul: 6.1.1
      chalk: 4.1.2
      convert-source-map: 2.0.0
      fast-json-stable-stringify: 2.1.0
      graceful-fs: 4.2.11
      jest-haste-map: 29.5.0
      jest-regex-util: 29.4.3
      jest-util: 29.5.0
      micromatch: 4.0.5
      pirates: 4.0.5
      slash: 3.0.0
      write-file-atomic: 4.0.2
    transitivePeerDependencies:
      - supports-color
    dev: true

  /@jest/types@27.5.1:
    resolution: {integrity: sha512-Cx46iJ9QpwQTjIdq5VJu2QTMMs3QlEjI0x1QbBP5W1+nMzyc2XmimiRR/CbX9TO0cPTeUlxWMOu8mslYsJ8DEw==}
    engines: {node: ^10.13.0 || ^12.13.0 || ^14.15.0 || >=15.0.0}
    dependencies:
      '@types/istanbul-lib-coverage': 2.0.4
      '@types/istanbul-reports': 3.0.1
      '@types/node': 20.2.5
      '@types/yargs': 16.0.5
      chalk: 4.1.2
    dev: true

  /@jest/types@29.5.0:
    resolution: {integrity: sha512-qbu7kN6czmVRc3xWFQcAN03RAUamgppVUdXrvl1Wr3jlNF93o9mJbGcDWrwGB6ht44u7efB1qCFgVQmca24Uog==}
    engines: {node: ^14.15.0 || ^16.10.0 || >=18.0.0}
    dependencies:
      '@jest/schemas': 29.4.3
      '@types/istanbul-lib-coverage': 2.0.4
      '@types/istanbul-reports': 3.0.1
      '@types/node': 20.2.5
      '@types/yargs': 17.0.24
      chalk: 4.1.2
    dev: true

  /@jridgewell/gen-mapping@0.3.3:
    resolution: {integrity: sha512-HLhSWOLRi875zjjMG/r+Nv0oCW8umGb0BgEhyX3dDX3egwZtB8PqLnjz3yedt8R5StBrzcg4aBpnh8UA9D1BoQ==}
    engines: {node: '>=6.0.0'}
    dependencies:
      '@jridgewell/set-array': 1.1.2
      '@jridgewell/sourcemap-codec': 1.4.15
      '@jridgewell/trace-mapping': 0.3.18

  /@jridgewell/resolve-uri@3.1.0:
    resolution: {integrity: sha512-F2msla3tad+Mfht5cJq7LSXcdudKTWCVYUgw6pLFOOHSTtZlj6SWNYAp+AhuqLmWdBO2X5hPrLcu8cVP8fy28w==}
    engines: {node: '>=6.0.0'}

  /@jridgewell/set-array@1.1.2:
    resolution: {integrity: sha512-xnkseuNADM0gt2bs+BvhO0p78Mk762YnZdsuzFV018NoG1Sj1SCQvpSqa7XUaTam5vAGasABV9qXASMKnFMwMw==}
    engines: {node: '>=6.0.0'}

  /@jridgewell/source-map@0.3.3:
    resolution: {integrity: sha512-b+fsZXeLYi9fEULmfBrhxn4IrPlINf8fiNarzTof004v3lFdntdwa9PF7vFJqm3mg7s+ScJMxXaE3Acp1irZcg==}
    dependencies:
      '@jridgewell/gen-mapping': 0.3.3
      '@jridgewell/trace-mapping': 0.3.18
    dev: true

  /@jridgewell/sourcemap-codec@1.4.14:
    resolution: {integrity: sha512-XPSJHWmi394fuUuzDnGz1wiKqWfo1yXecHQMRf2l6hztTO+nPru658AyDngaBe7isIxEkRsPR3FZh+s7iVa4Uw==}

  /@jridgewell/sourcemap-codec@1.4.15:
    resolution: {integrity: sha512-eF2rxCRulEKXHTRiDrDy6erMYWqNw4LPdQ8UQA4huuxaQsVeRPFl2oM8oDGxMFhJUWZf9McpLtJasDDZb/Bpeg==}

  /@jridgewell/trace-mapping@0.3.18:
    resolution: {integrity: sha512-w+niJYzMHdd7USdiH2U6869nqhD2nbfZXND5Yp93qIbEmnDNk7PD48o+YchRVpzMU7M6jVCbenTR7PA1FLQ9pA==}
    dependencies:
      '@jridgewell/resolve-uri': 3.1.0
      '@jridgewell/sourcemap-codec': 1.4.14

  /@loadable/component@5.15.2(react@18.1.0):
    resolution: {integrity: sha512-ryFAZOX5P2vFkUdzaAtTG88IGnr9qxSdvLRvJySXcUA4B4xVWurUNADu3AnKPksxOZajljqTrDEDcYjeL4lvLw==}
    engines: {node: '>=8'}
    peerDependencies:
      react: '>=16.3.0'
    dependencies:
      '@babel/runtime': 7.21.5
      hoist-non-react-statics: 3.3.2
      react: 18.1.0
      react-is: 16.13.1
    dev: true

  /@monaco-editor/loader@1.3.3(monaco-editor@0.38.0):
    resolution: {integrity: sha512-6KKF4CTzcJiS8BJwtxtfyYt9shBiEv32ateQ9T4UVogwn4HM/uPo9iJd2Dmbkpz8CM6Y0PDUpjnZzCwC+eYo2Q==}
    peerDependencies:
      monaco-editor: '>= 0.21.0 < 1'
    dependencies:
      monaco-editor: 0.38.0
      state-local: 1.0.7

  /@monaco-editor/react@4.4.6(monaco-editor@0.38.0)(react-dom@18.2.0)(react@18.2.0):
    resolution: {integrity: sha512-Gr3uz3LYf33wlFE3eRnta4RxP5FSNxiIV9ENn2D2/rN8KgGAD8ecvcITRtsbbyuOuNkwbuHYxfeaz2Vr+CtyFA==}
    peerDependencies:
      monaco-editor: '>= 0.25.0 < 1'
      react: ^16.8.0 || ^17.0.0 || ^18.0.0
      react-dom: ^16.8.0 || ^17.0.0 || ^18.0.0
    dependencies:
      '@monaco-editor/loader': 1.3.3(monaco-editor@0.38.0)
      monaco-editor: 0.38.0
      prop-types: 15.8.1
      react: 18.2.0
      react-dom: 18.2.0(react@18.2.0)

  /@napi-rs/cli@2.14.8:
    resolution: {integrity: sha512-IvA3s8BqohMdUbOkFn7+23u1dhIJZCkA8Xps7DD4SLdCMbcbUF6MUuKiqxuqmVHBFTaxU25sU56WdX3efqGgPw==}
    engines: {node: '>= 10'}
    hasBin: true
    dev: true

  /@nicolo-ribaudo/chokidar-2@2.1.8-no-fsevents.3:
    resolution: {integrity: sha512-s88O1aVtXftvp5bCPB7WnmXc5IwOZZ7YPuwNPt+GtOOXpPvad1LfbmjYv+qII7zP6RU2QGnqve27dnLycEnyEQ==}
    requiresBuild: true
    dev: true
    optional: true

  /@nicolo-ribaudo/eslint-scope-5-internals@5.1.1-v1:
    resolution: {integrity: sha512-54/JRvkLIzzDWshCWfuhadfrfZVPiElY8Fcgmg1HroEly/EDSszzhBAsarCux+D/kOslTRquNzuyGSmUSTTHGg==}
    dependencies:
      eslint-scope: 5.1.1
    dev: true

  /@nodelib/fs.scandir@2.1.5:
    resolution: {integrity: sha512-vq24Bq3ym5HEQm2NKCr3yXDwjc7vTsEThRDnkp2DK9p1uqLR+DHurm/NOTo0KG7HYHU7eppKZj3MyqYuMBf62g==}
    engines: {node: '>= 8'}
    dependencies:
      '@nodelib/fs.stat': 2.0.5
      run-parallel: 1.2.0
    dev: true

  /@nodelib/fs.stat@2.0.5:
    resolution: {integrity: sha512-RkhPPp2zrqDAQA/2jNhnztcPAlv64XdhIp7a7454A5ovI7Bukxgt7MX7udwAu3zg1DcpPU0rz3VV1SeaqvY4+A==}
    engines: {node: '>= 8'}
    dev: true

  /@nodelib/fs.walk@1.2.8:
    resolution: {integrity: sha512-oGB+UxlgWcgQkgwo8GcEGwemoTFt3FIO9ababBmaGwXIoBKZ+GTy0pP185beGg7Llih/NSHSV2XAs1lnznocSg==}
    engines: {node: '>= 8'}
    dependencies:
      '@nodelib/fs.scandir': 2.1.5
      fastq: 1.15.0
    dev: true

  /@okamjs/okam-darwin-arm64@0.0.1-alpha.2:
    resolution: {integrity: sha512-Ij/TBzYXQpXp+fwxHQk42glPsB9PVTSSA6yUcOmd860aP9Sn3phbc+yVX+QgtLf2xkO2zeLeq4aknx5d3TXd+Q==}
    engines: {node: '>= 10'}
    cpu: [arm64]
    os: [darwin]
    requiresBuild: true
    dev: false
    optional: true

  /@okamjs/okam-darwin-universal@0.0.1-alpha.2:
    resolution: {integrity: sha512-9B8xa92yJ2baCqVkxYeoDCkri1TAXPdW9EX5bug8rABR730Zja/7HcP8UzUJQwL4KklXWUqlZHzq6lHeM+qp3g==}
    engines: {node: '>= 10'}
    os: [darwin]
    requiresBuild: true
    dev: false
    optional: true

  /@okamjs/okam-darwin-x64@0.0.1-alpha.2:
    resolution: {integrity: sha512-TqMvYZv0/SDruq+qQiH2WQownGKSsfsTn03LKyFwu6MaBht/UbvQ7QFdThtuirLclJ8OxOV46vG8N36txXciwQ==}
    engines: {node: '>= 10'}
    cpu: [x64]
    os: [darwin]
    requiresBuild: true
    dev: false
    optional: true

  /@okamjs/okam-linux-arm-gnueabihf@0.0.1-alpha.2:
    resolution: {integrity: sha512-TCYBRAN5xK6P88I0Hy5/4KYoXAQth7YsHyGxACCK6hu6PN+g1txfYMU1gh7VCQMYWLu5g3xPmh7vPyXLwB6sWQ==}
    engines: {node: '>= 10'}
    cpu: [arm]
    os: [linux]
    requiresBuild: true
    dev: false
    optional: true

  /@okamjs/okam-linux-arm64-gnu@0.0.1-alpha.2:
    resolution: {integrity: sha512-oq4hp6qodOg2IV5CYEfB+LTx8Y5oEktNL1vHkShwec8Yqzn2WGnd9ZuYG+TIRZqe9bDLRfo8Jk9TGduovBeyEQ==}
    engines: {node: '>= 10'}
    cpu: [arm64]
    os: [linux]
    requiresBuild: true
    dev: false
    optional: true

  /@okamjs/okam-linux-arm64-musl@0.0.1-alpha.2:
    resolution: {integrity: sha512-WiE+SCPzDvCNsaSYeOlp6pNg9fFK8/PVsqTF5t/qojjOpouLRDFbjrQuKwtEaR7tcJ90MPnNRLmogGBB426hXw==}
    engines: {node: '>= 10'}
    cpu: [arm64]
    os: [linux]
    requiresBuild: true
    dev: false
    optional: true

  /@okamjs/okam-linux-x64-gnu@0.0.1-alpha.2:
    resolution: {integrity: sha512-G1u359QiqahKXsFWPAkW7o4rCk5lDIj/jd3VZctmcbiWhy3CLM3dvBmsp9IF9VGWBVRRK2dJQa61EgQtfCu5Sw==}
    engines: {node: '>= 10'}
    cpu: [x64]
    os: [linux]
    requiresBuild: true
    dev: false
    optional: true

  /@okamjs/okam-linux-x64-musl@0.0.1-alpha.2:
    resolution: {integrity: sha512-86KAV9ZPJbji5VrKPunDR9nXWOyIZhYHSWSpUWZL10G7pBe8oKPKg/19c24aGp4zisYd/gXQy9vmKQCDIb/ugw==}
    engines: {node: '>= 10'}
    cpu: [x64]
    os: [linux]
    requiresBuild: true
    dev: false
    optional: true

  /@okamjs/okam-win32-arm64-msvc@0.0.1-alpha.2:
    resolution: {integrity: sha512-G3+S6NoBFNm8lNPfyVr6cOaq7zoh9hjTKr90QnhCfUO2ySwQZ7jjKAgJKFn7Zt0BmtfCcSWUPPodIhZ97yXwTA==}
    engines: {node: '>= 10'}
    cpu: [arm64]
    os: [win32]
    requiresBuild: true
    dev: false
    optional: true

  /@okamjs/okam-win32-ia32-msvc@0.0.1-alpha.2:
    resolution: {integrity: sha512-Uq5Nyx2MwLQP9ct0ptR/Gu8l3qMMZ2snuZmyKG3vPnJDy86OHvCu80Ihc+5bTgY8AMcNDWBIEYOjcK5Byhi0OQ==}
    engines: {node: '>= 10'}
    cpu: [ia32]
    os: [win32]
    requiresBuild: true
    dev: false
    optional: true

  /@okamjs/okam-win32-x64-msvc@0.0.1-alpha.2:
    resolution: {integrity: sha512-6zU3apqTKdxgExvg4LDwh9gTIS+Ko/M8wy0lLkPnwnW2KILOAMsdiDNBs7kAH5C5h0NYp7QbrHyzgHyfPp0FmQ==}
    engines: {node: '>= 10'}
    cpu: [x64]
    os: [win32]
    requiresBuild: true
    dev: false
    optional: true

  /@okamjs/okam@0.0.1-alpha.2:
    resolution: {integrity: sha512-ydwWSzL6xWsZIj/3t72xoWck2Nb1rRYl6wYMV8BVbhaklZq2sMAgUytQoObqhvTaQCRx6xdwWIK2s+dczdZrhQ==}
    engines: {node: '>= 10'}
    optionalDependencies:
      '@okamjs/okam-darwin-arm64': 0.0.1-alpha.2
      '@okamjs/okam-darwin-universal': 0.0.1-alpha.2
      '@okamjs/okam-darwin-x64': 0.0.1-alpha.2
      '@okamjs/okam-linux-arm-gnueabihf': 0.0.1-alpha.2
      '@okamjs/okam-linux-arm64-gnu': 0.0.1-alpha.2
      '@okamjs/okam-linux-arm64-musl': 0.0.1-alpha.2
      '@okamjs/okam-linux-x64-gnu': 0.0.1-alpha.2
      '@okamjs/okam-linux-x64-musl': 0.0.1-alpha.2
      '@okamjs/okam-win32-arm64-msvc': 0.0.1-alpha.2
      '@okamjs/okam-win32-ia32-msvc': 0.0.1-alpha.2
      '@okamjs/okam-win32-x64-msvc': 0.0.1-alpha.2
    dev: false

  /@pkgjs/parseargs@0.11.0:
    resolution: {integrity: sha512-+1VkjdD0QBLPodGrJUeqarH8VAIvQODIbwh9XpP5Syisf7YoQgsJKPNFoqqLQlu+VQ/tVSshMR6loPMn8U+dPg==}
    engines: {node: '>=14'}
    requiresBuild: true
    dev: false
    optional: true

  /@pkgr/utils@2.4.1:
    resolution: {integrity: sha512-JOqwkgFEyi+OROIyq7l4Jy28h/WwhDnG/cPkXG2Z1iFbubB6jsHW1NDvmyOzTBxHr3yg68YGirmh1JUgMqa+9w==}
    engines: {node: ^12.20.0 || ^14.18.0 || >=16.0.0}
    dependencies:
      cross-spawn: 7.0.3
      fast-glob: 3.2.12
      is-glob: 4.0.3
      open: 9.1.0
      picocolors: 1.0.0
      tslib: 2.5.0
    dev: true

  /@pmmmwh/react-refresh-webpack-plugin@0.5.10(react-refresh@0.14.0)(webpack@5.84.1):
    resolution: {integrity: sha512-j0Ya0hCFZPd4x40qLzbhGsh9TMtdb+CJQiso+WxLOPNasohq9cc5SNUcwsZaRH6++Xh91Xkm/xHCkuIiIu0LUA==}
    engines: {node: '>= 10.13'}
    peerDependencies:
      '@types/webpack': 4.x || 5.x
      react-refresh: '>=0.10.0 <1.0.0'
      sockjs-client: ^1.4.0
      type-fest: '>=0.17.0 <4.0.0'
      webpack: '>=4.43.0 <6.0.0'
      webpack-dev-server: 3.x || 4.x
      webpack-hot-middleware: 2.x
      webpack-plugin-serve: 0.x || 1.x
    peerDependenciesMeta:
      '@types/webpack':
        optional: true
      sockjs-client:
        optional: true
      type-fest:
        optional: true
      webpack-dev-server:
        optional: true
      webpack-hot-middleware:
        optional: true
      webpack-plugin-serve:
        optional: true
    dependencies:
      ansi-html-community: 0.0.8
      common-path-prefix: 3.0.0
      core-js-pure: 3.30.2
      error-stack-parser: 2.1.4
      find-up: 5.0.0
      html-entities: 2.3.3
      loader-utils: 2.0.4
      react-refresh: 0.14.0
      schema-utils: 3.1.2
      source-map: 0.7.4
      webpack: 5.84.1
    dev: true

  /@rc-component/context@1.3.0(react-dom@18.1.0)(react@18.1.0):
    resolution: {integrity: sha512-6QdaCJ7Wn5UZLJs15IEfqy4Ru3OaL5ctqpQYWd5rlfV9wwzrzdt6+kgAQZV/qdB0MUPN4nhyBfRembQCIvBf+w==}
    peerDependencies:
      react: '>=16.9.0'
      react-dom: '>=16.9.0'
    dependencies:
      '@babel/runtime': 7.21.5
      rc-util: 5.30.0(react-dom@18.1.0)(react@18.1.0)
      react: 18.1.0
      react-dom: 18.1.0(react@18.1.0)
    dev: true

  /@rc-component/context@1.3.0(react-dom@18.2.0)(react@18.2.0):
    resolution: {integrity: sha512-6QdaCJ7Wn5UZLJs15IEfqy4Ru3OaL5ctqpQYWd5rlfV9wwzrzdt6+kgAQZV/qdB0MUPN4nhyBfRembQCIvBf+w==}
    peerDependencies:
      react: '>=16.9.0'
      react-dom: '>=16.9.0'
    dependencies:
      '@babel/runtime': 7.21.5
      rc-util: 5.30.0(react-dom@18.2.0)(react@18.2.0)
      react: 18.2.0
      react-dom: 18.2.0(react@18.2.0)

  /@rc-component/mini-decimal@1.0.1:
    resolution: {integrity: sha512-9N8nRk0oKj1qJzANKl+n9eNSMUGsZtjwNuDCiZ/KA+dt1fE3zq5x2XxclRcAbOIXnZcJ53ozP2Pa60gyELXagA==}
    engines: {node: '>=8.x'}
    dependencies:
      '@babel/runtime': 7.21.5

  /@rc-component/mutate-observer@1.0.0(react-dom@18.1.0)(react@18.1.0):
    resolution: {integrity: sha512-okqRJSfNisXdI6CUeOLZC5ukBW/8kir2Ii4PJiKpUt+3+uS7dxwJUMxsUZquxA1rQuL8YcEmKVp/TCnR+yUdZA==}
    engines: {node: '>=8.x'}
    peerDependencies:
      react: '>=16.9.0'
      react-dom: '>=16.9.0'
    dependencies:
      '@babel/runtime': 7.21.5
      classnames: 2.3.2
      rc-util: 5.30.0(react-dom@18.1.0)(react@18.1.0)
      react: 18.1.0
      react-dom: 18.1.0(react@18.1.0)
    dev: true

  /@rc-component/mutate-observer@1.0.0(react-dom@18.2.0)(react@18.2.0):
    resolution: {integrity: sha512-okqRJSfNisXdI6CUeOLZC5ukBW/8kir2Ii4PJiKpUt+3+uS7dxwJUMxsUZquxA1rQuL8YcEmKVp/TCnR+yUdZA==}
    engines: {node: '>=8.x'}
    peerDependencies:
      react: '>=16.9.0'
      react-dom: '>=16.9.0'
    dependencies:
      '@babel/runtime': 7.21.5
      classnames: 2.3.2
      rc-util: 5.30.0(react-dom@18.2.0)(react@18.2.0)
      react: 18.2.0
      react-dom: 18.2.0(react@18.2.0)

  /@rc-component/portal@1.1.1(react-dom@18.1.0)(react@18.1.0):
    resolution: {integrity: sha512-m8w3dFXX0H6UkJ4wtfrSwhe2/6M08uz24HHrF8pWfAXPwA9hwCuTE5per/C86KwNLouRpwFGcr7LfpHaa1F38g==}
    engines: {node: '>=8.x'}
    peerDependencies:
      react: '>=16.9.0'
      react-dom: '>=16.9.0'
    dependencies:
      '@babel/runtime': 7.21.5
      classnames: 2.3.2
      rc-util: 5.30.0(react-dom@18.1.0)(react@18.1.0)
      react: 18.1.0
      react-dom: 18.1.0(react@18.1.0)
    dev: true

  /@rc-component/portal@1.1.1(react-dom@18.2.0)(react@18.2.0):
    resolution: {integrity: sha512-m8w3dFXX0H6UkJ4wtfrSwhe2/6M08uz24HHrF8pWfAXPwA9hwCuTE5per/C86KwNLouRpwFGcr7LfpHaa1F38g==}
    engines: {node: '>=8.x'}
    peerDependencies:
      react: '>=16.9.0'
      react-dom: '>=16.9.0'
    dependencies:
      '@babel/runtime': 7.21.5
      classnames: 2.3.2
      rc-util: 5.30.0(react-dom@18.2.0)(react@18.2.0)
      react: 18.2.0
      react-dom: 18.2.0(react@18.2.0)

  /@rc-component/tour@1.8.0(react-dom@18.1.0)(react@18.1.0):
    resolution: {integrity: sha512-rrRGioHTLQlGca27G2+lw7QpRb3uuMYCUIJjj31/B44VCJS0P2tqYhOgtzvWQmaLMlWH3ZlpzotkKX13NT4XEA==}
    engines: {node: '>=8.x'}
    peerDependencies:
      react: '>=16.9.0'
      react-dom: '>=16.9.0'
    dependencies:
      '@babel/runtime': 7.21.5
      '@rc-component/portal': 1.1.1(react-dom@18.1.0)(react@18.1.0)
      '@rc-component/trigger': 1.13.1(react-dom@18.1.0)(react@18.1.0)
      classnames: 2.3.2
      rc-util: 5.30.0(react-dom@18.1.0)(react@18.1.0)
      react: 18.1.0
      react-dom: 18.1.0(react@18.1.0)
    dev: true

  /@rc-component/tour@1.8.0(react-dom@18.2.0)(react@18.2.0):
    resolution: {integrity: sha512-rrRGioHTLQlGca27G2+lw7QpRb3uuMYCUIJjj31/B44VCJS0P2tqYhOgtzvWQmaLMlWH3ZlpzotkKX13NT4XEA==}
    engines: {node: '>=8.x'}
    peerDependencies:
      react: '>=16.9.0'
      react-dom: '>=16.9.0'
    dependencies:
      '@babel/runtime': 7.21.5
      '@rc-component/portal': 1.1.1(react-dom@18.2.0)(react@18.2.0)
      '@rc-component/trigger': 1.13.1(react-dom@18.2.0)(react@18.2.0)
      classnames: 2.3.2
      rc-util: 5.30.0(react-dom@18.2.0)(react@18.2.0)
      react: 18.2.0
      react-dom: 18.2.0(react@18.2.0)

  /@rc-component/trigger@1.13.1(react-dom@18.1.0)(react@18.1.0):
    resolution: {integrity: sha512-29cbzXBDS0jq/ft2pB1/lK4mNBbhRC/2CbXxtO5TQd+Br7P6DjYk8Pwd6vCLrTxT/Z+AT9BF8NypKZiufBbmYA==}
    engines: {node: '>=8.x'}
    peerDependencies:
      react: '>=16.9.0'
      react-dom: '>=16.9.0'
    dependencies:
      '@babel/runtime': 7.21.5
      '@rc-component/portal': 1.1.1(react-dom@18.1.0)(react@18.1.0)
      classnames: 2.3.2
      rc-align: 4.0.15(react-dom@18.1.0)(react@18.1.0)
      rc-motion: 2.7.3(react-dom@18.1.0)(react@18.1.0)
      rc-resize-observer: 1.3.1(react-dom@18.1.0)(react@18.1.0)
      rc-util: 5.30.0(react-dom@18.1.0)(react@18.1.0)
      react: 18.1.0
      react-dom: 18.1.0(react@18.1.0)
    dev: true

  /@rc-component/trigger@1.13.1(react-dom@18.2.0)(react@18.2.0):
    resolution: {integrity: sha512-29cbzXBDS0jq/ft2pB1/lK4mNBbhRC/2CbXxtO5TQd+Br7P6DjYk8Pwd6vCLrTxT/Z+AT9BF8NypKZiufBbmYA==}
    engines: {node: '>=8.x'}
    peerDependencies:
      react: '>=16.9.0'
      react-dom: '>=16.9.0'
    dependencies:
      '@babel/runtime': 7.21.5
      '@rc-component/portal': 1.1.1(react-dom@18.2.0)(react@18.2.0)
      classnames: 2.3.2
      rc-align: 4.0.15(react-dom@18.2.0)(react@18.2.0)
      rc-motion: 2.7.3(react-dom@18.2.0)(react@18.2.0)
      rc-resize-observer: 1.3.1(react-dom@18.2.0)(react@18.2.0)
      rc-util: 5.30.0(react-dom@18.2.0)(react@18.2.0)
      react: 18.2.0
      react-dom: 18.2.0(react@18.2.0)

  /@remix-run/router@1.5.0:
    resolution: {integrity: sha512-bkUDCp8o1MvFO+qxkODcbhSqRa6P2GXgrGZVpt0dCXNW2HCSCqYI0ZoAqEOSAjRWmmlKcYgFvN4B4S+zo/f8kg==}
    engines: {node: '>=14'}

  /@rometools/cli-darwin-arm64@12.0.0:
    resolution: {integrity: sha512-kEFCzU6cgy6vfY0mkMzq57ea3srqV5X2wyCAxjVfA2JF7fioq695uWhy7yOCBW+nUUFIz62N9v1nf/aYqX8XkA==}
    cpu: [arm64]
    os: [darwin]
    requiresBuild: true
    dev: true
    optional: true

  /@rometools/cli-darwin-x64@12.0.0:
    resolution: {integrity: sha512-YDevVPKrkRFdjjM/3zOpOWI5mEY2ivjKM2eR8Yqv9xH3SZhyD/t67f/xo7Azp6NkGUVXSnHLGdkmIg+qrYgz5A==}
    cpu: [x64]
    os: [darwin]
    requiresBuild: true
    dev: true
    optional: true

  /@rometools/cli-linux-arm64@12.0.0:
    resolution: {integrity: sha512-n2LJg6eAZENUcJF99wjDeqQCr/40IqGUJDbX7NwiU1RvCy+RBZNmhcmSAaKOc6rCoLUcM9W5q+H4jfn4bWfJBA==}
    cpu: [arm64]
    os: [linux]
    requiresBuild: true
    dev: true
    optional: true

  /@rometools/cli-linux-x64@12.0.0:
    resolution: {integrity: sha512-VuQO4eOrKmfrLrc8KzMaZypz3i1rD9FXRxwOFk6ha16DNHV+17dRQYm7jRZ1p+HrXdjAJYTScxR/E03yGLThlQ==}
    cpu: [x64]
    os: [linux]
    requiresBuild: true
    dev: true
    optional: true

  /@rometools/cli-win32-arm64@12.0.0:
    resolution: {integrity: sha512-lvOh5/B8YuQdI2ieGJnJ6CUMZxvVwA8+1VDkEZJyl5IEF8AXzbXYx4k6SFA5a79cfXEL9tJuJy0rn+Zs/+1yJQ==}
    cpu: [arm64]
    os: [win32]
    requiresBuild: true
    dev: true
    optional: true

  /@rometools/cli-win32-x64@12.0.0:
    resolution: {integrity: sha512-yTfz71k8+9QIDzglKnMbEMMv1JUk30qfeSomgEUG2v0qDSbSq0Gs1ff0H0dysYOHLvZZmWA3IheOY/SC8fj1nA==}
    cpu: [x64]
    os: [win32]
    requiresBuild: true
    dev: true
    optional: true

  /@sinclair/typebox@0.25.24:
    resolution: {integrity: sha512-XJfwUVUKDHF5ugKwIcxEgc9k8b7HbznCp6eUfWgu710hMPNIO4aw4/zB5RogDQz8nd6gyCDpU9O/m6qYEWY6yQ==}
    dev: true

  /@stylelint/postcss-css-in-js@0.38.0(postcss-syntax@0.36.2)(postcss@8.4.24):
    resolution: {integrity: sha512-XOz5CAe49kS95p5yRd+DAIWDojTjfmyAQ4bbDlXMdbZTQ5t0ThjSLvWI6JI2uiS7MFurVBkZ6zUqcimzcLTBoQ==}
    deprecated: Package no longer supported. Contact Support at https://www.npmjs.com/support for more info.
    peerDependencies:
      postcss: '>=7.0.0'
      postcss-syntax: '>=0.36.2'
    dependencies:
      '@babel/core': 7.22.1
      postcss: 8.4.24
      postcss-syntax: 0.36.2(postcss@8.4.24)
    transitivePeerDependencies:
      - supports-color
    dev: true

  /@svgr/babel-plugin-add-jsx-attribute@6.5.1(@babel/core@7.22.1):
    resolution: {integrity: sha512-9PYGcXrAxitycIjRmZB+Q0JaN07GZIWaTBIGQzfaZv+qr1n8X1XUEJ5rZ/vx6OVD9RRYlrNnXWExQXcmZeD/BQ==}
    engines: {node: '>=10'}
    peerDependencies:
      '@babel/core': ^7.0.0-0
    dependencies:
      '@babel/core': 7.22.1
    dev: true

  /@svgr/babel-plugin-remove-jsx-attribute@8.0.0(@babel/core@7.22.1):
    resolution: {integrity: sha512-BcCkm/STipKvbCl6b7QFrMh/vx00vIP63k2eM66MfHJzPr6O2U0jYEViXkHJWqXqQYjdeA9cuCl5KWmlwjDvbA==}
    engines: {node: '>=14'}
    peerDependencies:
      '@babel/core': ^7.0.0-0
    dependencies:
      '@babel/core': 7.22.1
    dev: true

  /@svgr/babel-plugin-remove-jsx-empty-expression@8.0.0(@babel/core@7.22.1):
    resolution: {integrity: sha512-5BcGCBfBxB5+XSDSWnhTThfI9jcO5f0Ai2V24gZpG+wXF14BzwxxdDb4g6trdOux0rhibGs385BeFMSmxtS3uA==}
    engines: {node: '>=14'}
    peerDependencies:
      '@babel/core': ^7.0.0-0
    dependencies:
      '@babel/core': 7.22.1
    dev: true

  /@svgr/babel-plugin-replace-jsx-attribute-value@6.5.1(@babel/core@7.22.1):
    resolution: {integrity: sha512-8DPaVVE3fd5JKuIC29dqyMB54sA6mfgki2H2+swh+zNJoynC8pMPzOkidqHOSc6Wj032fhl8Z0TVn1GiPpAiJg==}
    engines: {node: '>=10'}
    peerDependencies:
      '@babel/core': ^7.0.0-0
    dependencies:
      '@babel/core': 7.22.1
    dev: true

  /@svgr/babel-plugin-svg-dynamic-title@6.5.1(@babel/core@7.22.1):
    resolution: {integrity: sha512-FwOEi0Il72iAzlkaHrlemVurgSQRDFbk0OC8dSvD5fSBPHltNh7JtLsxmZUhjYBZo2PpcU/RJvvi6Q0l7O7ogw==}
    engines: {node: '>=10'}
    peerDependencies:
      '@babel/core': ^7.0.0-0
    dependencies:
      '@babel/core': 7.22.1
    dev: true

  /@svgr/babel-plugin-svg-em-dimensions@6.5.1(@babel/core@7.22.1):
    resolution: {integrity: sha512-gWGsiwjb4tw+ITOJ86ndY/DZZ6cuXMNE/SjcDRg+HLuCmwpcjOktwRF9WgAiycTqJD/QXqL2f8IzE2Rzh7aVXA==}
    engines: {node: '>=10'}
    peerDependencies:
      '@babel/core': ^7.0.0-0
    dependencies:
      '@babel/core': 7.22.1
    dev: true

  /@svgr/babel-plugin-transform-react-native-svg@6.5.1(@babel/core@7.22.1):
    resolution: {integrity: sha512-2jT3nTayyYP7kI6aGutkyfJ7UMGtuguD72OjeGLwVNyfPRBD8zQthlvL+fAbAKk5n9ZNcvFkp/b1lZ7VsYqVJg==}
    engines: {node: '>=10'}
    peerDependencies:
      '@babel/core': ^7.0.0-0
    dependencies:
      '@babel/core': 7.22.1
    dev: true

  /@svgr/babel-plugin-transform-svg-component@6.5.1(@babel/core@7.22.1):
    resolution: {integrity: sha512-a1p6LF5Jt33O3rZoVRBqdxL350oge54iZWHNI6LJB5tQ7EelvD/Mb1mfBiZNAan0dt4i3VArkFRjA4iObuNykQ==}
    engines: {node: '>=12'}
    peerDependencies:
      '@babel/core': ^7.0.0-0
    dependencies:
      '@babel/core': 7.22.1
    dev: true

  /@svgr/babel-preset@6.5.1(@babel/core@7.22.1):
    resolution: {integrity: sha512-6127fvO/FF2oi5EzSQOAjo1LE3OtNVh11R+/8FXa+mHx1ptAaS4cknIjnUA7e6j6fwGGJ17NzaTJFUwOV2zwCw==}
    engines: {node: '>=10'}
    peerDependencies:
      '@babel/core': ^7.0.0-0
    dependencies:
      '@babel/core': 7.22.1
      '@svgr/babel-plugin-add-jsx-attribute': 6.5.1(@babel/core@7.22.1)
      '@svgr/babel-plugin-remove-jsx-attribute': 8.0.0(@babel/core@7.22.1)
      '@svgr/babel-plugin-remove-jsx-empty-expression': 8.0.0(@babel/core@7.22.1)
      '@svgr/babel-plugin-replace-jsx-attribute-value': 6.5.1(@babel/core@7.22.1)
      '@svgr/babel-plugin-svg-dynamic-title': 6.5.1(@babel/core@7.22.1)
      '@svgr/babel-plugin-svg-em-dimensions': 6.5.1(@babel/core@7.22.1)
      '@svgr/babel-plugin-transform-react-native-svg': 6.5.1(@babel/core@7.22.1)
      '@svgr/babel-plugin-transform-svg-component': 6.5.1(@babel/core@7.22.1)
    dev: true

  /@svgr/core@6.5.1:
    resolution: {integrity: sha512-/xdLSWxK5QkqG524ONSjvg3V/FkNyCv538OIBdQqPNaAta3AsXj/Bd2FbvR87yMbXO2hFSWiAe/Q6IkVPDw+mw==}
    engines: {node: '>=10'}
    dependencies:
      '@babel/core': 7.22.1
      '@svgr/babel-preset': 6.5.1(@babel/core@7.22.1)
      '@svgr/plugin-jsx': 6.5.1(@svgr/core@6.5.1)
      camelcase: 6.3.0
      cosmiconfig: 7.1.0
    transitivePeerDependencies:
      - supports-color
    dev: true

  /@svgr/hast-util-to-babel-ast@6.5.1:
    resolution: {integrity: sha512-1hnUxxjd83EAxbL4a0JDJoD3Dao3hmjvyvyEV8PzWmLK3B9m9NPlW7GKjFyoWE8nM7HnXzPcmmSyOW8yOddSXw==}
    engines: {node: '>=10'}
    dependencies:
      '@babel/types': 7.22.4
      entities: 4.5.0
    dev: true

  /@svgr/plugin-jsx@6.5.1(@svgr/core@6.5.1):
    resolution: {integrity: sha512-+UdQxI3jgtSjCykNSlEMuy1jSRQlGC7pqBCPvkG/2dATdWo082zHTTK3uhnAju2/6XpE6B5mZ3z4Z8Ns01S8Gw==}
    engines: {node: '>=10'}
    peerDependencies:
      '@svgr/core': ^6.0.0
    dependencies:
      '@babel/core': 7.22.1
      '@svgr/babel-preset': 6.5.1(@babel/core@7.22.1)
      '@svgr/core': 6.5.1
      '@svgr/hast-util-to-babel-ast': 6.5.1
      svg-parser: 2.0.4
    transitivePeerDependencies:
      - supports-color
    dev: true

  /@svgr/plugin-svgo@6.5.1(@svgr/core@6.5.1):
    resolution: {integrity: sha512-omvZKf8ixP9z6GWgwbtmP9qQMPX4ODXi+wzbVZgomNFsUIlHA1sf4fThdwTWSsZGgvGAG6yE+b/F5gWUkcZ/iQ==}
    engines: {node: '>=10'}
    peerDependencies:
      '@svgr/core': '*'
    dependencies:
      '@svgr/core': 6.5.1
      cosmiconfig: 7.1.0
      deepmerge: 4.3.1
      svgo: 2.8.0
    dev: true

  /@swc/helpers@0.5.1:
    resolution: {integrity: sha512-sJ902EfIzn1Fa+qYmjdQqh8tPsoxyBz+8yBKC2HKUxyezKJFwPGOn7pv4WY6QuQW//ySQi5lJjA/ZT9sNWWNTg==}
    dependencies:
      tslib: 2.5.2

  /@tanstack/match-sorter-utils@8.8.4:
    resolution: {integrity: sha512-rKH8LjZiszWEvmi01NR72QWZ8m4xmXre0OOwlRGnjU01Eqz/QnN+cqpty2PJ0efHblq09+KilvyR7lsbzmXVEw==}
    engines: {node: '>=12'}
    dependencies:
      remove-accents: 0.4.2
    dev: true

  /@tanstack/query-core@4.29.11:
    resolution: {integrity: sha512-8C+hF6SFAb/TlFZyS9FItgNwrw4PMa7YeX+KQYe2ZAiEz6uzg6yIr+QBzPkUwZ/L0bXvGd1sufTm3wotoz+GwQ==}
    dev: true

  /@tanstack/query-core@5.0.0-alpha.21:
    resolution: {integrity: sha512-bXnHC8NEKU840o1YYiENySobGWYXCHBSgXnEOsuUsh/gD2uE2EymUYS2wbKI2I7rflTWojx/Ne1PauEKBz8Rtw==}

  /@tanstack/react-query-devtools@4.29.12(@tanstack/react-query@4.29.12)(react-dom@18.1.0)(react@18.1.0):
    resolution: {integrity: sha512-ug4YGQhMhh6QI8/sWJhjXxuvdeehxf1cyxpTifGMH5qreQ5ECHT6vzqG/aKvADQDzqLBGrF0q4wTDnRRYvvtrA==}
    peerDependencies:
      '@tanstack/react-query': 4.29.12
      react: ^16.8.0 || ^17.0.0 || ^18.0.0
      react-dom: ^16.8.0 || ^17.0.0 || ^18.0.0
    dependencies:
      '@tanstack/match-sorter-utils': 8.8.4
      '@tanstack/react-query': 4.29.12(react-dom@18.1.0)(react@18.1.0)
      react: 18.1.0
      react-dom: 18.1.0(react@18.1.0)
      superjson: 1.12.3
      use-sync-external-store: 1.2.0(react@18.1.0)
    dev: true

  /@tanstack/react-query@4.29.12(react-dom@18.1.0)(react@18.1.0):
    resolution: {integrity: sha512-zhcN6+zF6cxprxhTHQajHGlvxgK8npnp9uLe9yaWhGc6sYcPWXzyO4raL4HomUzQOPzu3jLvkriJQ7BOrDM8vA==}
    peerDependencies:
      react: ^16.8.0 || ^17.0.0 || ^18.0.0
      react-dom: ^16.8.0 || ^17.0.0 || ^18.0.0
      react-native: '*'
    peerDependenciesMeta:
      react-dom:
        optional: true
      react-native:
        optional: true
    dependencies:
      '@tanstack/query-core': 4.29.11
      react: 18.1.0
      react-dom: 18.1.0(react@18.1.0)
      use-sync-external-store: 1.2.0(react@18.1.0)
    dev: true

  /@tanstack/react-query@5.0.0-alpha.21(react-dom@18.2.0)(react@18.2.0):
    resolution: {integrity: sha512-HCa+BLPTFoM5fcleFx6GPMyo3X8P+4lhy/fzHup9QYBPcSQ0L1USUOhaA4LwkFc+VSdOwZg9wuCc3BkpmKEqLA==}
    peerDependencies:
      react: ^18.0.0
      react-dom: ^18.0.0
      react-native: '*'
    peerDependenciesMeta:
      react-dom:
        optional: true
      react-native:
        optional: true
    dependencies:
      '@tanstack/query-core': 5.0.0-alpha.21
      react: 18.2.0
      react-dom: 18.2.0(react@18.2.0)

  /@trysound/sax@0.2.0:
    resolution: {integrity: sha512-L7z9BgrNEcYyUYtF+HaEfiS5ebkh9jXqbszz7pC0hRBPaatV0XjSD3+eHrpqFemQfgwiFF0QPIarnIihIDn7OA==}
    engines: {node: '>=10.13.0'}
    dev: true

  /@types/babel__core@7.20.1:
    resolution: {integrity: sha512-aACu/U/omhdk15O4Nfb+fHgH/z3QsfQzpnvRZhYhThms83ZnAOZz7zZAWO7mn2yyNQaA4xTO8GLK3uqFU4bYYw==}
    dependencies:
      '@babel/parser': 7.22.4
      '@babel/types': 7.22.4
      '@types/babel__generator': 7.6.4
      '@types/babel__template': 7.4.1
      '@types/babel__traverse': 7.20.0
    dev: true

  /@types/babel__generator@7.6.4:
    resolution: {integrity: sha512-tFkciB9j2K755yrTALxD44McOrk+gfpIpvC3sxHjRawj6PfnQxrse4Clq5y/Rq+G3mrBurMax/lG8Qn2t9mSsg==}
    dependencies:
      '@babel/types': 7.22.4
    dev: true

  /@types/babel__template@7.4.1:
    resolution: {integrity: sha512-azBFKemX6kMg5Io+/rdGT0dkGreboUVR0Cdm3fz9QJWpaQGJRQXl7C+6hOTCZcMll7KFyEQpgbYI2lHdsS4U7g==}
    dependencies:
      '@babel/parser': 7.22.4
      '@babel/types': 7.22.4
    dev: true

  /@types/babel__traverse@7.20.0:
    resolution: {integrity: sha512-TBOjqAGf0hmaqRwpii5LLkJLg7c6OMm4nHLmpsUxwk9bBHtoTC6dAHdVWdGv4TBxj2CZOZY8Xfq8WmfoVi7n4Q==}
    dependencies:
      '@babel/types': 7.22.4
    dev: true

  /@types/eslint-scope@3.7.4:
    resolution: {integrity: sha512-9K4zoImiZc3HlIp6AVUDE4CWYx22a+lhSZMYNpbjW04+YF0KWj4pJXnEMjdnFTiQibFFmElcsasJXDbdI/EPhA==}
    dependencies:
      '@types/eslint': 8.40.0
      '@types/estree': 1.0.1
    dev: true

  /@types/eslint@8.40.0:
    resolution: {integrity: sha512-nbq2mvc/tBrK9zQQuItvjJl++GTN5j06DaPtp3hZCpngmG6Q3xoyEmd0TwZI0gAy/G1X0zhGBbr2imsGFdFV0g==}
    dependencies:
      '@types/estree': 1.0.1
      '@types/json-schema': 7.0.12
    dev: true

  /@types/estree@1.0.1:
    resolution: {integrity: sha512-LG4opVs2ANWZ1TJoKc937iMmNstM/d0ae1vNbnBvBhqCSezgVUOzcLCqbI5elV8Vy6WKwKjaqR+zO9VKirBBCA==}
    dev: true

  /@types/graceful-fs@4.1.6:
    resolution: {integrity: sha512-Sig0SNORX9fdW+bQuTEovKj3uHcUL6LQKbCrrqb1X7J6/ReAbhCXRAhc+SMejhLELFj2QcyuxmUooZ4bt5ReSw==}
    dependencies:
      '@types/node': 20.2.5
    dev: true

  /@types/hapi__joi@17.1.9:
    resolution: {integrity: sha512-oOMFT8vmCTFncsF1engrs04jatz8/Anwx3De9uxnOK4chgSEgWBvFtpSoJo8u3784JNO+ql5tzRR6phHoRnscQ==}
    dev: true

  /@types/history@4.7.11:
    resolution: {integrity: sha512-qjDJRrmvBMiTx+jyLxvLfJU7UznFuokDv4f3WRuriHKERccVpFU+8XMQUAbDzoiJCsmexxRExQeMwwCdamSKDA==}
    dev: true

  /@types/history@5.0.0:
    resolution: {integrity: sha512-hy8b7Y1J8OGe6LbAjj3xniQrj3v6lsivCcrmf4TzSgPzLkhIeKgc5IZnT7ReIqmEuodjfO8EYAuoFvIrHi/+jQ==}
    deprecated: This is a stub types definition. history provides its own type definitions, so you do not need this installed.
    dependencies:
      history: 5.3.0
    dev: true

  /@types/hoist-non-react-statics@3.3.1:
    resolution: {integrity: sha512-iMIqiko6ooLrTh1joXodJK5X9xeEALT1kM5G3ZLhD3hszxBdIEd5C75U834D9mLcINgD4OyZf5uQXjkuYydWvA==}
    dependencies:
      '@types/react': 18.2.7
      hoist-non-react-statics: 3.3.2
    dev: true

  /@types/html-minifier-terser@6.1.0:
    resolution: {integrity: sha512-oh/6byDPnL1zeNXFrDXFLyZjkr1MsBG667IM792caf1L2UPOOMf65NFzjUH/ltyfwjAGfs1rsX1eftK0jC/KIg==}
    dev: true

  /@types/invariant@2.2.35:
    resolution: {integrity: sha512-DxX1V9P8zdJPYQat1gHyY0xj3efl8gnMVjiM9iCY6y27lj+PoQWkgjt8jDqmovPqULkKVpKRg8J36iQiA+EtEg==}
    dev: true

  /@types/isomorphic-fetch@0.0.34:
    resolution: {integrity: sha512-BmJKuPCZCR6pbYYgi5nKFJrPC4pLoBgsi/B1nFN64Ba+hLLGUcKPIh7eVlR2xG763Ap08hgQafq/Wx4RFb0omQ==}
    dev: true

  /@types/istanbul-lib-coverage@2.0.4:
    resolution: {integrity: sha512-z/QT1XN4K4KYuslS23k62yDIDLwLFkzxOuMplDtObz0+y7VqJCaO2o+SPwHCvLFZh7xazvvoor2tA/hPz9ee7g==}
    dev: true

  /@types/istanbul-lib-report@3.0.0:
    resolution: {integrity: sha512-plGgXAPfVKFoYfa9NpYDAkseG+g6Jr294RqeqcqDixSbU34MZVJRi/P+7Y8GDpzkEwLaGZZOpKIEmeVZNtKsrg==}
    dependencies:
      '@types/istanbul-lib-coverage': 2.0.4
    dev: true

  /@types/istanbul-reports@3.0.1:
    resolution: {integrity: sha512-c3mAZEuK0lvBp8tmuL74XRKn1+y2dcwOUpH7x4WrF6gk1GIgiluDRgMYQtw2OFcBvAJWlt6ASU3tSqxp0Uu0Aw==}
    dependencies:
      '@types/istanbul-lib-report': 3.0.0
    dev: true

  /@types/json-schema@7.0.12:
    resolution: {integrity: sha512-Hr5Jfhc9eYOQNPYO5WLDq/n4jqijdHNlDXjuAQkkt+mWdQR+XJToOHrsD4cPaMXpn6KO7y2+wM8AZEs8VpBLVA==}
    dev: true

  /@types/minimist@1.2.2:
    resolution: {integrity: sha512-jhuKLIRrhvCPLqwPcx6INqmKeiA5EWrsCOPhrlFSrbrmU4ZMPjj5Ul/oLCMDO98XRUIwVm78xICz4EPCektzeQ==}
    dev: true

  /@types/node@20.2.5:
    resolution: {integrity: sha512-JJulVEQXmiY9Px5axXHeYGLSjhkZEnD+MDPDGbCbIAbMslkKwmygtZFy1X6s/075Yo94sf8GuSlFfPzysQrWZQ==}
    dev: true

  /@types/normalize-package-data@2.4.1:
    resolution: {integrity: sha512-Gj7cI7z+98M282Tqmp2K5EIsoouUEzbBJhQQzDE3jSIRk6r9gsz0oUokqIUR4u1R3dMHo0pDHM7sNOHyhulypw==}
    dev: true

  /@types/parse-json@4.0.0:
    resolution: {integrity: sha512-//oorEZjL6sbPcKUaCdIGlIUeH26mgzimjBB77G6XRgnDl/L5wOnpyBGRe/Mmf5CVW3PwEBE1NjiMZ/ssFh4wA==}
    dev: true

  /@types/prop-types@15.7.5:
    resolution: {integrity: sha512-JCB8C6SnDoQf0cNycqd/35A7MjcnK+ZTqE7judS6o7utxUCg6imJg3QK2qzHKszlTjcj2cn+NwMB2i96ubpj7w==}
    dev: true

  /@types/react-dom@18.2.4:
    resolution: {integrity: sha512-G2mHoTMTL4yoydITgOGwWdWMVd8sNgyEP85xVmMKAPUBwQWm9wBPQUmvbeF4V3WBY1P7mmL4BkjQ0SqUpf1snw==}
    dependencies:
      '@types/react': 18.2.7
    dev: true

  /@types/react-router-dom@4.3.5:
    resolution: {integrity: sha512-eFajSUASYbPHg2BDM1G8Btx+YqGgvROPIg6sBhl3O4kbDdYXdFdfrgQFf/pcBuQVObjfT9AL/dd15jilR5DIEA==}
    dependencies:
      '@types/history': 5.0.0
      '@types/react': 18.2.7
      '@types/react-router': 5.1.20
    dev: true

  /@types/react-router-redux@5.0.22:
    resolution: {integrity: sha512-0Vcr0HzpZTC+PQVY6vGJ57yv1hFZSPFs/QHqYPbn2uEDKUYBV3dAZQtoTYhsa1bGqRE91yedgX29AM68FlxfmA==}
    dependencies:
      '@types/history': 4.7.11
      '@types/react': 18.2.7
      '@types/react-router': 5.1.20
      redux: 4.2.1
    dev: true

  /@types/react-router@5.1.20:
    resolution: {integrity: sha512-jGjmu/ZqS7FjSH6owMcD5qpq19+1RS9DeVRqfl1FeBMxTDQAGwlMWOcs52NDoXaNKyG3d1cYQFMs9rCrb88o9Q==}
    dependencies:
      '@types/history': 4.7.11
      '@types/react': 18.2.7
    dev: true

  /@types/react@18.2.7:
    resolution: {integrity: sha512-ojrXpSH2XFCmHm7Jy3q44nXDyN54+EYKP2lBhJ2bqfyPj6cIUW/FZW/Csdia34NQgq7KYcAlHi5184m4X88+yw==}
    dependencies:
      '@types/prop-types': 15.7.5
      '@types/scheduler': 0.16.3
      csstype: 3.1.2
    dev: true

  /@types/scheduler@0.16.3:
    resolution: {integrity: sha512-5cJ8CB4yAx7BH1oMvdU0Jh9lrEXyPkar6F9G/ERswkCuvP4KQZfZkSjcMbAICCpQTN4OuZn8tz0HiKv9TGZgrQ==}
    dev: true

  /@types/semver@7.5.0:
    resolution: {integrity: sha512-G8hZ6XJiHnuhQKR7ZmysCeJWE08o8T0AXtk5darsCaTVsYZhhgUrq53jizaR2FvsoeCwJhlmwTjkXBY5Pn/ZHw==}
    dev: true

  /@types/use-sync-external-store@0.0.3:
    resolution: {integrity: sha512-EwmlvuaxPNej9+T4v5AuBPJa2x2UOJVdjCtDHgcDqitUeOtjnJKJ+apYjVcAoBEMjKW1VVFGZLUb5+qqa09XFA==}
    dev: true

  /@types/yargs-parser@21.0.0:
    resolution: {integrity: sha512-iO9ZQHkZxHn4mSakYV0vFHAVDyEOIJQrV2uZ06HxEPcx+mt8swXoZHIbaaJ2crJYFfErySgktuTZ3BeLz+XmFA==}
    dev: true

  /@types/yargs@16.0.5:
    resolution: {integrity: sha512-AxO/ADJOBFJScHbWhq2xAhlWP24rY4aCEG/NFaMvbT3X2MgRsLjhjQwsn0Zi5zn0LG9jUhCCZMeX9Dkuw6k+vQ==}
    dependencies:
      '@types/yargs-parser': 21.0.0
    dev: true

  /@types/yargs@17.0.24:
    resolution: {integrity: sha512-6i0aC7jV6QzQB8ne1joVZ0eSFIstHsCrobmOtghM11yGlH0j43FKL2UhWdELkyps0zuf7qVTUVCCR+tgSlyLLw==}
    dependencies:
      '@types/yargs-parser': 21.0.0
    dev: true

  /@typescript-eslint/eslint-plugin@5.48.1(@typescript-eslint/parser@5.48.1)(eslint@8.41.0)(typescript@5.0.4):
    resolution: {integrity: sha512-9nY5K1Rp2ppmpb9s9S2aBiF3xo5uExCehMDmYmmFqqyxgenbHJ3qbarcLt4ITgaD6r/2ypdlcFRdcuVPnks+fQ==}
    engines: {node: ^12.22.0 || ^14.17.0 || >=16.0.0}
    peerDependencies:
      '@typescript-eslint/parser': ^5.0.0
      eslint: ^6.0.0 || ^7.0.0 || ^8.0.0
      typescript: '*'
    peerDependenciesMeta:
      typescript:
        optional: true
    dependencies:
      '@typescript-eslint/parser': 5.48.1(eslint@8.41.0)(typescript@5.0.4)
      '@typescript-eslint/scope-manager': 5.48.1
      '@typescript-eslint/type-utils': 5.48.1(eslint@8.41.0)(typescript@5.0.4)
      '@typescript-eslint/utils': 5.48.1(eslint@8.41.0)(typescript@5.0.4)
      debug: 4.3.4(supports-color@5.5.0)
      eslint: 8.41.0
      ignore: 5.2.4
      natural-compare-lite: 1.4.0
      regexpp: 3.2.0
      semver: 7.5.1
      tsutils: 3.21.0(typescript@5.0.4)
      typescript: 5.0.4
    transitivePeerDependencies:
      - supports-color
    dev: true

  /@typescript-eslint/parser@5.48.1(eslint@8.41.0)(typescript@5.0.4):
    resolution: {integrity: sha512-4yg+FJR/V1M9Xoq56SF9Iygqm+r5LMXvheo6DQ7/yUWynQ4YfCRnsKuRgqH4EQ5Ya76rVwlEpw4Xu+TgWQUcdA==}
    engines: {node: ^12.22.0 || ^14.17.0 || >=16.0.0}
    peerDependencies:
      eslint: ^6.0.0 || ^7.0.0 || ^8.0.0
      typescript: '*'
    peerDependenciesMeta:
      typescript:
        optional: true
    dependencies:
      '@typescript-eslint/scope-manager': 5.48.1
      '@typescript-eslint/types': 5.48.1
      '@typescript-eslint/typescript-estree': 5.48.1(typescript@5.0.4)
      debug: 4.3.4(supports-color@5.5.0)
      eslint: 8.41.0
      typescript: 5.0.4
    transitivePeerDependencies:
      - supports-color
    dev: true

  /@typescript-eslint/scope-manager@5.48.1:
    resolution: {integrity: sha512-S035ueRrbxRMKvSTv9vJKIWgr86BD8s3RqoRZmsSh/s8HhIs90g6UlK8ZabUSjUZQkhVxt7nmZ63VJ9dcZhtDQ==}
    engines: {node: ^12.22.0 || ^14.17.0 || >=16.0.0}
    dependencies:
      '@typescript-eslint/types': 5.48.1
      '@typescript-eslint/visitor-keys': 5.48.1
    dev: true

  /@typescript-eslint/scope-manager@5.59.8:
    resolution: {integrity: sha512-/w08ndCYI8gxGf+9zKf1vtx/16y8MHrZs5/tnjHhMLNSixuNcJavSX4wAiPf4aS5x41Es9YPCn44MIe4cxIlig==}
    engines: {node: ^12.22.0 || ^14.17.0 || >=16.0.0}
    dependencies:
      '@typescript-eslint/types': 5.59.8
      '@typescript-eslint/visitor-keys': 5.59.8
    dev: true

  /@typescript-eslint/type-utils@5.48.1(eslint@8.41.0)(typescript@5.0.4):
    resolution: {integrity: sha512-Hyr8HU8Alcuva1ppmqSYtM/Gp0q4JOp1F+/JH5D1IZm/bUBrV0edoewQZiEc1r6I8L4JL21broddxK8HAcZiqQ==}
    engines: {node: ^12.22.0 || ^14.17.0 || >=16.0.0}
    peerDependencies:
      eslint: '*'
      typescript: '*'
    peerDependenciesMeta:
      typescript:
        optional: true
    dependencies:
      '@typescript-eslint/typescript-estree': 5.48.1(typescript@5.0.4)
      '@typescript-eslint/utils': 5.48.1(eslint@8.41.0)(typescript@5.0.4)
      debug: 4.3.4(supports-color@5.5.0)
      eslint: 8.41.0
      tsutils: 3.21.0(typescript@5.0.4)
      typescript: 5.0.4
    transitivePeerDependencies:
      - supports-color
    dev: true

  /@typescript-eslint/types@5.48.1:
    resolution: {integrity: sha512-xHyDLU6MSuEEdIlzrrAerCGS3T7AA/L8Hggd0RCYBi0w3JMvGYxlLlXHeg50JI9Tfg5MrtsfuNxbS/3zF1/ATg==}
    engines: {node: ^12.22.0 || ^14.17.0 || >=16.0.0}
    dev: true

  /@typescript-eslint/types@5.59.8:
    resolution: {integrity: sha512-+uWuOhBTj/L6awoWIg0BlWy0u9TyFpCHrAuQ5bNfxDaZ1Ppb3mx6tUigc74LHcbHpOHuOTOJrBoAnhdHdaea1w==}
    engines: {node: ^12.22.0 || ^14.17.0 || >=16.0.0}
    dev: true

  /@typescript-eslint/typescript-estree@5.48.1(typescript@5.0.4):
    resolution: {integrity: sha512-Hut+Osk5FYr+sgFh8J/FHjqX6HFcDzTlWLrFqGoK5kVUN3VBHF/QzZmAsIXCQ8T/W9nQNBTqalxi1P3LSqWnRA==}
    engines: {node: ^12.22.0 || ^14.17.0 || >=16.0.0}
    peerDependencies:
      typescript: '*'
    peerDependenciesMeta:
      typescript:
        optional: true
    dependencies:
      '@typescript-eslint/types': 5.48.1
      '@typescript-eslint/visitor-keys': 5.48.1
      debug: 4.3.4(supports-color@5.5.0)
      globby: 11.1.0
      is-glob: 4.0.3
      semver: 7.5.1
      tsutils: 3.21.0(typescript@5.0.4)
      typescript: 5.0.4
    transitivePeerDependencies:
      - supports-color
    dev: true

  /@typescript-eslint/typescript-estree@5.59.8(typescript@5.0.4):
    resolution: {integrity: sha512-Jy/lPSDJGNow14vYu6IrW790p7HIf/SOV1Bb6lZ7NUkLc2iB2Z9elESmsaUtLw8kVqogSbtLH9tut5GCX1RLDg==}
    engines: {node: ^12.22.0 || ^14.17.0 || >=16.0.0}
    peerDependencies:
      typescript: '*'
    peerDependenciesMeta:
      typescript:
        optional: true
    dependencies:
      '@typescript-eslint/types': 5.59.8
      '@typescript-eslint/visitor-keys': 5.59.8
      debug: 4.3.4(supports-color@5.5.0)
      globby: 11.1.0
      is-glob: 4.0.3
      semver: 7.5.1
      tsutils: 3.21.0(typescript@5.0.4)
      typescript: 5.0.4
    transitivePeerDependencies:
      - supports-color
    dev: true

  /@typescript-eslint/utils@5.48.1(eslint@8.41.0)(typescript@5.0.4):
    resolution: {integrity: sha512-SmQuSrCGUOdmGMwivW14Z0Lj8dxG1mOFZ7soeJ0TQZEJcs3n5Ndgkg0A4bcMFzBELqLJ6GTHnEU+iIoaD6hFGA==}
    engines: {node: ^12.22.0 || ^14.17.0 || >=16.0.0}
    peerDependencies:
      eslint: ^6.0.0 || ^7.0.0 || ^8.0.0
    dependencies:
      '@types/json-schema': 7.0.12
      '@types/semver': 7.5.0
      '@typescript-eslint/scope-manager': 5.48.1
      '@typescript-eslint/types': 5.48.1
      '@typescript-eslint/typescript-estree': 5.48.1(typescript@5.0.4)
      eslint: 8.41.0
      eslint-scope: 5.1.1
      eslint-utils: 3.0.0(eslint@8.41.0)
      semver: 7.5.1
    transitivePeerDependencies:
      - supports-color
      - typescript
    dev: true

  /@typescript-eslint/utils@5.59.8(eslint@8.41.0)(typescript@5.0.4):
    resolution: {integrity: sha512-Tr65630KysnNn9f9G7ROF3w1b5/7f6QVCJ+WK9nhIocWmx9F+TmCAcglF26Vm7z8KCTwoKcNEBZrhlklla3CKg==}
    engines: {node: ^12.22.0 || ^14.17.0 || >=16.0.0}
    peerDependencies:
      eslint: ^6.0.0 || ^7.0.0 || ^8.0.0
    dependencies:
      '@eslint-community/eslint-utils': 4.4.0(eslint@8.41.0)
      '@types/json-schema': 7.0.12
      '@types/semver': 7.5.0
      '@typescript-eslint/scope-manager': 5.59.8
      '@typescript-eslint/types': 5.59.8
      '@typescript-eslint/typescript-estree': 5.59.8(typescript@5.0.4)
      eslint: 8.41.0
      eslint-scope: 5.1.1
      semver: 7.5.1
    transitivePeerDependencies:
      - supports-color
      - typescript
    dev: true

  /@typescript-eslint/visitor-keys@5.48.1:
    resolution: {integrity: sha512-Ns0XBwmfuX7ZknznfXozgnydyR8F6ev/KEGePP4i74uL3ArsKbEhJ7raeKr1JSa997DBDwol/4a0Y+At82c9dA==}
    engines: {node: ^12.22.0 || ^14.17.0 || >=16.0.0}
    dependencies:
      '@typescript-eslint/types': 5.48.1
      eslint-visitor-keys: 3.4.1
    dev: true

  /@typescript-eslint/visitor-keys@5.59.8:
    resolution: {integrity: sha512-pJhi2ms0x0xgloT7xYabil3SGGlojNNKjK/q6dB3Ey0uJLMjK2UDGJvHieiyJVW/7C3KI+Z4Q3pEHkm4ejA+xQ==}
    engines: {node: ^12.22.0 || ^14.17.0 || >=16.0.0}
    dependencies:
      '@typescript-eslint/types': 5.59.8
      eslint-visitor-keys: 3.4.1
    dev: true

  /@umijs/ast@4.0.70:
    resolution: {integrity: sha512-scrAlEGzgD3Ks/cRSJZza5QCPsdnZdtgPNcgpPU8xV4mXyWGyg98u9o2EE08awQDjqlPbHIvo7ZVZkvcC9nxnQ==}
    dependencies:
      '@umijs/bundler-utils': 4.0.70
    transitivePeerDependencies:
      - supports-color
    dev: true

  /@umijs/babel-preset-umi@4.0.70(styled-components@5.3.10):
    resolution: {integrity: sha512-xF2KHPw3VH65nziiC8Bu68dQsm2+/DNqYC4upgEyiuNwsLx4P+yzffFGkKfDsEpWAtYqAfClDT9m6o46inRxrA==}
    dependencies:
      '@babel/runtime': 7.21.0
      '@bloomberg/record-tuple-polyfill': 0.0.4
      '@umijs/bundler-utils': 4.0.70
      '@umijs/utils': 4.0.70
      babel-plugin-styled-components: 2.1.1(styled-components@5.3.10)
      core-js: 3.28.0
    transitivePeerDependencies:
      - styled-components
      - supports-color
    dev: true

  /@umijs/bundler-esbuild@4.0.70:
    resolution: {integrity: sha512-elDtAGD/sVgY626E6OfhSmZbgXYmYBIe1uiTunQrbWzlHUP2lQ9iB4wJ6GGcoqNU/7itKXRf3rcihCIq2DCDtQ==}
    hasBin: true
    dependencies:
      '@umijs/bundler-utils': 4.0.70
      '@umijs/utils': 4.0.70
      enhanced-resolve: 5.9.3
      postcss: 8.4.24
      postcss-flexbugs-fixes: 5.0.2(postcss@8.4.24)
      postcss-preset-env: 7.5.0(postcss@8.4.24)
    transitivePeerDependencies:
      - supports-color
    dev: true

  /@umijs/bundler-utils@4.0.70:
    resolution: {integrity: sha512-ZvM2Ga+BoHo8OonrmptCR1Bo/mjbtbXJVJmMQCSrb/mtn2ZFvOGddZ/0YTL+ysXnBIA7vALnlNhGWnvArCls6w==}
    dependencies:
      '@umijs/utils': 4.0.70
      esbuild: 0.17.19
      regenerate: 1.4.2
      regenerate-unicode-properties: 10.1.0
      spdy: 4.0.2
    transitivePeerDependencies:
      - supports-color
    dev: true

  /@umijs/bundler-vite@4.0.70(postcss@8.4.24):
    resolution: {integrity: sha512-19aDfNxPbOVfFttNSHEp9DnZFB/fFMEpsH6nBPkOIkXhr0UnmaWeOk7HJPbbT9T7vBA0mPxHA/vEIZPSWy84PQ==}
    hasBin: true
    dependencies:
      '@svgr/core': 6.5.1
      '@umijs/bundler-utils': 4.0.70
      '@umijs/utils': 4.0.70
      '@vitejs/plugin-react': 4.0.0(vite@4.3.1)
      less: 4.1.3
      postcss-preset-env: 7.5.0(postcss@8.4.24)
      rollup-plugin-visualizer: 5.9.0
      vite: 4.3.1(less@4.1.3)
    transitivePeerDependencies:
      - '@types/node'
      - postcss
      - rollup
      - sass
      - stylus
      - sugarss
      - supports-color
      - terser
    dev: true

  /@umijs/bundler-webpack@4.0.70(styled-components@5.3.10)(typescript@5.0.4)(webpack@5.84.1):
    resolution: {integrity: sha512-QHaIEFesPzFSHnIMhHui9Ru54VYwNdnO683CzSoIoBjYAIcpDsGM7Tl3hIesujbfhrZl2eCJQVc//ZJ0SEFiTw==}
    hasBin: true
    dependencies:
      '@pmmmwh/react-refresh-webpack-plugin': 0.5.10(react-refresh@0.14.0)(webpack@5.84.1)
      '@svgr/core': 6.5.1
      '@svgr/plugin-jsx': 6.5.1(@svgr/core@6.5.1)
      '@svgr/plugin-svgo': 6.5.1(@svgr/core@6.5.1)
      '@types/hapi__joi': 17.1.9
      '@umijs/babel-preset-umi': 4.0.70(styled-components@5.3.10)
      '@umijs/bundler-utils': 4.0.70
      '@umijs/case-sensitive-paths-webpack-plugin': 1.0.1
      '@umijs/mfsu': 4.0.70
      '@umijs/utils': 4.0.70
      cors: 2.8.5
      css-loader: 6.7.1(webpack@5.84.1)
      es5-imcompatible-versions: 0.1.82
      fork-ts-checker-webpack-plugin: 8.0.0(typescript@5.0.4)(webpack@5.84.1)
      jest-worker: 29.4.3
      lightningcss: 1.19.0
      node-libs-browser: 2.2.1
      postcss: 8.4.24
      postcss-preset-env: 7.5.0(postcss@8.4.24)
      react-error-overlay: 6.0.9
      react-refresh: 0.14.0
    transitivePeerDependencies:
      - '@types/webpack'
      - sockjs-client
      - styled-components
      - supports-color
      - type-fest
      - typescript
      - webpack
      - webpack-dev-server
      - webpack-hot-middleware
      - webpack-plugin-serve
    dev: true

  /@umijs/case-sensitive-paths-webpack-plugin@1.0.1:
    resolution: {integrity: sha512-kDKJ8yTarxwxGJDInG33hOpaQRZ//XpNuuznQ/1Mscypw6kappzFmrBr2dOYave++K7JHouoANF354UpbEQw0Q==}
    dev: true

  /@umijs/core@4.0.70:
    resolution: {integrity: sha512-l2Hv8dRAJ6F9FD7VCUBAD2ars+yRBf7woQu8O88cWOgLbI/YOYEnt1n74g0uTfQBFdvnKNAsZhTY8yX8i0olGQ==}
    dependencies:
      '@umijs/bundler-utils': 4.0.70
      '@umijs/utils': 4.0.70
    transitivePeerDependencies:
      - supports-color
    dev: true

  /@umijs/did-you-know@1.0.3:
    resolution: {integrity: sha512-9EZ+rgY9+2HEaE+Z9dGkal2ccw8L4uuz77tCB5WpskW7NBZX5nOj82sqF/shEtA5tU3SWO/Mi4n35K3iONvDtw==}
    dev: true

  /@umijs/es-module-parser-darwin-arm64@0.0.7:
    resolution: {integrity: sha512-1QeNupekuVYVvL4UHyCRq4ISP2PNk4rDd9UOPONW+KpqTyP9p7RfgGpwB0VLPaFSu2ADtm0XZyIaYEGPY6zuDw==}
    engines: {node: '>= 10'}
    cpu: [arm64]
    os: [darwin]
    requiresBuild: true
    dev: true
    optional: true

  /@umijs/es-module-parser-darwin-x64@0.0.7:
    resolution: {integrity: sha512-FBFmfigmToPc9qBCW7wHiTYpqnLdPbAvoMGOydzAu2NspdPEF7TfILcr8vCPNbNe3vCobS+T/YM1dP+SagERlA==}
    engines: {node: '>= 10'}
    cpu: [x64]
    os: [darwin]
    requiresBuild: true
    dev: true
    optional: true

  /@umijs/es-module-parser-linux-arm-gnueabihf@0.0.7:
    resolution: {integrity: sha512-AXfmg3htkadLGsXUyiyrTig4omGCWIN4l+HS7Qapqv0wlfFYSpC0KPemjyBQgzXO70tDcT+1FNhGjIy+yr2pIQ==}
    engines: {node: '>= 10'}
    cpu: [arm]
    os: [linux]
    requiresBuild: true
    dev: true
    optional: true

  /@umijs/es-module-parser-linux-arm64-gnu@0.0.7:
    resolution: {integrity: sha512-2wSdChFc39fPJwvS8tRq+jx8qNlIwrjRk1hb3N5o0rJR+rqt+ceAyNPbYwpNBmUHW7xtmDQvJUeinvr7hIBP+w==}
    engines: {node: '>= 10'}
    cpu: [arm64]
    os: [linux]
    requiresBuild: true
    dev: true
    optional: true

  /@umijs/es-module-parser-linux-arm64-musl@0.0.7:
    resolution: {integrity: sha512-cqQffARWkmQ3n1RYNKZR3aD6X8YaP6u1maASjDgPQOpZMAlv/OSDrM/7iGujWTs0PD0haockNG9/DcP6lgPHMw==}
    engines: {node: '>= 10'}
    cpu: [arm64]
    os: [linux]
    requiresBuild: true
    dev: true
    optional: true

  /@umijs/es-module-parser-linux-x64-gnu@0.0.7:
    resolution: {integrity: sha512-PHrKHtT665Za0Ydjch4ACrNpRU+WIIden12YyF1CtMdhuLDSoU6UfdhF3NoDbgEUcXVDX/ftOqmj0SbH3R1uew==}
    engines: {node: '>= 10'}
    cpu: [x64]
    os: [linux]
    requiresBuild: true
    dev: true
    optional: true

  /@umijs/es-module-parser-linux-x64-musl@0.0.7:
    resolution: {integrity: sha512-cyZvUK5lcECLWzLp/eU1lFlCETcz+LEb+wrdARQSST1dgoIGZsT4cqM1WzYmdZNk3o883tiZizLt58SieEiHBQ==}
    engines: {node: '>= 10'}
    cpu: [x64]
    os: [linux]
    requiresBuild: true
    dev: true
    optional: true

  /@umijs/es-module-parser-win32-arm64-msvc@0.0.7:
    resolution: {integrity: sha512-V7WxnUI88RboSl0RWLNQeKBT7EDW35fW6Tn92zqtoHHxrhAIL9DtDyvC8REP4qTxeZ6Oej/Ax5I6IjsLx3yTOg==}
    engines: {node: '>= 10'}
    cpu: [arm64]
    os: [win32]
    requiresBuild: true
    dev: true
    optional: true

  /@umijs/es-module-parser-win32-x64-msvc@0.0.7:
    resolution: {integrity: sha512-X3Pqy0l38hg6wMPquPeMHuoHU+Cx+wzyz32SVYCta+RPJQ7n9PjrEBiIuVAw5+GJZjSABN7LVr8u/n0RZT9EQA==}
    engines: {node: '>= 10'}
    cpu: [x64]
    os: [win32]
    requiresBuild: true
    dev: true
    optional: true

  /@umijs/es-module-parser@0.0.7:
    resolution: {integrity: sha512-x47CMi/Hw7Nkz3RXTUqlldH/UM+Tcmw2PziV3k+itJqTFJc8oVx3lzdUgCnG+eL3ZtmLPbOEBhPb30V0NytNDQ==}
    engines: {node: '>= 10'}
    optionalDependencies:
      '@umijs/es-module-parser-darwin-arm64': 0.0.7
      '@umijs/es-module-parser-darwin-x64': 0.0.7
      '@umijs/es-module-parser-linux-arm-gnueabihf': 0.0.7
      '@umijs/es-module-parser-linux-arm64-gnu': 0.0.7
      '@umijs/es-module-parser-linux-arm64-musl': 0.0.7
      '@umijs/es-module-parser-linux-x64-gnu': 0.0.7
      '@umijs/es-module-parser-linux-x64-musl': 0.0.7
      '@umijs/es-module-parser-win32-arm64-msvc': 0.0.7
      '@umijs/es-module-parser-win32-x64-msvc': 0.0.7
    dev: true

  /@umijs/history@5.3.1:
    resolution: {integrity: sha512-/e0cEGrR2bIWQD7pRl3dl9dcyRGeC9hoW0OCvUTT/hjY0EfUrkd6G8ZanVghPMpDuY5usxq9GVcvrT8KNXLWvA==}
    dependencies:
      '@babel/runtime': 7.21.5
      query-string: 6.14.1
    dev: true

  /@umijs/lint@4.0.70(eslint@8.41.0)(styled-components@5.3.10)(stylelint@14.16.1)(typescript@5.0.4):
    resolution: {integrity: sha512-89+1BC/taDfEcubrWGXI6Yzk6hVb3br21jx+7eYYOwJjOXDMULy3+8GCFqZN+TxIz9WXOG3NFHehcFehx9YPwg==}
    dependencies:
      '@babel/core': 7.21.0
      '@babel/eslint-parser': 7.19.1(@babel/core@7.21.0)(eslint@8.41.0)
      '@stylelint/postcss-css-in-js': 0.38.0(postcss-syntax@0.36.2)(postcss@8.4.24)
      '@typescript-eslint/eslint-plugin': 5.48.1(@typescript-eslint/parser@5.48.1)(eslint@8.41.0)(typescript@5.0.4)
      '@typescript-eslint/parser': 5.48.1(eslint@8.41.0)(typescript@5.0.4)
      '@umijs/babel-preset-umi': 4.0.70(styled-components@5.3.10)
      eslint-plugin-jest: 27.2.1(@typescript-eslint/eslint-plugin@5.48.1)(eslint@8.41.0)(typescript@5.0.4)
      eslint-plugin-react: 7.32.2(eslint@8.41.0)
      eslint-plugin-react-hooks: 4.6.0(eslint@8.41.0)
      postcss: 8.4.24
      postcss-syntax: 0.36.2(postcss@8.4.24)
      stylelint-config-standard: 25.0.0(stylelint@14.16.1)
    transitivePeerDependencies:
      - eslint
      - jest
      - postcss-html
      - postcss-jsx
      - postcss-less
      - postcss-markdown
      - postcss-scss
      - styled-components
      - stylelint
      - supports-color
      - typescript
    dev: true

  /@umijs/mfsu@4.0.70:
    resolution: {integrity: sha512-Kg4SfEvU90DW9Nxfr/WozWduQmGvKAWEyUUrn6ND8i3AapUA8MOYDWRVZ/61HKHBcPt9Y6ZPg2cLWSFeNk529g==}
    dependencies:
      '@umijs/bundler-esbuild': 4.0.70
      '@umijs/bundler-utils': 4.0.70
      '@umijs/utils': 4.0.70
      enhanced-resolve: 5.9.3
      is-equal: 1.6.4
    transitivePeerDependencies:
      - supports-color
    dev: true

  /@umijs/plugin-run@4.0.70:
    resolution: {integrity: sha512-9hTRdY3+UVqptiK7SFFqojGDFMrHngyPPHQNu1amxIIi2oBEim4mLq3XOGPzy4c3hA7K6BHLEZlWSsmTGpbudw==}
    dependencies:
      tsx: 3.12.7
    dev: true

  /@umijs/plugins@4.0.70(@types/react-dom@18.2.4)(@types/react@18.2.7)(antd@5.4.4)(dva@2.5.0-beta.2)(prop-types@15.8.1)(rc-field-form@1.31.0)(react-dom@18.1.0)(react@18.1.0):
    resolution: {integrity: sha512-3Hu79VZJpwcn9HFZWH/katqrk6YryMpfMYJOdgzbdyAW4mipPt9Oa9x+ZYVWgr754kqY2X4IFqLhb3Y6+rO0Jg==}
    dependencies:
      '@ahooksjs/use-request': 2.8.15(react@18.1.0)
      '@ant-design/antd-theme-variable': 1.0.0
      '@ant-design/cssinjs': 1.9.1(react-dom@18.1.0)(react@18.1.0)
      '@ant-design/icons': 4.8.0(react-dom@18.1.0)(react@18.1.0)
      '@ant-design/moment-webpack-plugin': 0.0.3
      '@ant-design/pro-components': 2.4.14(antd@5.4.4)(prop-types@15.8.1)(rc-field-form@1.31.0)(react-dom@18.1.0)(react@18.1.0)
      '@tanstack/react-query': 4.29.12(react-dom@18.1.0)(react@18.1.0)
      '@tanstack/react-query-devtools': 4.29.12(@tanstack/react-query@4.29.12)(react-dom@18.1.0)(react@18.1.0)
      '@umijs/bundler-utils': 4.0.70
      '@umijs/valtio': 1.0.3(react@18.1.0)
      antd-dayjs-webpack-plugin: 1.0.6(dayjs@1.11.7)
      axios: 0.27.2
      babel-plugin-import: 1.13.6
      dayjs: 1.11.7
      dva-core: 2.0.4(redux@3.7.2)
      dva-immer: 1.0.1(dva@2.5.0-beta.2)
      dva-loading: 3.0.24(dva-core@2.0.4)
      event-emitter: 0.3.5
      fast-deep-equal: 3.1.3
      intl: 1.2.5
      lodash: 4.17.21
      moment: 2.29.4
      qiankun: 2.10.8
      react-intl: 3.12.1(react@18.1.0)
      react-redux: 8.0.7(@types/react-dom@18.2.4)(@types/react@18.2.7)(react-dom@18.1.0)(react@18.1.0)(redux@4.2.1)
      redux: 4.2.1
      styled-components: 6.0.0-rc.0(react-dom@18.1.0)(react@18.1.0)
      tslib: 2.5.0
      warning: 4.0.3
    transitivePeerDependencies:
      - '@reduxjs/toolkit'
      - '@types/lodash.merge'
      - '@types/react'
      - '@types/react-dom'
      - antd
      - babel-plugin-styled-components
      - debug
      - dva
      - prop-types
      - rc-field-form
      - react
      - react-dom
      - react-native
      - supports-color
    dev: true

  /@umijs/preset-umi@4.0.70(@types/react@18.2.7)(postcss@8.4.24)(styled-components@5.3.10)(typescript@5.0.4)(webpack@5.84.1):
    resolution: {integrity: sha512-N9TQbuaZNz+3HTtXm1QG+LpALJx/XLEJk1CYfff8Ey3hgQVRtvR/hTo6EhsUtovoqdcfBClxidHAfy9dvJ9Ebw==}
    dependencies:
      '@iconify/utils': 2.1.1
      '@svgr/core': 6.5.1
      '@umijs/ast': 4.0.70
      '@umijs/babel-preset-umi': 4.0.70(styled-components@5.3.10)
      '@umijs/bundler-esbuild': 4.0.70
      '@umijs/bundler-utils': 4.0.70
      '@umijs/bundler-vite': 4.0.70(postcss@8.4.24)
      '@umijs/bundler-webpack': 4.0.70(styled-components@5.3.10)(typescript@5.0.4)(webpack@5.84.1)
      '@umijs/core': 4.0.70
      '@umijs/did-you-know': 1.0.3
      '@umijs/es-module-parser': 0.0.7
      '@umijs/history': 5.3.1
      '@umijs/mfsu': 4.0.70
      '@umijs/plugin-run': 4.0.70
      '@umijs/renderer-react': 4.0.70(react-dom@18.1.0)(react@18.1.0)
      '@umijs/server': 4.0.70
      '@umijs/ui': 3.0.1
      '@umijs/utils': 4.0.70
      '@umijs/zod2ts': 4.0.70
      babel-plugin-dynamic-import-node: 2.3.3
      click-to-react-component: 1.0.8(@types/react@18.2.7)(react-dom@18.1.0)(react@18.1.0)
      core-js: 3.28.0
      current-script-polyfill: 1.0.0
      enhanced-resolve: 5.9.3
      fast-glob: 3.2.12
      html-webpack-plugin: 5.5.0(webpack@5.84.1)
      path-to-regexp: 1.7.0
      postcss-prefix-selector: 1.16.0(postcss@8.4.24)
      react: 18.1.0
      react-dom: 18.1.0(react@18.1.0)
      react-router: 6.3.0(react@18.1.0)
      react-router-dom: 6.3.0(react-dom@18.1.0)(react@18.1.0)
      regenerator-runtime: 0.13.11
    transitivePeerDependencies:
      - '@types/node'
      - '@types/react'
      - '@types/webpack'
      - postcss
      - rollup
      - sass
      - sockjs-client
      - styled-components
      - stylus
      - sugarss
      - supports-color
      - terser
      - type-fest
      - typescript
      - webpack
      - webpack-dev-server
      - webpack-hot-middleware
      - webpack-plugin-serve
    dev: true

  /@umijs/renderer-react@4.0.70(react-dom@18.1.0)(react@18.1.0):
    resolution: {integrity: sha512-TcqCd6uwkVyy7vvZ+yi49q/dcfxHOXihz6GJbOBkH4grkeaX2hwisJkU6RG1kwXeyv0ShIZCi4ewiCTnCSJb2g==}
    peerDependencies:
      react: '>=16.8'
      react-dom: '>=16.8'
    dependencies:
      '@babel/runtime': 7.21.0
      '@loadable/component': 5.15.2(react@18.1.0)
      history: 5.3.0
      react: 18.1.0
      react-dom: 18.1.0(react@18.1.0)
      react-helmet-async: 1.3.0(react-dom@18.1.0)(react@18.1.0)
      react-router-dom: 6.3.0(react-dom@18.1.0)(react@18.1.0)
    dev: true

  /@umijs/route-utils@4.0.1:
    resolution: {integrity: sha512-+1ixf1BTOLuH+ORb4x8vYMPeIt38n9q0fJDwhv9nSxrV46mxbLF0nmELIo9CKQB2gHfuC4+hww6xejJ6VYnBHQ==}

  /@umijs/server@4.0.70:
    resolution: {integrity: sha512-aoTjXCe1hDjWTNxJ8c5XZRbur+H7feifG07SBe+2kc6EIpykvtRwgp7dZmMHlgmv7ptaXmSAZjWAUDdS0NhLyg==}
    dependencies:
      '@umijs/bundler-utils': 4.0.70
      history: 5.3.0
      react: 18.1.0
      react-dom: 18.1.0(react@18.1.0)
      react-router-dom: 6.3.0(react-dom@18.1.0)(react@18.1.0)
    transitivePeerDependencies:
      - supports-color
    dev: true

  /@umijs/test@4.0.70(@babel/core@7.22.1):
    resolution: {integrity: sha512-DFu65yo8QIPKvw/p0/7Tm87ViLk+fCtfbWMQ8e4o2u17mCKgmaQP6X+GCHWs94lgtRYHjM3zHjUUvM+UKynLHg==}
    dependencies:
      '@babel/plugin-transform-modules-commonjs': 7.21.2(@babel/core@7.22.1)
      '@jest/types': 27.5.1
      '@umijs/bundler-utils': 4.0.70
      '@umijs/utils': 4.0.70
      babel-jest: 29.5.0(@babel/core@7.22.1)
      esbuild: 0.17.19
      identity-obj-proxy: 3.0.0
      isomorphic-unfetch: 4.0.2
    transitivePeerDependencies:
      - '@babel/core'
      - supports-color
    dev: true

  /@umijs/ui@3.0.1:
    resolution: {integrity: sha512-zcz37AJH0xt/6XVVbyO/hmsK9Hq4vH23HZ4KYVi5A8rbM9KeJkJigTS7ELOdArawZhVNGe+h3a5Oixs4a2QsWw==}
    dev: true

  /@umijs/use-params@1.0.9(react@18.1.0):
    resolution: {integrity: sha512-QlN0RJSBVQBwLRNxbxjQ5qzqYIGn+K7USppMoIOVlf7fxXHsnQZ2bEsa6Pm74bt6DVQxpUE8HqvdStn6Y9FV1w==}
    peerDependencies:
      react: '*'
    dependencies:
      react: 18.1.0
    dev: true

  /@umijs/use-params@1.0.9(react@18.2.0):
    resolution: {integrity: sha512-QlN0RJSBVQBwLRNxbxjQ5qzqYIGn+K7USppMoIOVlf7fxXHsnQZ2bEsa6Pm74bt6DVQxpUE8HqvdStn6Y9FV1w==}
    peerDependencies:
      react: '*'
    dependencies:
      react: 18.2.0

  /@umijs/utils@4.0.70:
    resolution: {integrity: sha512-ZfDrtE7GtfYsdd5QwJiZHLMql8ZbyzUw37S7eCgIl5RTOxec1Ojqbzpfis7j8nyWyMGd/PpsuUl5909gA0U9bg==}
    dependencies:
      chokidar: 3.5.3
      pino: 7.11.0
    dev: true

  /@umijs/valtio@1.0.3(react@18.1.0):
    resolution: {integrity: sha512-fjr1UMZLFOO+uy5YtLVcmvr+m2ZlU9rp04yXlCaPrKkdBg/UNPBVo6YS9TBx2v0a62gYaztLL3Put3dcNGH5tQ==}
    dependencies:
      valtio: 1.9.0(react@18.1.0)
    transitivePeerDependencies:
      - react
    dev: true

  /@umijs/zod2ts@4.0.70:
    resolution: {integrity: sha512-W7Uvyb9Rx3OjUuxrgTaUdkffHNH8yEVG2TW0AgEirNL0os/mC6Wp60r5lRCftgVe+sh9d6L0x2eqp05065fTzg==}
    dev: true

  /@vitejs/plugin-react@4.0.0(vite@4.3.1):
    resolution: {integrity: sha512-HX0XzMjL3hhOYm+0s95pb0Z7F8O81G7joUHgfDd/9J/ZZf5k4xX6QAMFkKsHFxaHlf6X7GD7+XuaZ66ULiJuhQ==}
    engines: {node: ^14.18.0 || >=16.0.0}
    peerDependencies:
      vite: ^4.2.0
    dependencies:
      '@babel/core': 7.22.1
      '@babel/plugin-transform-react-jsx-self': 7.21.0(@babel/core@7.22.1)
      '@babel/plugin-transform-react-jsx-source': 7.19.6(@babel/core@7.22.1)
      react-refresh: 0.14.0
      vite: 4.3.1(less@4.1.3)
    transitivePeerDependencies:
      - supports-color
    dev: true

  /@webassemblyjs/ast@1.11.6:
    resolution: {integrity: sha512-IN1xI7PwOvLPgjcf180gC1bqn3q/QaOCwYUahIOhbYUu8KA/3tw2RT/T0Gidi1l7Hhj5D/INhJxiICObqpMu4Q==}
    dependencies:
      '@webassemblyjs/helper-numbers': 1.11.6
      '@webassemblyjs/helper-wasm-bytecode': 1.11.6
    dev: true

  /@webassemblyjs/floating-point-hex-parser@1.11.6:
    resolution: {integrity: sha512-ejAj9hfRJ2XMsNHk/v6Fu2dGS+i4UaXBXGemOfQ/JfQ6mdQg/WXtwleQRLLS4OvfDhv8rYnVwH27YJLMyYsxhw==}
    dev: true

  /@webassemblyjs/helper-api-error@1.11.6:
    resolution: {integrity: sha512-o0YkoP4pVu4rN8aTJgAyj9hC2Sv5UlkzCHhxqWj8butaLvnpdc2jOwh4ewE6CX0txSfLn/UYaV/pheS2Txg//Q==}
    dev: true

  /@webassemblyjs/helper-buffer@1.11.6:
    resolution: {integrity: sha512-z3nFzdcp1mb8nEOFFk8DrYLpHvhKC3grJD2ardfKOzmbmJvEf/tPIqCY+sNcwZIY8ZD7IkB2l7/pqhUhqm7hLA==}
    dev: true

  /@webassemblyjs/helper-numbers@1.11.6:
    resolution: {integrity: sha512-vUIhZ8LZoIWHBohiEObxVm6hwP034jwmc9kuq5GdHZH0wiLVLIPcMCdpJzG4C11cHoQ25TFIQj9kaVADVX7N3g==}
    dependencies:
      '@webassemblyjs/floating-point-hex-parser': 1.11.6
      '@webassemblyjs/helper-api-error': 1.11.6
      '@xtuc/long': 4.2.2
    dev: true

  /@webassemblyjs/helper-wasm-bytecode@1.11.6:
    resolution: {integrity: sha512-sFFHKwcmBprO9e7Icf0+gddyWYDViL8bpPjJJl0WHxCdETktXdmtWLGVzoHbqUcY4Be1LkNfwTmXOJUFZYSJdA==}
    dev: true

  /@webassemblyjs/helper-wasm-section@1.11.6:
    resolution: {integrity: sha512-LPpZbSOwTpEC2cgn4hTydySy1Ke+XEu+ETXuoyvuyezHO3Kjdu90KK95Sh9xTbmjrCsUwvWwCOQQNta37VrS9g==}
    dependencies:
      '@webassemblyjs/ast': 1.11.6
      '@webassemblyjs/helper-buffer': 1.11.6
      '@webassemblyjs/helper-wasm-bytecode': 1.11.6
      '@webassemblyjs/wasm-gen': 1.11.6
    dev: true

  /@webassemblyjs/ieee754@1.11.6:
    resolution: {integrity: sha512-LM4p2csPNvbij6U1f19v6WR56QZ8JcHg3QIJTlSwzFcmx6WSORicYj6I63f9yU1kEUtrpG+kjkiIAkevHpDXrg==}
    dependencies:
      '@xtuc/ieee754': 1.2.0
    dev: true

  /@webassemblyjs/leb128@1.11.6:
    resolution: {integrity: sha512-m7a0FhE67DQXgouf1tbN5XQcdWoNgaAuoULHIfGFIEVKA6tu/edls6XnIlkmS6FrXAquJRPni3ZZKjw6FSPjPQ==}
    dependencies:
      '@xtuc/long': 4.2.2
    dev: true

  /@webassemblyjs/utf8@1.11.6:
    resolution: {integrity: sha512-vtXf2wTQ3+up9Zsg8sa2yWiQpzSsMyXj0qViVP6xKGCUT8p8YJ6HqI7l5eCnWx1T/FYdsv07HQs2wTFbbof/RA==}
    dev: true

  /@webassemblyjs/wasm-edit@1.11.6:
    resolution: {integrity: sha512-Ybn2I6fnfIGuCR+Faaz7YcvtBKxvoLV3Lebn1tM4o/IAJzmi9AWYIPWpyBfU8cC+JxAO57bk4+zdsTjJR+VTOw==}
    dependencies:
      '@webassemblyjs/ast': 1.11.6
      '@webassemblyjs/helper-buffer': 1.11.6
      '@webassemblyjs/helper-wasm-bytecode': 1.11.6
      '@webassemblyjs/helper-wasm-section': 1.11.6
      '@webassemblyjs/wasm-gen': 1.11.6
      '@webassemblyjs/wasm-opt': 1.11.6
      '@webassemblyjs/wasm-parser': 1.11.6
      '@webassemblyjs/wast-printer': 1.11.6
    dev: true

  /@webassemblyjs/wasm-gen@1.11.6:
    resolution: {integrity: sha512-3XOqkZP/y6B4F0PBAXvI1/bky7GryoogUtfwExeP/v7Nzwo1QLcq5oQmpKlftZLbT+ERUOAZVQjuNVak6UXjPA==}
    dependencies:
      '@webassemblyjs/ast': 1.11.6
      '@webassemblyjs/helper-wasm-bytecode': 1.11.6
      '@webassemblyjs/ieee754': 1.11.6
      '@webassemblyjs/leb128': 1.11.6
      '@webassemblyjs/utf8': 1.11.6
    dev: true

  /@webassemblyjs/wasm-opt@1.11.6:
    resolution: {integrity: sha512-cOrKuLRE7PCe6AsOVl7WasYf3wbSo4CeOk6PkrjS7g57MFfVUF9u6ysQBBODX0LdgSvQqRiGz3CXvIDKcPNy4g==}
    dependencies:
      '@webassemblyjs/ast': 1.11.6
      '@webassemblyjs/helper-buffer': 1.11.6
      '@webassemblyjs/wasm-gen': 1.11.6
      '@webassemblyjs/wasm-parser': 1.11.6
    dev: true

  /@webassemblyjs/wasm-parser@1.11.6:
    resolution: {integrity: sha512-6ZwPeGzMJM3Dqp3hCsLgESxBGtT/OeCvCZ4TA1JUPYgmhAx38tTPR9JaKy0S5H3evQpO/h2uWs2j6Yc/fjkpTQ==}
    dependencies:
      '@webassemblyjs/ast': 1.11.6
      '@webassemblyjs/helper-api-error': 1.11.6
      '@webassemblyjs/helper-wasm-bytecode': 1.11.6
      '@webassemblyjs/ieee754': 1.11.6
      '@webassemblyjs/leb128': 1.11.6
      '@webassemblyjs/utf8': 1.11.6
    dev: true

  /@webassemblyjs/wast-printer@1.11.6:
    resolution: {integrity: sha512-JM7AhRcE+yW2GWYaKeHL5vt4xqee5N2WcezptmgyhNS+ScggqcT1OtXykhAb13Sn5Yas0j2uv9tHgrjwvzAP4A==}
    dependencies:
      '@webassemblyjs/ast': 1.11.6
      '@xtuc/long': 4.2.2
    dev: true

  /@xtuc/ieee754@1.2.0:
    resolution: {integrity: sha512-DX8nKgqcGwsc0eJSqYt5lwP4DH5FlHnmuWWBRy7X0NcaGR0ZtuyeESgMwTYVEtxmsNGY+qit4QYT/MIYTOTPeA==}
    dev: true

  /@xtuc/long@4.2.2:
    resolution: {integrity: sha512-NuHqBY1PB/D8xU6s/thBgOAiAP7HOYDQ32+BFZILJ8ivkUkAHQnWfn6WhL79Owj1qmUnoN/YPhktdIoucipkAQ==}
    dev: true

  /accepts@1.3.8:
    resolution: {integrity: sha512-PYAthTa2m2VKxuvSD3DPC/Gy+U+sOA1LAuT8mkmRuvw+NACSaeXEQ+NHcVF7rONl6qcaxV3Uuemwawk+7+SJLw==}
    engines: {node: '>= 0.6'}
    dependencies:
      mime-types: 2.1.35
      negotiator: 0.6.3
    dev: false

  /acorn-import-assertions@1.9.0(acorn@8.8.2):
    resolution: {integrity: sha512-cmMwop9x+8KFhxvKrKfPYmN6/pKTYYHBqLa0DfvVZcKMJWNyWLnaqND7dx/qn66R7ewM1UX5XMaDVP5wlVTaVA==}
    peerDependencies:
      acorn: ^8
    dependencies:
      acorn: 8.8.2
    dev: true

  /acorn-jsx@5.3.2(acorn@8.8.2):
    resolution: {integrity: sha512-rq9s+JNhf0IChjtDXxllJ7g41oZk5SlXtp0LHwyA5cejwn7vKmKp4pPri6YEePv2PU65sAsegbXtIinmDFDXgQ==}
    peerDependencies:
      acorn: ^6.0.0 || ^7.0.0 || ^8.0.0
    dependencies:
      acorn: 8.8.2
    dev: true

  /acorn-walk@8.2.0:
    resolution: {integrity: sha512-k+iyHEuPgSw6SbuDpGQM+06HQUa04DZ3o+F6CSzXMvvI5KMvnaEqXe+YVe555R9nn6GPt404fos4wcgpw12SDA==}
    engines: {node: '>=0.4.0'}
    dev: true

  /acorn@8.8.2:
    resolution: {integrity: sha512-xjIYgE8HBrkpd/sJqOGNspf8uHG+NOHGOw6a/Urj8taM2EXfdNAH2oFcPeIFfsv3+kz/mJrS5VuMqbNLjCa2vw==}
    engines: {node: '>=0.4.0'}
    hasBin: true
    dev: true

  /add-dom-event-listener@1.1.0:
    resolution: {integrity: sha512-WCxx1ixHT0GQU9hb0KI/mhgRQhnU+U3GvwY6ZvVjYq8rsihIGoaIOUbY0yMPBxLH5MDtr0kz3fisWGNcbWW7Jw==}
    dependencies:
      object-assign: 4.1.1

  /aggregate-error@4.0.1:
    resolution: {integrity: sha512-0poP0T7el6Vq3rstR8Mn4V/IQrpBLO6POkUSrN7RhyY+GF/InCFShQzsQ39T25gkHhLgSLByyAz+Kjb+c2L98w==}
    engines: {node: '>=12'}
    dependencies:
      clean-stack: 4.2.0
      indent-string: 5.0.0
    dev: true

  /ajv-keywords@3.5.2(ajv@6.12.6):
    resolution: {integrity: sha512-5p6WTN0DdTGVQk6VjcEju19IgaHudalcfabD7yhDGeA6bcQnmL+CpveLJq/3hvfwd1aof6L386Ougkx6RfyMIQ==}
    peerDependencies:
      ajv: ^6.9.1
    dependencies:
      ajv: 6.12.6
    dev: true

  /ajv@6.12.6:
    resolution: {integrity: sha512-j3fVLgvTo527anyYyJOGTYJbG+vnnQYvE0m5mmkc1TK+nxAppkCLMIL0aZ4dblVCNoGShhm+kzE4ZUykBoMg4g==}
    dependencies:
      fast-deep-equal: 3.1.3
      fast-json-stable-stringify: 2.1.0
      json-schema-traverse: 0.4.1
      uri-js: 4.4.1
    dev: true

  /ajv@8.12.0:
    resolution: {integrity: sha512-sRu1kpcO9yLtYxBKvqfTeh9KzZEwO3STyX1HT+4CaDzC6HpTGYhIhPIzj9XuKU7KYDwnaeh5hcOwjy1QuJzBPA==}
    dependencies:
      fast-deep-equal: 3.1.3
      json-schema-traverse: 1.0.0
      require-from-string: 2.0.2
      uri-js: 4.4.1
    dev: true

  /ansi-html-community@0.0.8:
    resolution: {integrity: sha512-1APHAyr3+PCamwNw3bXCPp4HFLONZt/yIH0sZp0/469KWNTEy+qN5jQ3GVX6DMZ1UXAi34yVwtTeaG/HpBuuzw==}
    engines: {'0': node >= 0.8.0}
    hasBin: true
    dev: true

  /ansi-regex@5.0.1:
    resolution: {integrity: sha512-quJQXlTSUGL2LH9SUXo8VwsY4soanhgo6LNSm84E1LBcE8s3O0wpdiRzyR9z/ZZJMlMWv37qOOb9pdJlMUEKFQ==}
    engines: {node: '>=8'}

  /ansi-regex@6.0.1:
    resolution: {integrity: sha512-n5M855fKb2SsfMIiFFoVrABHJC8QtHwVx+mHWP3QcEqBHYienj5dHSgjbxtC0WEZXYt4wcD6zrQElDPhFuZgfA==}
    engines: {node: '>=12'}

  /ansi-styles@3.2.1:
    resolution: {integrity: sha512-VT0ZI6kZRdTh8YyJw3SMbYm/u+NqfsAxEpWO0Pf9sq8/e94WxxOpPKx9FR1FlyCtOVDNOQ+8ntlqFxiRc+r5qA==}
    engines: {node: '>=4'}
    dependencies:
      color-convert: 1.9.3

  /ansi-styles@4.3.0:
    resolution: {integrity: sha512-zbB9rCJAT1rbjiVDb2hqKFHNYLxgtk8NURxZ3IZwD3F6NtxbXZQCnnSi1Lkx+IDohdPlFp222wVALIheZJQSEg==}
    engines: {node: '>=8'}
    dependencies:
      color-convert: 2.0.1

  /ansi-styles@6.2.1:
    resolution: {integrity: sha512-bN798gFfQX+viw3R7yrGWRqnrN2oRkEkUjjl4JNn4E8GxxbjtG3FbrEIIY3l8/hrwUwIeCZvi4QuOTP4MErVug==}
    engines: {node: '>=12'}

  /antd-dayjs-webpack-plugin@1.0.6(dayjs@1.11.7):
    resolution: {integrity: sha512-UlK3BfA0iE2c5+Zz/Bd2iPAkT6cICtrKG4/swSik5MZweBHtgmu1aUQCHvICdiv39EAShdZy/edfP6mlkS/xXg==}
    peerDependencies:
      dayjs: '*'
    dependencies:
      dayjs: 1.11.7
    dev: true

  /antd@5.4.4(react-dom@18.1.0)(react@18.1.0):
    resolution: {integrity: sha512-+IJdra4lhqnsGHyOCyaoZkv3MMheHVORBKC57GzRYMld8Rbtymstosx5vSw7ARuY96REkg+enkJQR9qgxSysxA==}
    peerDependencies:
      react: '>=16.9.0'
      react-dom: '>=16.9.0'
    dependencies:
      '@ant-design/colors': 7.0.0
      '@ant-design/cssinjs': 1.9.1(react-dom@18.1.0)(react@18.1.0)
      '@ant-design/icons': 5.0.1(react-dom@18.1.0)(react@18.1.0)
      '@ant-design/react-slick': 1.0.1(react@18.1.0)
      '@babel/runtime': 7.21.5
      '@ctrl/tinycolor': 3.6.0
      '@rc-component/mutate-observer': 1.0.0(react-dom@18.1.0)(react@18.1.0)
      '@rc-component/tour': 1.8.0(react-dom@18.1.0)(react@18.1.0)
      '@rc-component/trigger': 1.13.1(react-dom@18.1.0)(react@18.1.0)
      classnames: 2.3.2
      copy-to-clipboard: 3.3.3
      dayjs: 1.11.7
      qrcode.react: 3.1.0(react@18.1.0)
      rc-cascader: 3.10.3(react-dom@18.1.0)(react@18.1.0)
      rc-checkbox: 3.0.1(react-dom@18.1.0)(react@18.1.0)
      rc-collapse: 3.5.2(react-dom@18.1.0)(react@18.1.0)
      rc-dialog: 9.1.0(react-dom@18.1.0)(react@18.1.0)
      rc-drawer: 6.1.5(react-dom@18.1.0)(react@18.1.0)
      rc-dropdown: 4.0.1(react-dom@18.1.0)(react@18.1.0)
      rc-field-form: 1.29.2(react-dom@18.1.0)(react@18.1.0)
      rc-image: 5.16.0(react-dom@18.1.0)(react@18.1.0)
      rc-input: 1.0.4(react-dom@18.1.0)(react@18.1.0)
      rc-input-number: 7.4.2(react-dom@18.1.0)(react@18.1.0)
      rc-mentions: 2.2.0(react-dom@18.1.0)(react@18.1.0)
      rc-menu: 9.8.4(react-dom@18.1.0)(react@18.1.0)
      rc-motion: 2.7.3(react-dom@18.1.0)(react@18.1.0)
      rc-notification: 5.0.4(react-dom@18.1.0)(react@18.1.0)
      rc-pagination: 3.3.1(react-dom@18.1.0)(react@18.1.0)
      rc-picker: 3.6.2(dayjs@1.11.7)(react-dom@18.1.0)(react@18.1.0)
      rc-progress: 3.4.1(react-dom@18.1.0)(react@18.1.0)
      rc-rate: 2.10.0(react-dom@18.1.0)(react@18.1.0)
      rc-resize-observer: 1.3.1(react-dom@18.1.0)(react@18.1.0)
      rc-segmented: 2.1.2(react-dom@18.1.0)(react@18.1.0)
      rc-select: 14.4.3(react-dom@18.1.0)(react@18.1.0)
      rc-slider: 10.1.1(react-dom@18.1.0)(react@18.1.0)
      rc-steps: 6.0.0(react-dom@18.1.0)(react@18.1.0)
      rc-switch: 4.0.0(react-dom@18.1.0)(react@18.1.0)
      rc-table: 7.31.1(react-dom@18.1.0)(react@18.1.0)
      rc-tabs: 12.5.10(react-dom@18.1.0)(react@18.1.0)
      rc-textarea: 1.2.3(react-dom@18.1.0)(react@18.1.0)
      rc-tooltip: 6.0.1(react-dom@18.1.0)(react@18.1.0)
      rc-tree: 5.7.3(react-dom@18.1.0)(react@18.1.0)
      rc-tree-select: 5.8.0(react-dom@18.1.0)(react@18.1.0)
      rc-upload: 4.3.4(react-dom@18.1.0)(react@18.1.0)
      rc-util: 5.30.0(react-dom@18.1.0)(react@18.1.0)
      react: 18.1.0
      react-dom: 18.1.0(react@18.1.0)
      scroll-into-view-if-needed: 3.0.10
      throttle-debounce: 5.0.0
    transitivePeerDependencies:
      - date-fns
      - luxon
      - moment
    dev: true

  /antd@5.4.4(react-dom@18.2.0)(react@18.2.0):
    resolution: {integrity: sha512-+IJdra4lhqnsGHyOCyaoZkv3MMheHVORBKC57GzRYMld8Rbtymstosx5vSw7ARuY96REkg+enkJQR9qgxSysxA==}
    peerDependencies:
      react: '>=16.9.0'
      react-dom: '>=16.9.0'
    dependencies:
      '@ant-design/colors': 7.0.0
      '@ant-design/cssinjs': 1.9.1(react-dom@18.2.0)(react@18.2.0)
      '@ant-design/icons': 5.0.1(react-dom@18.2.0)(react@18.2.0)
      '@ant-design/react-slick': 1.0.1(react@18.2.0)
      '@babel/runtime': 7.21.5
      '@ctrl/tinycolor': 3.6.0
      '@rc-component/mutate-observer': 1.0.0(react-dom@18.2.0)(react@18.2.0)
      '@rc-component/tour': 1.8.0(react-dom@18.2.0)(react@18.2.0)
      '@rc-component/trigger': 1.13.1(react-dom@18.2.0)(react@18.2.0)
      classnames: 2.3.2
      copy-to-clipboard: 3.3.3
      dayjs: 1.11.7
      qrcode.react: 3.1.0(react@18.2.0)
      rc-cascader: 3.10.3(react-dom@18.2.0)(react@18.2.0)
      rc-checkbox: 3.0.1(react-dom@18.2.0)(react@18.2.0)
      rc-collapse: 3.5.2(react-dom@18.2.0)(react@18.2.0)
      rc-dialog: 9.1.0(react-dom@18.2.0)(react@18.2.0)
      rc-drawer: 6.1.5(react-dom@18.2.0)(react@18.2.0)
      rc-dropdown: 4.0.1(react-dom@18.2.0)(react@18.2.0)
      rc-field-form: 1.29.2(react-dom@18.2.0)(react@18.2.0)
      rc-image: 5.16.0(react-dom@18.2.0)(react@18.2.0)
      rc-input: 1.0.4(react-dom@18.2.0)(react@18.2.0)
      rc-input-number: 7.4.2(react-dom@18.2.0)(react@18.2.0)
      rc-mentions: 2.2.0(react-dom@18.2.0)(react@18.2.0)
      rc-menu: 9.8.4(react-dom@18.2.0)(react@18.2.0)
      rc-motion: 2.7.3(react-dom@18.2.0)(react@18.2.0)
      rc-notification: 5.0.4(react-dom@18.2.0)(react@18.2.0)
      rc-pagination: 3.3.1(react-dom@18.2.0)(react@18.2.0)
      rc-picker: 3.6.2(dayjs@1.11.7)(react-dom@18.2.0)(react@18.2.0)
      rc-progress: 3.4.1(react-dom@18.2.0)(react@18.2.0)
      rc-rate: 2.10.0(react-dom@18.2.0)(react@18.2.0)
      rc-resize-observer: 1.3.1(react-dom@18.2.0)(react@18.2.0)
      rc-segmented: 2.1.2(react-dom@18.2.0)(react@18.2.0)
      rc-select: 14.4.3(react-dom@18.2.0)(react@18.2.0)
      rc-slider: 10.1.1(react-dom@18.2.0)(react@18.2.0)
      rc-steps: 6.0.0(react-dom@18.2.0)(react@18.2.0)
      rc-switch: 4.0.0(react-dom@18.2.0)(react@18.2.0)
      rc-table: 7.31.1(react-dom@18.2.0)(react@18.2.0)
      rc-tabs: 12.5.10(react-dom@18.2.0)(react@18.2.0)
      rc-textarea: 1.2.3(react-dom@18.2.0)(react@18.2.0)
      rc-tooltip: 6.0.1(react-dom@18.2.0)(react@18.2.0)
      rc-tree: 5.7.3(react-dom@18.2.0)(react@18.2.0)
      rc-tree-select: 5.8.0(react-dom@18.2.0)(react@18.2.0)
      rc-upload: 4.3.4(react-dom@18.2.0)(react@18.2.0)
      rc-util: 5.30.0(react-dom@18.2.0)(react@18.2.0)
      react: 18.2.0
      react-dom: 18.2.0(react@18.2.0)
      scroll-into-view-if-needed: 3.0.10
      throttle-debounce: 5.0.0
    transitivePeerDependencies:
      - date-fns
      - luxon
      - moment

  /anymatch@3.1.3:
    resolution: {integrity: sha512-KMReFUr0B4t+D+OBkjR3KYqvocp2XaSzO55UcB6mgQMd3KbcE+mWTyvVV7D/zsdEbNnV6acZUutkiHQXvTr1Rw==}
    engines: {node: '>= 8'}
    dependencies:
      normalize-path: 3.0.0
      picomatch: 2.3.1
    dev: true

  /argparse@1.0.10:
    resolution: {integrity: sha512-o5Roy6tNG4SL/FOkCAN6RzjiakZS25RLYFrcMttJqbdd8BWrnA+fGz57iN5Pb06pvBGvl5gQ0B48dJlslXvoTg==}
    dependencies:
      sprintf-js: 1.0.3
    dev: true

  /argparse@2.0.1:
    resolution: {integrity: sha512-8+9WqebbFzpX9OR+Wa6O29asIogeRMzcGtAINdpMHHyAg10f05aSFVBbcEqGf/PXw1EjAZ+q2/bEBg3DvurK3Q==}
    dev: true

  /aria-hidden@1.2.3:
    resolution: {integrity: sha512-xcLxITLe2HYa1cnYnwCjkOO1PqUHQpozB8x9AR0OgWN2woOBi5kSDVxKfd0b7sb1hw5qFeJhXm9H1nu3xSfLeQ==}
    engines: {node: '>=10'}
    dependencies:
      tslib: 2.5.0
    dev: true

  /array-buffer-byte-length@1.0.0:
    resolution: {integrity: sha512-LPuwb2P+NrQw3XhxGc36+XSvuBPopovXYTR9Ew++Du9Yb/bx5AzBfrIsBoj0EZUifjQU+sHL21sseZ3jerWO/A==}
    dependencies:
      call-bind: 1.0.2
      is-array-buffer: 3.0.2
    dev: true

  /array-find-index@1.0.2:
    resolution: {integrity: sha512-M1HQyIXcBGtVywBt8WVdim+lrNaK7VHp99Qt5pSNziXznKHViIBbXWtfRTpEFpF/c4FdfxNAsCCwPp5phBYJtw==}
    engines: {node: '>=0.10.0'}
    dev: true

  /array-flatten@1.1.1:
    resolution: {integrity: sha512-PCVAQswWemu6UdxsDFFX/+gVeYqKAod3D3UVm91jHwynguOwAvYPhx8nNlM++NqRcK6CxxpUafjmhIdKiHibqg==}
    dev: false

  /array-includes@3.1.6:
    resolution: {integrity: sha512-sgTbLvL6cNnw24FnbaDyjmvddQ2ML8arZsgaJhoABMoplz/4QRhtrYS+alr1BUM1Bwp6dhx8vVCBSLG+StwOFw==}
    engines: {node: '>= 0.4'}
    dependencies:
      call-bind: 1.0.2
      define-properties: 1.2.0
      es-abstract: 1.21.2
      get-intrinsic: 1.2.1
      is-string: 1.0.7
    dev: true

  /array-tree-filter@2.1.0:
    resolution: {integrity: sha512-4ROwICNlNw/Hqa9v+rk5h22KjmzB1JGTMVKP2AKJBOCgb0yL0ASf0+YvCcLNNwquOHNX48jkeZIJ3a+oOQqKcw==}

  /array-union@2.1.0:
    resolution: {integrity: sha512-HGyxoOTYUyCM6stUe6EJgnd4EoewAI7zMdfqO+kGjnlZmBDz/cR5pf8r/cR4Wq60sL/p0IkcjUEEPwS3GFrIyw==}
    engines: {node: '>=8'}
    dev: true

  /array.prototype.flatmap@1.3.1:
    resolution: {integrity: sha512-8UGn9O1FDVvMNB0UlLv4voxRMze7+FpHyF5mSMRjWHUMlpoDViniy05870VlxhfgTnLbpuwTzvD76MTtWxB/mQ==}
    engines: {node: '>= 0.4'}
    dependencies:
      call-bind: 1.0.2
      define-properties: 1.2.0
      es-abstract: 1.21.2
      es-shim-unscopables: 1.0.0
    dev: true

  /array.prototype.tosorted@1.1.1:
    resolution: {integrity: sha512-pZYPXPRl2PqWcsUs6LOMn+1f1532nEoPTYowBtqLwAW+W8vSVhkIGnmOX1t/UQjD6YGI0vcD2B1U7ZFGQH9jnQ==}
    dependencies:
      call-bind: 1.0.2
      define-properties: 1.2.0
      es-abstract: 1.21.2
      es-shim-unscopables: 1.0.0
      get-intrinsic: 1.2.1
    dev: true

  /arrgv@1.0.2:
    resolution: {integrity: sha512-a4eg4yhp7mmruZDQFqVMlxNRFGi/i1r87pt8SDHy0/I8PqSXoUTlWZRdAZo0VXgvEARcujbtTk8kiZRi1uDGRw==}
    engines: {node: '>=8.0.0'}
    dev: true

  /arrify@1.0.1:
    resolution: {integrity: sha512-3CYzex9M9FGQjCGMGyi6/31c8GJbgb0qGyrx5HWxPd0aCwh4cB2YjMb2Xf9UuoogrMrlO9cTqnB5rI5GHZTcUA==}
    engines: {node: '>=0.10.0'}
    dev: true

  /arrify@3.0.0:
    resolution: {integrity: sha512-tLkvA81vQG/XqE2mjDkGQHoOINtMHtysSnemrmoGe6PydDPMRbVugqyk4A6V/WDWEfm3l+0d8anA9r8cv/5Jaw==}
    engines: {node: '>=12'}
    dev: true

  /asn1.js@5.4.1:
    resolution: {integrity: sha512-+I//4cYPccV8LdmBLiX8CYvf9Sp3vQsrqu2QNXRcrbiWvcx/UdlFiqUJJzxRQxgsZmvhXhn4cSKeSmoFjVdupA==}
    dependencies:
      bn.js: 4.12.0
      inherits: 2.0.4
      minimalistic-assert: 1.0.1
      safer-buffer: 2.1.2

  /assert@1.5.0:
    resolution: {integrity: sha512-EDsgawzwoun2CZkCgtxJbv392v4nbk9XDD06zI+kQYoBM/3RBWLlEyJARDOmhAAosBjWACEkKL6S+lIZtcAubA==}
    dependencies:
      object-assign: 4.1.1
      util: 0.10.3

  /astral-regex@2.0.0:
    resolution: {integrity: sha512-Z7tMw1ytTXt5jqMcOP+OQteU1VuNK9Y02uuJtKQ1Sv69jXQKKg5cibLwGJow8yzZP+eAc18EmLGPal0bp36rvQ==}
    engines: {node: '>=8'}
    dev: true

  /async-validator@4.2.5:
    resolution: {integrity: sha512-7HhHjtERjqlNbZtqNqy2rckN/SpOOlmDliet+lP7k+eKZEjPk3DgyeU9lIXLdeLz0uBbbVp+9Qdow9wJWgwwfg==}

  /asynckit@0.4.0:
    resolution: {integrity: sha512-Oei9OH4tRh0YqU3GxhX79dM/mwVgvbZJaSNaRk+bshkj0S5cfHcgYakreBjrHwatXKbz+IoIdYLxrKim2MjW0Q==}

  /atomic-sleep@1.0.0:
    resolution: {integrity: sha512-kNOjDqAh7px0XWNI+4QbzoiR/nTkHAWNud2uvnJquD1/x5a7EQZMJT0AczqK0Qn67oY/TTQ1LbUKajZpp3I9tQ==}
    engines: {node: '>=8.0.0'}
    dev: true

  /autoprefixer@10.4.14(postcss@8.4.24):
    resolution: {integrity: sha512-FQzyfOsTlwVzjHxKEqRIAdJx9niO6VCBCoEwax/VLSoQF29ggECcPuBqUMZ+u8jCZOPSy8b8/8KnuFbp0SaFZQ==}
    engines: {node: ^10 || ^12 || >=14}
    hasBin: true
    peerDependencies:
      postcss: ^8.1.0
    dependencies:
      browserslist: 4.21.7
      caniuse-lite: 1.0.30001491
      fraction.js: 4.2.0
      normalize-range: 0.1.2
      picocolors: 1.0.0
      postcss: 8.4.24
      postcss-value-parser: 4.2.0
    dev: true

  /ava@5.1.1:
    resolution: {integrity: sha512-od1CWgWVIKZSdEc1dhQWhbsd6KBs0EYjek7eqZNGPvy+NyC9Q1bXixcadlgOXwDG9aM0zLMQZwRXfe9gMb1LQQ==}
    engines: {node: '>=14.19 <15 || >=16.15 <17 || >=18'}
    hasBin: true
    peerDependencies:
      '@ava/typescript': '*'
    peerDependenciesMeta:
      '@ava/typescript':
        optional: true
    dependencies:
      acorn: 8.8.2
      acorn-walk: 8.2.0
      ansi-styles: 6.2.1
      arrgv: 1.0.2
      arrify: 3.0.0
      callsites: 4.0.0
      cbor: 8.1.0
      chalk: 5.2.0
      chokidar: 3.5.3
      chunkd: 2.0.1
      ci-info: 3.8.0
      ci-parallel-vars: 1.0.1
      clean-yaml-object: 0.1.0
      cli-truncate: 3.1.0
      code-excerpt: 4.0.0
      common-path-prefix: 3.0.0
      concordance: 5.0.4
      currently-unhandled: 0.4.1
      debug: 4.3.4(supports-color@5.5.0)
      del: 7.0.0
      emittery: 1.0.1
      figures: 5.0.0
      globby: 13.1.4
      ignore-by-default: 2.1.0
      indent-string: 5.0.0
      is-error: 2.2.2
      is-plain-object: 5.0.0
      is-promise: 4.0.0
      matcher: 5.0.0
      mem: 9.0.2
      ms: 2.1.3
      p-event: 5.0.1
      p-map: 5.5.0
      picomatch: 2.3.1
      pkg-conf: 4.0.0
      plur: 5.1.0
      pretty-ms: 8.0.0
      resolve-cwd: 3.0.0
      slash: 3.0.0
      stack-utils: 2.0.6
      strip-ansi: 7.1.0
      supertap: 3.0.1
      temp-dir: 3.0.0
      write-file-atomic: 5.0.1
      yargs: 17.7.2
    transitivePeerDependencies:
      - supports-color
    dev: true

  /available-typed-arrays@1.0.5:
    resolution: {integrity: sha512-DMD0KiN46eipeziST1LPP/STfDU0sufISXmjSgvVsoU2tqxctQeASejWcfNtxYKqETM1UxQ8sp2OrSBWpHY6sw==}
    engines: {node: '>= 0.4'}
    dev: true

  /axios@0.27.2:
    resolution: {integrity: sha512-t+yRIyySRTp/wua5xEr+z1q60QmLq8ABsS5O9Me1AsE5dfKqgnCFzwiCZZ/cGNd1lq4/7akDWMxdhVlucjmnOQ==}
    dependencies:
      follow-redirects: 1.15.2
      form-data: 4.0.0
    transitivePeerDependencies:
      - debug
    dev: true

  /axios@1.3.6:
    resolution: {integrity: sha512-PEcdkk7JcdPiMDkvM4K6ZBRYq9keuVJsToxm2zQIM70Qqo2WHTdJZMXcG9X+RmRp2VPNUQC8W1RAGbgt6b1yMg==}
    dependencies:
      follow-redirects: 1.15.2
      form-data: 4.0.0
      proxy-from-env: 1.1.0
    transitivePeerDependencies:
      - debug

  /babel-jest@29.5.0(@babel/core@7.22.1):
    resolution: {integrity: sha512-mA4eCDh5mSo2EcA9xQjVTpmbbNk32Zb3Q3QFQsNhaK56Q+yoXowzFodLux30HRgyOho5rsQ6B0P9QpMkvvnJ0Q==}
    engines: {node: ^14.15.0 || ^16.10.0 || >=18.0.0}
    peerDependencies:
      '@babel/core': ^7.8.0
    dependencies:
      '@babel/core': 7.22.1
      '@jest/transform': 29.5.0
      '@types/babel__core': 7.20.1
      babel-plugin-istanbul: 6.1.1
      babel-preset-jest: 29.5.0(@babel/core@7.22.1)
      chalk: 4.1.2
      graceful-fs: 4.2.11
      slash: 3.0.0
    transitivePeerDependencies:
      - supports-color
    dev: true

  /babel-plugin-dynamic-import-node@2.3.3:
    resolution: {integrity: sha512-jZVI+s9Zg3IqA/kdi0i6UDCybUI3aSBLnglhYbSSjKlV7yF1F/5LWv8MakQmvYpnbJDS6fcBL2KzHSxNCMtWSQ==}
    dependencies:
      object.assign: 4.1.4
    dev: true

  /babel-plugin-import@1.13.6:
    resolution: {integrity: sha512-N7FYnGh0DFsvDRkAPsvFq/metVfVD7P2h1rokOPpEH4cZbdRHCW+2jbXt0nnuqowkm/xhh2ww1anIdEpfYa7ZA==}
    dependencies:
      '@babel/helper-module-imports': 7.21.4
    dev: true

  /babel-plugin-istanbul@6.1.1:
    resolution: {integrity: sha512-Y1IQok9821cC9onCx5otgFfRm7Lm+I+wwxOx738M/WLPZ9Q42m4IG5W0FNX8WLL2gYMZo3JkuXIH2DOpWM+qwA==}
    engines: {node: '>=8'}
    dependencies:
      '@babel/helper-plugin-utils': 7.21.5
      '@istanbuljs/load-nyc-config': 1.1.0
      '@istanbuljs/schema': 0.1.3
      istanbul-lib-instrument: 5.2.1
      test-exclude: 6.0.0
    transitivePeerDependencies:
      - supports-color
    dev: true

  /babel-plugin-jest-hoist@29.5.0:
    resolution: {integrity: sha512-zSuuuAlTMT4mzLj2nPnUm6fsE6270vdOfnpbJ+RmruU75UhLFvL0N2NgI7xpeS7NaB6hGqmd5pVpGTDYvi4Q3w==}
    engines: {node: ^14.15.0 || ^16.10.0 || >=18.0.0}
    dependencies:
      '@babel/template': 7.21.9
      '@babel/types': 7.22.4
      '@types/babel__core': 7.20.1
      '@types/babel__traverse': 7.20.0
    dev: true

  /babel-plugin-polyfill-corejs2@0.4.3(@babel/core@7.22.1):
    resolution: {integrity: sha512-bM3gHc337Dta490gg+/AseNB9L4YLHxq1nGKZZSHbhXv4aTYU2MD2cjza1Ru4S6975YLTaL1K8uJf6ukJhhmtw==}
    peerDependencies:
      '@babel/core': ^7.0.0-0
    dependencies:
      '@babel/compat-data': 7.22.3
      '@babel/core': 7.22.1
      '@babel/helper-define-polyfill-provider': 0.4.0(@babel/core@7.22.1)
      semver: 6.3.0
    transitivePeerDependencies:
      - supports-color
    dev: true

  /babel-plugin-polyfill-corejs3@0.8.1(@babel/core@7.22.1):
    resolution: {integrity: sha512-ikFrZITKg1xH6pLND8zT14UPgjKHiGLqex7rGEZCH2EvhsneJaJPemmpQaIZV5AL03II+lXylw3UmddDK8RU5Q==}
    peerDependencies:
      '@babel/core': ^7.0.0-0
    dependencies:
      '@babel/core': 7.22.1
      '@babel/helper-define-polyfill-provider': 0.4.0(@babel/core@7.22.1)
      core-js-compat: 3.30.2
    transitivePeerDependencies:
      - supports-color
    dev: true

  /babel-plugin-polyfill-regenerator@0.5.0(@babel/core@7.22.1):
    resolution: {integrity: sha512-hDJtKjMLVa7Z+LwnTCxoDLQj6wdc+B8dun7ayF2fYieI6OzfuvcLMB32ihJZ4UhCBwNYGl5bg/x/P9cMdnkc2g==}
    peerDependencies:
      '@babel/core': ^7.0.0-0
    dependencies:
      '@babel/core': 7.22.1
      '@babel/helper-define-polyfill-provider': 0.4.0(@babel/core@7.22.1)
    transitivePeerDependencies:
      - supports-color
    dev: true

  /babel-plugin-styled-components@2.1.1(styled-components@5.3.10):
    resolution: {integrity: sha512-c8lJlszObVQPguHkI+akXv8+Jgb9Ccujx0EetL7oIvwU100LxO6XAGe45qry37wUL40a5U9f23SYrivro2XKhA==}
    peerDependencies:
      styled-components: '>= 2'
    dependencies:
      '@babel/helper-annotate-as-pure': 7.18.6
      '@babel/helper-module-imports': 7.21.4
      babel-plugin-syntax-jsx: 6.18.0
      lodash: 4.17.21
      picomatch: 2.3.1
      styled-components: 5.3.10(react-dom@18.1.0)(react-is@18.2.0)(react@18.1.0)
    dev: true

  /babel-plugin-styled-components@2.1.3(styled-components@5.3.10):
    resolution: {integrity: sha512-jBioLwBVHpOMU4NsueH/ADcHrjS0Y/WTpt2eGVmmuSFNEv2DF3XhcMncuZlbbjxQ4vzxg+yEr6E6TNjrIQbsJQ==}
    peerDependencies:
      styled-components: '>= 2'
    dependencies:
      '@babel/helper-annotate-as-pure': 7.18.6
      '@babel/helper-module-imports': 7.21.4
      babel-plugin-syntax-jsx: 6.18.0
      lodash: 4.17.21
      picomatch: 2.3.1
      styled-components: 5.3.10(react-dom@18.2.0)(react-is@18.2.0)(react@18.2.0)

  /babel-plugin-syntax-jsx@6.18.0:
    resolution: {integrity: sha512-qrPaCSo9c8RHNRHIotaufGbuOBN8rtdC4QrrFFc43vyWCCz7Kl7GL1PGaXtMGQZUXrkCjNEgxDfmAuAabr/rlw==}

  /babel-preset-current-node-syntax@1.0.1(@babel/core@7.22.1):
    resolution: {integrity: sha512-M7LQ0bxarkxQoN+vz5aJPsLBn77n8QgTFmo8WK0/44auK2xlCXrYcUxHFxgU7qW5Yzw/CjmLRK2uJzaCd7LvqQ==}
    peerDependencies:
      '@babel/core': ^7.0.0
    dependencies:
      '@babel/core': 7.22.1
      '@babel/plugin-syntax-async-generators': 7.8.4(@babel/core@7.22.1)
      '@babel/plugin-syntax-bigint': 7.8.3(@babel/core@7.22.1)
      '@babel/plugin-syntax-class-properties': 7.12.13(@babel/core@7.22.1)
      '@babel/plugin-syntax-import-meta': 7.10.4(@babel/core@7.22.1)
      '@babel/plugin-syntax-json-strings': 7.8.3(@babel/core@7.22.1)
      '@babel/plugin-syntax-logical-assignment-operators': 7.10.4(@babel/core@7.22.1)
      '@babel/plugin-syntax-nullish-coalescing-operator': 7.8.3(@babel/core@7.22.1)
      '@babel/plugin-syntax-numeric-separator': 7.10.4(@babel/core@7.22.1)
      '@babel/plugin-syntax-object-rest-spread': 7.8.3(@babel/core@7.22.1)
      '@babel/plugin-syntax-optional-catch-binding': 7.8.3(@babel/core@7.22.1)
      '@babel/plugin-syntax-optional-chaining': 7.8.3(@babel/core@7.22.1)
      '@babel/plugin-syntax-top-level-await': 7.14.5(@babel/core@7.22.1)
    dev: true

  /babel-preset-jest@29.5.0(@babel/core@7.22.1):
    resolution: {integrity: sha512-JOMloxOqdiBSxMAzjRaH023/vvcaSaec49zvg+2LmNsktC7ei39LTJGw02J+9uUtTZUq6xbLyJ4dxe9sSmIuAg==}
    engines: {node: ^14.15.0 || ^16.10.0 || >=18.0.0}
    peerDependencies:
      '@babel/core': ^7.0.0
    dependencies:
      '@babel/core': 7.22.1
      babel-plugin-jest-hoist: 29.5.0
      babel-preset-current-node-syntax: 1.0.1(@babel/core@7.22.1)
    dev: true

  /balanced-match@1.0.2:
    resolution: {integrity: sha512-3oSeUO0TMV67hN1AmbXsK4yaqU7tjiHlbxRDZOpH0KW9+CeX4bRAaX0Anxt0tx2MrpRpWwQaPwIlISEJhYU5Pw==}

  /balanced-match@2.0.0:
    resolution: {integrity: sha512-1ugUSr8BHXRnK23KfuYS+gVMC3LB8QGH9W1iGtDPsNWoQbgtXSExkBu2aDR4epiGWZOjZsj6lDl/N/AqqTC3UA==}
    dev: true

  /base64-js@1.5.1:
    resolution: {integrity: sha512-AKpaYlHn8t4SVbOHCy+b5+KKgvR4vrsD8vbvrbiQJps7fKDTkjkDry6ji0rUJjC0kzbNePLwzxq8iypo41qeWA==}

  /big-integer@1.6.51:
    resolution: {integrity: sha512-GPEid2Y9QU1Exl1rpO9B2IPJGHPSupF5GnVIP0blYvNOMer2bTvSWs1jGOUg04hTmu67nmLsQ9TBo1puaotBHg==}
    engines: {node: '>=0.6'}
    dev: true

  /big.js@5.2.2:
    resolution: {integrity: sha512-vyL2OymJxmarO8gxMr0mhChsO9QGwhynfuu4+MHTAW6czfq9humCB7rKpUjDd9YUiDPU4mzpyupFSvOClAwbmQ==}
    dev: true

  /binary-extensions@2.2.0:
    resolution: {integrity: sha512-jDctJ/IVQbZoJykoeHbhXpOlNBqGNcwXJKJog42E5HDPUwQTSdjCHdihjj0DlnheQ7blbT6dHOafNAiS8ooQKA==}
    engines: {node: '>=8'}
    dev: true

  /blueimp-md5@2.19.0:
    resolution: {integrity: sha512-DRQrD6gJyy8FbiE4s+bDoXS9hiW3Vbx5uCdwvcCf3zLHL+Iv7LtGHLpr+GZV8rHG8tK766FGYBwRbu8pELTt+w==}
    dev: true

  /bn.js@4.12.0:
    resolution: {integrity: sha512-c98Bf3tPniI+scsdk237ku1Dc3ujXQTSgyiPUDEOe7tRkhrqridvh8klBv0HCEso1OLOYcHuCv/cS6DNxKH+ZA==}

  /bn.js@5.2.1:
    resolution: {integrity: sha512-eXRvHzWyYPBuB4NBy0cmYQjGitUrtqwbvlzP3G6VFnNRbsZQIxQ10PbKKHt8gZ/HW/D/747aDl+QkDqg3KQLMQ==}

  /body-parser@1.20.1:
    resolution: {integrity: sha512-jWi7abTbYwajOytWCQc37VulmWiRae5RyTpaCyDcS5/lMdtwSz5lOpDE67srw/HYe35f1z3fDQw+3txg7gNtWw==}
    engines: {node: '>= 0.8', npm: 1.2.8000 || >= 1.4.16}
    dependencies:
      bytes: 3.1.2
      content-type: 1.0.5
      debug: 2.6.9
      depd: 2.0.0
      destroy: 1.2.0
      http-errors: 2.0.0
      iconv-lite: 0.4.24
      on-finished: 2.4.1
      qs: 6.11.0
      raw-body: 2.5.1
      type-is: 1.6.18
      unpipe: 1.0.0
    transitivePeerDependencies:
      - supports-color
    dev: false

  /boolbase@1.0.0:
    resolution: {integrity: sha512-JZOSA7Mo9sNGB8+UjSgzdLtokWAky1zbztM3WRLCbZ70/3cTANmQmOdR7y2g+J0e2WXywy1yS468tY+IruqEww==}
    dev: true

  /bplist-parser@0.2.0:
    resolution: {integrity: sha512-z0M+byMThzQmD9NILRniCUXYsYpjwnlO8N5uCFaCqIOpqRsJCrQL9NK3JsD67CN5a08nF5oIL2bD6loTdHOuKw==}
    engines: {node: '>= 5.10.0'}
    dependencies:
      big-integer: 1.6.51
    dev: true

  /brace-expansion@1.1.11:
    resolution: {integrity: sha512-iCuPHDFgrHX7H2vEI/5xpz07zSHB00TpugqhmYtVmMO6518mCuRMoOYFldEBl0g187ufozdaHgWKcYFb61qGiA==}
    dependencies:
      balanced-match: 1.0.2
      concat-map: 0.0.1
    dev: true

  /brace-expansion@2.0.1:
    resolution: {integrity: sha512-XnAIvQ8eM+kC6aULx6wuQiwVsnzsi9d3WxzV3FpWTGA19F621kwdbsAcFKXgKUHZWsy+mY6iL1sHTxWEFCytDA==}
    dependencies:
      balanced-match: 1.0.2
    dev: false

  /braces@3.0.2:
    resolution: {integrity: sha512-b8um+L1RzM3WDSzvhm6gIz1yfTbBt6YTlcEKAvsmqCZZFw46z626lVj9j1yEPW33H5H+lBQpZMP1k8l+78Ha0A==}
    engines: {node: '>=8'}
    dependencies:
      fill-range: 7.0.1
    dev: true

  /brorand@1.1.0:
    resolution: {integrity: sha512-cKV8tMCEpQs4hK/ik71d6LrPOnpkpGBR0wzxqr68g2m/LB2GxVYQroAjMJZRVM1Y4BCjCKc3vAamxSzOY2RP+w==}

  /browserify-aes@1.2.0:
    resolution: {integrity: sha512-+7CHXqGuspUn/Sl5aO7Ea0xWGAtETPXNSAjHo48JfLdPWcMng33Xe4znFvQweqc/uzk5zSOI3H52CYnjCfb5hA==}
    dependencies:
      buffer-xor: 1.0.3
      cipher-base: 1.0.4
      create-hash: 1.2.0
      evp_bytestokey: 1.0.3
      inherits: 2.0.4
      safe-buffer: 5.2.1

  /browserify-cipher@1.0.1:
    resolution: {integrity: sha512-sPhkz0ARKbf4rRQt2hTpAHqn47X3llLkUGn+xEJzLjwY8LRs2p0v7ljvI5EyoRO/mexrNunNECisZs+gw2zz1w==}
    dependencies:
      browserify-aes: 1.2.0
      browserify-des: 1.0.2
      evp_bytestokey: 1.0.3

  /browserify-des@1.0.2:
    resolution: {integrity: sha512-BioO1xf3hFwz4kc6iBhI3ieDFompMhrMlnDFC4/0/vd5MokpuAc3R+LYbwTA9A5Yc9pq9UYPqffKpW2ObuwX5A==}
    dependencies:
      cipher-base: 1.0.4
      des.js: 1.1.0
      inherits: 2.0.4
      safe-buffer: 5.2.1

  /browserify-rsa@4.1.0:
    resolution: {integrity: sha512-AdEER0Hkspgno2aR97SAf6vi0y0k8NuOpGnVH3O99rcA5Q6sh8QxcngtHuJ6uXwnfAXNM4Gn1Gb7/MV1+Ymbog==}
    dependencies:
      bn.js: 5.2.1
      randombytes: 2.1.0

  /browserify-sign@4.2.1:
    resolution: {integrity: sha512-/vrA5fguVAKKAVTNJjgSm1tRQDHUU6DbwO9IROu/0WAzC8PKhucDSh18J0RMvVeHAn5puMd+QHC2erPRNf8lmg==}
    dependencies:
      bn.js: 5.2.1
      browserify-rsa: 4.1.0
      create-hash: 1.2.0
      create-hmac: 1.1.7
      elliptic: 6.5.4
      inherits: 2.0.4
      parse-asn1: 5.1.6
      readable-stream: 3.6.2
      safe-buffer: 5.2.1

  /browserify-zlib@0.2.0:
    resolution: {integrity: sha512-Z942RysHXmJrhqk88FmKBVq/v5tqmSkDz7p54G/MGyjMnCFFnC79XWNbg+Vta8W6Wb2qtSZTSxIGkJrRpCFEiA==}
    dependencies:
      pako: 1.0.11

  /browserslist@4.21.7:
    resolution: {integrity: sha512-BauCXrQ7I2ftSqd2mvKHGo85XR0u7Ru3C/Hxsy/0TkfCtjrmAbPdzLGasmoiBxplpDXlPvdjX9u7srIMfgasNA==}
    engines: {node: ^6 || ^7 || ^8 || ^9 || ^10 || ^11 || ^12 || >=13.7}
    hasBin: true
    dependencies:
      caniuse-lite: 1.0.30001491
      electron-to-chromium: 1.4.414
      node-releases: 2.0.12
      update-browserslist-db: 1.0.11(browserslist@4.21.7)
    dev: true

  /bser@2.1.1:
    resolution: {integrity: sha512-gQxTNE/GAfIIrmHLUE3oJyp5FO6HRBfhjnw4/wMmA63ZGDJnWBmgY/lyQBpnDUkGmAhbSe39tx2d/iTOAfglwQ==}
    dependencies:
      node-int64: 0.4.0
    dev: true

  /buffer-from@1.1.2:
    resolution: {integrity: sha512-E+XQCRwSbaaiChtv6k6Dwgc+bx+Bs6vuKJHHl5kox/BaKbhiXzqQOwK4cO22yElGp2OCmjwVhT3HmxgyPGnJfQ==}
    dev: true

  /buffer-xor@1.0.3:
    resolution: {integrity: sha512-571s0T7nZWK6vB67HI5dyUF7wXiNcfaPPPTl6zYCNApANjIvYJTg7hlud/+cJpdAhS7dVzqMLmfhfHR3rAcOjQ==}

  /buffer@4.9.2:
    resolution: {integrity: sha512-xq+q3SRMOxGivLhBNaUdC64hDTQwejJ+H0T/NB1XMtTVEwNTrfFF3gAxiyW0Bu/xWEGhjVKgUcMhCrUy2+uCWg==}
    dependencies:
      base64-js: 1.5.1
      ieee754: 1.2.1
      isarray: 1.0.0

  /builtin-status-codes@3.0.0:
    resolution: {integrity: sha512-HpGFw18DgFWlncDfjTa2rcQ4W88O1mC8e8yZ2AvQY5KDaktSTwo+KRf6nHK6FRI5FyRyb/5T6+TSxfP7QyGsmQ==}

  /bundle-name@3.0.0:
    resolution: {integrity: sha512-PKA4BeSvBpQKQ8iPOGCSiell+N8P+Tf1DlwqmYhpe2gAhKPHn8EYOxVT+ShuGmhg8lN8XiSlS80yiExKXrURlw==}
    engines: {node: '>=12'}
    dependencies:
      run-applescript: 5.0.0
    dev: true

  /bytes@3.0.0:
    resolution: {integrity: sha512-pMhOfFDPiv9t5jjIXkHosWmkSyQbvsgEVNkz0ERHbuLh2T/7j4Mqqpz523Fe8MVY89KC6Sh/QfS2sM+SjgFDcw==}
    engines: {node: '>= 0.8'}
    dev: false

  /bytes@3.1.2:
    resolution: {integrity: sha512-/Nf7TyzTx6S3yRJObOAV7956r8cr2+Oj8AC5dt8wSP3BQAoeX58NoHyCU8P8zGkNXStjTSi6fzO6F0pBdcYbEg==}
    engines: {node: '>= 0.8'}
    dev: false

  /call-bind@1.0.2:
    resolution: {integrity: sha512-7O+FbCihrB5WGbFYesctwmTKae6rOiIzmz1icreWJ+0aA7LJfuqhEso2T9ncpcFtzMQtzXf2QGGueWJGTYsqrA==}
    dependencies:
      function-bind: 1.1.1
      get-intrinsic: 1.2.1

  /callsites@3.1.0:
    resolution: {integrity: sha512-P8BjAsXvZS+VIDUI11hHCQEv74YT67YUi5JJFNWIqL235sBmjX4+qx9Muvls5ivyNENctx46xQLQ3aTuE7ssaQ==}
    engines: {node: '>=6'}
    dev: true

  /callsites@4.0.0:
    resolution: {integrity: sha512-y3jRROutgpKdz5vzEhWM34TidDU8vkJppF8dszITeb1PQmSqV3DTxyV8G/lyO/DNvtE1YTedehmw9MPZsCBHxQ==}
    engines: {node: '>=12.20'}
    dev: true

  /camel-case@4.1.2:
    resolution: {integrity: sha512-gxGWBrTT1JuMx6R+o5PTXMmUnhnVzLQ9SNutD4YqKtI6ap897t3tKECYla6gCWEkplXnlNybEkZg9GEGxKFCgw==}
    dependencies:
      pascal-case: 3.1.2
      tslib: 2.5.0
    dev: true

  /camelcase-keys@6.2.2:
    resolution: {integrity: sha512-YrwaA0vEKazPBkn0ipTiMpSajYDSe+KjQfrjhcBMxJt/znbvlHd8Pw/Vamaz5EB4Wfhs3SUR3Z9mwRu/P3s3Yg==}
    engines: {node: '>=8'}
    dependencies:
      camelcase: 5.3.1
      map-obj: 4.3.0
      quick-lru: 4.0.1
    dev: true

  /camelcase@5.3.1:
    resolution: {integrity: sha512-L28STB170nwWS63UjtlEOE3dldQApaJXZkOI1uMFfzf3rRuPegHaHesyee+YxQ+W6SvRDQV6UrdOdRiR153wJg==}
    engines: {node: '>=6'}
    dev: true

  /camelcase@6.3.0:
    resolution: {integrity: sha512-Gmy6FhYlCY7uOElZUSbxo2UCDH8owEk996gkbrpsgGtrJLM3J7jGxl9Ic7Qwwj4ivOE5AWZWRMecDdF7hqGjFA==}
    engines: {node: '>=10'}
    dev: true

  /camelize@1.0.1:
    resolution: {integrity: sha512-dU+Tx2fsypxTgtLoE36npi3UqcjSSMNYfkqgmoEhtZrraP5VWq0K7FkWVTYa8eMPtnU/G2txVsfdCJTn9uzpuQ==}

  /caniuse-lite@1.0.30001491:
    resolution: {integrity: sha512-17EYIi4TLnPiTzVKMveIxU5ETlxbSO3B6iPvMbprqnKh4qJsQGk5Nh1Lp4jIMAE0XfrujsJuWZAM3oJdMHaKBA==}
    dev: true

  /cbor@8.1.0:
    resolution: {integrity: sha512-DwGjNW9omn6EwP70aXsn7FQJx5kO12tX0bZkaTjzdVFM6/7nhA4t0EENocKGx6D2Bch9PE2KzCUf5SceBdeijg==}
    engines: {node: '>=12.19'}
    dependencies:
      nofilter: 3.1.0
    dev: true

  /chalk@2.4.2:
    resolution: {integrity: sha512-Mti+f9lpJNcwF4tWV8/OrTTtF1gZi+f8FqlyAdouralcFWFQWF2+NgCHShjkCb+IFBLq9buZwE1xckQU4peSuQ==}
    engines: {node: '>=4'}
    dependencies:
      ansi-styles: 3.2.1
      escape-string-regexp: 1.0.5
      supports-color: 5.5.0

  /chalk@4.1.2:
    resolution: {integrity: sha512-oKnbhFyRIXpUuez8iBMmyEa4nbj4IOQyuhc/wy9kY7/WVPcwIO9VA668Pu8RkO7+0G76SLROeyw9CpQ061i4mA==}
    engines: {node: '>=10'}
    dependencies:
      ansi-styles: 4.3.0
      supports-color: 7.2.0

  /chalk@5.2.0:
    resolution: {integrity: sha512-ree3Gqw/nazQAPuJJEy+avdl7QfZMcUvmHIKgEZkGL+xOBzRvup5Hxo6LHuMceSxOabuJLJm5Yp/92R9eMmMvA==}
    engines: {node: ^12.17.0 || ^14.13 || >=16.0.0}
    dev: true

  /chokidar@3.5.3:
    resolution: {integrity: sha512-Dr3sfKRP6oTcjf2JmUmFJfeVMvXBdegxB0iVQ5eb2V10uFJUCAS8OByZdVAyVb8xXNz3GjjTgj9kLWsZTqE6kw==}
    engines: {node: '>= 8.10.0'}
    dependencies:
      anymatch: 3.1.3
      braces: 3.0.2
      glob-parent: 5.1.2
      is-binary-path: 2.1.0
      is-glob: 4.0.3
      normalize-path: 3.0.0
      readdirp: 3.6.0
    optionalDependencies:
      fsevents: 2.3.2
    dev: true

  /chrome-trace-event@1.0.3:
    resolution: {integrity: sha512-p3KULyQg4S7NIHixdwbGX+nFHkoBiA4YQmyWtjb8XngSKV124nJmRysgAeujbUVb15vh+RvFUfCPqU7rXk+hZg==}
    engines: {node: '>=6.0'}
    dev: true

  /chunkd@2.0.1:
    resolution: {integrity: sha512-7d58XsFmOq0j6el67Ug9mHf9ELUXsQXYJBkyxhH/k+6Ke0qXRnv0kbemx+Twc6fRJ07C49lcbdgm9FL1Ei/6SQ==}
    dev: true

  /ci-info@3.8.0:
    resolution: {integrity: sha512-eXTggHWSooYhq49F2opQhuHWgzucfF2YgODK4e1566GQs5BIfP30B0oenwBJHfWxAs2fyPB1s7Mg949zLf61Yw==}
    engines: {node: '>=8'}
    dev: true

  /ci-parallel-vars@1.0.1:
    resolution: {integrity: sha512-uvzpYrpmidaoxvIQHM+rKSrigjOe9feHYbw4uOI2gdfe1C3xIlxO+kVXq83WQWNniTf8bAxVpy+cQeFQsMERKg==}
    dev: true

  /cipher-base@1.0.4:
    resolution: {integrity: sha512-Kkht5ye6ZGmwv40uUDZztayT2ThLQGfnj/T71N/XzeZeo3nf8foyW7zGTsPYkEya3m5f3cAypH+qe7YOrM1U2Q==}
    dependencies:
      inherits: 2.0.4
      safe-buffer: 5.2.1

  /classnames@2.3.2:
    resolution: {integrity: sha512-CSbhY4cFEJRe6/GQzIk5qXZ4Jeg5pcsP7b5peFSDpffpe1cqjASH/n9UTjBwOp6XpMSTwQ8Za2K5V02ueA7Tmw==}

  /clean-css@5.3.2:
    resolution: {integrity: sha512-JVJbM+f3d3Q704rF4bqQ5UUyTtuJ0JRKNbTKVEeujCCBoMdkEi+V+e8oktO9qGQNSvHrFTM6JZRXrUvGR1czww==}
    engines: {node: '>= 10.0'}
    dependencies:
      source-map: 0.6.1
    dev: true

  /clean-stack@4.2.0:
    resolution: {integrity: sha512-LYv6XPxoyODi36Dp976riBtSY27VmFo+MKqEU9QCCWyTrdEPDog+RWA7xQWHi6Vbp61j5c4cdzzX1NidnwtUWg==}
    engines: {node: '>=12'}
    dependencies:
      escape-string-regexp: 5.0.0
    dev: true

  /clean-yaml-object@0.1.0:
    resolution: {integrity: sha512-3yONmlN9CSAkzNwnRCiJQ7Q2xK5mWuEfL3PuTZcAUzhObbXsfsnMptJzXwz93nc5zn9V9TwCVMmV7w4xsm43dw==}
    engines: {node: '>=0.10.0'}
    dev: true

  /cli-truncate@3.1.0:
    resolution: {integrity: sha512-wfOBkjXteqSnI59oPcJkcPl/ZmwvMMOj340qUIY1SKZCv0B9Cf4D4fAucRkIKQmsIuYK3x1rrgU7MeGRruiuiA==}
    engines: {node: ^12.20.0 || ^14.13.1 || >=16.0.0}
    dependencies:
      slice-ansi: 5.0.0
      string-width: 5.1.2
    dev: true

  /click-to-react-component@1.0.8(@types/react@18.2.7)(react-dom@18.1.0)(react@18.1.0):
    resolution: {integrity: sha512-YBNYOp00udy+NBEnUmM/3Df0Yco1iHNQ8k0ltlJVcDYK9AuYt14xPoJicBh/BokLqbzkci1p+pbdY5r4JXZC4g==}
    peerDependencies:
      react: '>=16.8.0'
    dependencies:
      '@floating-ui/react-dom-interactions': 0.3.1(@types/react@18.2.7)(react-dom@18.1.0)(react@18.1.0)
      htm: 3.1.1
      react: 18.1.0
      react-merge-refs: 1.1.0
    transitivePeerDependencies:
      - '@types/react'
      - react-dom
    dev: true

  /cliui@8.0.1:
    resolution: {integrity: sha512-BSeNnyus75C4//NQ9gQt1/csTXyo/8Sb+afLAkzAptFuMsod9HFokGNudZpi/oQV73hnVK+sR+5PVRMd+Dr7YQ==}
    engines: {node: '>=12'}
    dependencies:
      string-width: 4.2.3
      strip-ansi: 6.0.1
      wrap-ansi: 7.0.0
    dev: true

  /code-excerpt@4.0.0:
    resolution: {integrity: sha512-xxodCmBen3iy2i0WtAK8FlFNrRzjUqjRsMfho58xT/wvZU1YTM3fCnRjcy1gJPMepaRlgm/0e6w8SpWHpn3/cA==}
    engines: {node: ^12.20.0 || ^14.13.1 || >=16.0.0}
    dependencies:
      convert-to-spaces: 2.0.1
    dev: true

  /color-convert@1.9.3:
    resolution: {integrity: sha512-QfAUtd+vFdAtFQcC8CCyYt1fYWxSqAiK2cSD6zDB8N3cpsEBAvRxp9zOGg6G/SHHJYAT88/az/IuDGALsNVbGg==}
    dependencies:
      color-name: 1.1.3

  /color-convert@2.0.1:
    resolution: {integrity: sha512-RRECPsj7iu/xb5oKYcsFHSppFNnsj/52OVTRKb4zP5onXwVF3zVmmToNcOfGC+CRDpfK/U584fMg38ZHCaElKQ==}
    engines: {node: '>=7.0.0'}
    dependencies:
      color-name: 1.1.4

  /color-name@1.1.3:
    resolution: {integrity: sha512-72fSenhMw2HZMTVHeCA9KCmpEIbzWiQsjN+BHcBbS9vr1mtt+vJjPdksIBNUmKAW8TFUDPJK5SUU3QhE9NEXDw==}

  /color-name@1.1.4:
    resolution: {integrity: sha512-dOy+3AuW3a2wNbZHIuMZpTcgjGuLU/uBL/ubcZF9OXbDo8ff4O8yVp5Bf0efS8uEoYo5q4Fx7dY9OgQGXgAsQA==}

  /colord@2.9.3:
    resolution: {integrity: sha512-jeC1axXpnb0/2nn/Y1LPuLdgXBLH7aDcHu4KEKfqw3CUhX7ZpfBSlPKyqXE6btIgEzfWtrX3/tyBCaCvXvMkOw==}
    dev: true

  /combined-stream@1.0.8:
    resolution: {integrity: sha512-FQN4MRfuJeHf7cBbBMJFXhKSDq+2kAArBlmRBvcvFE5BB1HZKXtSFASDhdlz9zOYwxh8lDdnvmMOe/+5cdoEdg==}
    engines: {node: '>= 0.8'}
    dependencies:
      delayed-stream: 1.0.0

  /commander@2.20.3:
    resolution: {integrity: sha512-GpVkmM8vF2vQUkj2LvZmD35JxeJOLCwJ9cUkugyk2nuhbv3+mJvpLYYt+0+USMxE+oj+ey/lJEnhZw75x/OMcQ==}
    dev: true

  /commander@4.1.1:
    resolution: {integrity: sha512-NOKm8xhkzAjzFx8B2v5OAHT+u5pRQc2UCa2Vq9jYL/31o2wi9mxBA7LIFs3sV5VSC49z6pEhfbMULvShKj26WA==}
    engines: {node: '>= 6'}
    dev: true

  /commander@7.2.0:
    resolution: {integrity: sha512-QrWXB+ZQSVPmIWIhtEO9H+gwHaMGYiF5ChvoJ+K9ZGHG/sVsa6yiesAD1GC/x46sET00Xlwo1u49RVVVzvcSkw==}
    engines: {node: '>= 10'}
    dev: true

  /commander@8.3.0:
    resolution: {integrity: sha512-OkTL9umf+He2DZkUq8f8J9of7yL6RJKI24dVITBmNfZBmri9zYZQrKkuXiKhyfPSu8tUhnVBB1iKXevvnlR4Ww==}
    engines: {node: '>= 12'}
    dev: true

  /common-path-prefix@3.0.0:
    resolution: {integrity: sha512-QE33hToZseCH3jS0qN96O/bSh3kaw/h+Tq7ngyY9eWDUnTlTNUyqfqvCXioLe5Na5jFsL78ra/wuBU4iuEgd4w==}
    dev: true

  /compressible@2.0.18:
    resolution: {integrity: sha512-AF3r7P5dWxL8MxyITRMlORQNaOA2IkAFaTr4k7BUumjPtRpGDTZpl0Pb1XCO6JeDCBdp126Cgs9sMxqSjgYyRg==}
    engines: {node: '>= 0.6'}
    dependencies:
      mime-db: 1.52.0
    dev: false

  /compression@1.7.4:
    resolution: {integrity: sha512-jaSIDzP9pZVS4ZfQ+TzvtiWhdpFhE2RDHz8QJkpX9SIpLq88VueF5jJw6t+6CUQcAoA6t+x89MLrWAqpfDE8iQ==}
    engines: {node: '>= 0.8.0'}
    dependencies:
      accepts: 1.3.8
      bytes: 3.0.0
      compressible: 2.0.18
      debug: 2.6.9
      on-headers: 1.0.2
      safe-buffer: 5.1.2
      vary: 1.1.2
    transitivePeerDependencies:
      - supports-color
    dev: false

  /compute-scroll-into-view@3.0.3:
    resolution: {integrity: sha512-nadqwNxghAGTamwIqQSG433W6OADZx2vCo3UXHNrzTRHK/htu+7+L0zhjEoaeaQVNAi3YgqWDv8+tzf0hRfR+A==}

  /concat-map@0.0.1:
    resolution: {integrity: sha512-/Srv4dswyQNBfohGpz9o6Yb3Gz3SrUDqBH5rTuhGR7ahtlbYKnVxw2bCFMRljaA7EXHaXZ8wsHdodFvbkhKmqg==}
    dev: true

  /concordance@5.0.4:
    resolution: {integrity: sha512-OAcsnTEYu1ARJqWVGwf4zh4JDfHZEaSNlNccFmt8YjB2l/n19/PF2viLINHc57vO4FKIAFl2FWASIGZZWZ2Kxw==}
    engines: {node: '>=10.18.0 <11 || >=12.14.0 <13 || >=14'}
    dependencies:
      date-time: 3.1.0
      esutils: 2.0.3
      fast-diff: 1.3.0
      js-string-escape: 1.0.1
      lodash: 4.17.21
      md5-hex: 3.0.1
      semver: 7.5.1
      well-known-symbols: 2.0.0
    dev: true

  /connect-history-api-fallback@2.0.0:
    resolution: {integrity: sha512-U73+6lQFmfiNPrYbXqr6kZ1i1wiRqXnp2nhMsINseWXO8lDau0LGEffJ8kQi4EjLZympVgRdvqjAgiZ1tgzDDA==}
    engines: {node: '>=0.8'}
    dev: false

  /console-browserify@1.2.0:
    resolution: {integrity: sha512-ZMkYO/LkF17QvCPqM0gxw8yUzigAOZOSWSHg91FH6orS7vcEj5dVZTidN2fQ14yBSdg97RqhSNwLUXInd52OTA==}

  /constants-browserify@1.0.0:
    resolution: {integrity: sha512-xFxOwqIzR/e1k1gLiWEophSCMqXcwVHIH7akf7b/vxcUeGunlj3hvZaaqxwHsTgn+IndtkQJgSztIDWeumWJDQ==}

  /content-disposition@0.5.4:
    resolution: {integrity: sha512-FveZTNuGw04cxlAiWbzi6zTAL/lhehaWbTtgluJh4/E95DqMwTmha3KZN1aAWA8cFIhHzMZUvLevkw5Rqk+tSQ==}
    engines: {node: '>= 0.6'}
    dependencies:
      safe-buffer: 5.2.1
    dev: false

  /content-type@1.0.5:
    resolution: {integrity: sha512-nTjqfcBFEipKdXCv4YDQWCfmcLZKm81ldF0pAopTvyrFGVbcR6P/VAAd5G7N+0tTr8QqiU0tFadD6FK4NtJwOA==}
    engines: {node: '>= 0.6'}
    dev: false

  /convert-source-map@1.9.0:
    resolution: {integrity: sha512-ASFBup0Mz1uyiIjANan1jzLQami9z1PoYSZCiiYW2FczPbenXc45FZdBZLzOT+r6+iciuEModtmCti+hjaAk0A==}
    dev: true

  /convert-source-map@2.0.0:
    resolution: {integrity: sha512-Kvp459HrV2FEJ1CAsi1Ku+MY3kasH19TFykTz2xWmMeq6bk2NU3XXvfJ+Q61m0xktWwt+1HSYf3JZsTms3aRJg==}
    dev: true

  /convert-to-spaces@2.0.1:
    resolution: {integrity: sha512-rcQ1bsQO9799wq24uE5AM2tAILy4gXGIK/njFWcVQkGNZ96edlpY+A7bjwvzjYvLDyzmG1MmMLZhpcsb+klNMQ==}
    engines: {node: ^12.20.0 || ^14.13.1 || >=16.0.0}
    dev: true

  /cookie-signature@1.0.6:
    resolution: {integrity: sha512-QADzlaHc8icV8I7vbaJXJwod9HWYp8uCqf1xa4OfNu1T7JVxQIrUgOWtHdNDtPiywmFbiS12VjotIXLrKM3orQ==}
    dev: false

  /cookie@0.5.0:
    resolution: {integrity: sha512-YZ3GUyn/o8gfKJlnlX7g7xq4gyO6OSuhGPKaaGssGB2qgDUS0gPgtTvoyZLTt9Ab6dC4hfc9dV5arkvc/OCmrw==}
    engines: {node: '>= 0.6'}
    dev: false

  /copy-anything@2.0.6:
    resolution: {integrity: sha512-1j20GZTsvKNkc4BY3NpMOM8tt///wY3FpIzozTOFO2ffuZcV61nojHXVKIy3WM+7ADCy5FVhdZYHYDdgTU0yJw==}
    dependencies:
      is-what: 3.14.1
    dev: true

  /copy-anything@3.0.5:
    resolution: {integrity: sha512-yCEafptTtb4bk7GLEQoM8KVJpxAfdBJYaXyzQEgQQQgYrZiDp8SJmGKlYza6CYjEDNstAdNdKA3UuoULlEbS6w==}
    engines: {node: '>=12.13'}
    dependencies:
      is-what: 4.1.13
    dev: true

  /copy-to-clipboard@3.3.3:
    resolution: {integrity: sha512-2KV8NhB5JqC3ky0r9PMCAZKbUHSwtEo4CwCs0KXgruG43gX5PMqDEBbVU4OUzw2MuAWUfsuFmWvEKG5QRfSnJA==}
    dependencies:
      toggle-selection: 1.0.6

  /core-js-compat@3.30.2:
    resolution: {integrity: sha512-nriW1nuJjUgvkEjIot1Spwakz52V9YkYHZAQG6A1eCgC8AA1p0zngrQEP9R0+V6hji5XilWKG1Bd0YRppmGimA==}
    dependencies:
      browserslist: 4.21.7
    dev: true

  /core-js-pure@3.30.2:
    resolution: {integrity: sha512-p/npFUJXXBkCCTIlEGBdghofn00jWG6ZOtdoIXSJmAu2QBvN0IqpZXWweOytcwE6cfx8ZvVUy1vw8zxhe4Y2vg==}
    requiresBuild: true
    dev: true

  /core-js@3.28.0:
    resolution: {integrity: sha512-GiZn9D4Z/rSYvTeg1ljAIsEqFm0LaN9gVtwDCrKL80zHtS31p9BAjmTxVqTQDMpwlMolJZOFntUG2uwyj7DAqw==}
    requiresBuild: true
    dev: true

  /core-util-is@1.0.3:
    resolution: {integrity: sha512-ZQBvi1DcpJ4GDqanjucZ2Hj3wEO5pZDS89BWbkcrvdxksJorwUDDZamX9ldFkp9aw2lmBDLgkObEA4DWNJ9FYQ==}

  /cors@2.8.5:
    resolution: {integrity: sha512-KIHbLJqu73RGr/hnbrO9uBeixNGuvSQjul/jdFvS/KFSIH1hWVd1ng7zOHx+YrEfInLG7q4n6GHQ9cDtxv/P6g==}
    engines: {node: '>= 0.10'}
    dependencies:
      object-assign: 4.1.1
      vary: 1.1.2

  /cosmiconfig@7.1.0:
    resolution: {integrity: sha512-AdmX6xUzdNASswsFtmwSt7Vj8po9IuqXm0UXz7QKPuEUmPB4XyjGfaAr2PSuELMwkRMVH1EpIkX5bTZGRB3eCA==}
    engines: {node: '>=10'}
    dependencies:
      '@types/parse-json': 4.0.0
      import-fresh: 3.3.0
      parse-json: 5.2.0
      path-type: 4.0.0
      yaml: 1.10.2
    dev: true

  /create-ecdh@4.0.4:
    resolution: {integrity: sha512-mf+TCx8wWc9VpuxfP2ht0iSISLZnt0JgWlrOKZiNqyUZWnjIaCIVNQArMHnCZKfEYRg6IM7A+NeJoN8gf/Ws0A==}
    dependencies:
      bn.js: 4.12.0
      elliptic: 6.5.4

  /create-hash@1.2.0:
    resolution: {integrity: sha512-z00bCGNHDG8mHAkP7CtT1qVu+bFQUPjYq/4Iv3C3kWjTFV10zIjfSoeqXo9Asws8gwSHDGj/hl2u4OGIjapeCg==}
    dependencies:
      cipher-base: 1.0.4
      inherits: 2.0.4
      md5.js: 1.3.5
      ripemd160: 2.0.2
      sha.js: 2.4.11

  /create-hmac@1.1.7:
    resolution: {integrity: sha512-MJG9liiZ+ogc4TzUwuvbER1JRdgvUFSB5+VR/g5h82fGaIRWMWddtKBHi7/sVhfjQZ6SehlyhvQYrcYkaUIpLg==}
    dependencies:
      cipher-base: 1.0.4
      create-hash: 1.2.0
      inherits: 2.0.4
      ripemd160: 2.0.2
      safe-buffer: 5.2.1
      sha.js: 2.4.11

  /cross-spawn@7.0.3:
    resolution: {integrity: sha512-iRDPJKUPVEND7dHPO8rkbOnPpyDygcDFtWjpeWNCgy8WP2rXcxXL8TskReQl6OrB2G7+UJrags1q15Fudc7G6w==}
    engines: {node: '>= 8'}
    dependencies:
      path-key: 3.1.1
      shebang-command: 2.0.0
      which: 2.0.2

  /crypto-browserify@3.12.0:
    resolution: {integrity: sha512-fz4spIh+znjO2VjL+IdhEpRJ3YN6sMzITSBijk6FK2UvTqruSQW+/cCZTSNsMiZNvUeq0CqurF+dAbyiGOY6Wg==}
    dependencies:
      browserify-cipher: 1.0.1
      browserify-sign: 4.2.1
      create-ecdh: 4.0.4
      create-hash: 1.2.0
      create-hmac: 1.1.7
      diffie-hellman: 5.0.3
      inherits: 2.0.4
      pbkdf2: 3.1.2
      public-encrypt: 4.0.3
      randombytes: 2.1.0
      randomfill: 1.0.4

  /css-blank-pseudo@3.0.3(postcss@8.4.24):
    resolution: {integrity: sha512-VS90XWtsHGqoM0t4KpH053c4ehxZ2E6HtGI7x68YFV0pTo/QmkV/YFA+NnlvK8guxZVNWGQhVNJGC39Q8XF4OQ==}
    engines: {node: ^12 || ^14 || >=16}
    hasBin: true
    peerDependencies:
      postcss: ^8.4
    dependencies:
      postcss: 8.4.24
      postcss-selector-parser: 6.0.13
    dev: true

  /css-color-keywords@1.0.0:
    resolution: {integrity: sha512-FyyrDHZKEjXDpNJYvVsV960FiqQyXc/LlYmsxl2BcdMb2WPx0OGRVgTg55rPSyLSNMqP52R9r8geSp7apN3Ofg==}
    engines: {node: '>=4'}

  /css-functions-list@3.1.0:
    resolution: {integrity: sha512-/9lCvYZaUbBGvYUgYGFJ4dcYiyqdhSjG7IPVluoV8A1ILjkF7ilmhp1OGUz8n+nmBcu0RNrQAzgD8B6FJbrt2w==}
    engines: {node: '>=12.22'}
    dev: true

  /css-has-pseudo@3.0.4(postcss@8.4.24):
    resolution: {integrity: sha512-Vse0xpR1K9MNlp2j5w1pgWIJtm1a8qS0JwS9goFYcImjlHEmywP9VUF05aGBXzGpDJF86QXk4L0ypBmwPhGArw==}
    engines: {node: ^12 || ^14 || >=16}
    hasBin: true
    peerDependencies:
      postcss: ^8.4
    dependencies:
      postcss: 8.4.24
      postcss-selector-parser: 6.0.13
    dev: true

  /css-loader@6.7.1(webpack@5.84.1):
    resolution: {integrity: sha512-yB5CNFa14MbPJcomwNh3wLThtkZgcNyI2bNMRt8iE5Z8Vwl7f8vQXFAzn2HDOJvtDq2NTZBUGMSUNNyrv3/+cw==}
    engines: {node: '>= 12.13.0'}
    peerDependencies:
      webpack: ^5.0.0
    dependencies:
      icss-utils: 5.1.0(postcss@8.4.24)
      postcss: 8.4.24
      postcss-modules-extract-imports: 3.0.0(postcss@8.4.24)
      postcss-modules-local-by-default: 4.0.3(postcss@8.4.24)
      postcss-modules-scope: 3.0.0(postcss@8.4.24)
      postcss-modules-values: 4.0.0(postcss@8.4.24)
      postcss-value-parser: 4.2.0
      semver: 7.5.1
      webpack: 5.84.1
    dev: true

  /css-prefers-color-scheme@6.0.3(postcss@8.4.24):
    resolution: {integrity: sha512-4BqMbZksRkJQx2zAjrokiGMd07RqOa2IxIrrN10lyBe9xhn9DEvjUK79J6jkeiv9D9hQFXKb6g1jwU62jziJZA==}
    engines: {node: ^12 || ^14 || >=16}
    hasBin: true
    peerDependencies:
      postcss: ^8.4
    dependencies:
      postcss: 8.4.24
    dev: true

  /css-select@4.3.0:
    resolution: {integrity: sha512-wPpOYtnsVontu2mODhA19JrqWxNsfdatRKd64kmpRbQgh1KtItko5sTnEpPdpSaJszTOhEMlF/RPz28qj4HqhQ==}
    dependencies:
      boolbase: 1.0.0
      css-what: 6.1.0
      domhandler: 4.3.1
      domutils: 2.8.0
      nth-check: 2.1.1
    dev: true

  /css-to-react-native@3.2.0:
    resolution: {integrity: sha512-e8RKaLXMOFii+02mOlqwjbD00KSEKqblnpO9e++1aXS1fPQOpS1YoqdVHBqPjHNoxeF2mimzVqawm2KCbEdtHQ==}
    dependencies:
      camelize: 1.0.1
      css-color-keywords: 1.0.0
      postcss-value-parser: 4.2.0

  /css-tree@1.1.3:
    resolution: {integrity: sha512-tRpdppF7TRazZrjJ6v3stzv93qxRcSsFmW6cX0Zm2NVKpxE1WV1HblnghVv9TreireHkqI/VDEsfolRF1p6y7Q==}
    engines: {node: '>=8.0.0'}
    dependencies:
      mdn-data: 2.0.14
      source-map: 0.6.1
    dev: true

  /css-what@6.1.0:
    resolution: {integrity: sha512-HTUrgRJ7r4dsZKU6GjmpfRK1O76h97Z8MfS1G0FozR+oF2kG6Vfe8JE6zwrkbxigziPHinCJ+gCPjA9EaBDtRw==}
    engines: {node: '>= 6'}
    dev: true

  /cssdb@6.6.3:
    resolution: {integrity: sha512-7GDvDSmE+20+WcSMhP17Q1EVWUrLlbxxpMDqG731n8P99JhnQZHR9YvtjPvEHfjFUjvQJvdpKCjlKOX+xe4UVA==}
    dev: true

  /cssesc@3.0.0:
    resolution: {integrity: sha512-/Tb/JcjK111nNScGob5MNtsntNM1aCNUDipB/TkwZFhyDrrE47SOx/18wF2bbjgc3ZzCSKW1T5nt5EbFoAz/Vg==}
    engines: {node: '>=4'}
    hasBin: true
    dev: true

  /csso@4.2.0:
    resolution: {integrity: sha512-wvlcdIbf6pwKEk7vHj8/Bkc0B4ylXZruLvOgs9doS5eOsOpuodOV2zJChSpkp+pRpYQLQMeF04nr3Z68Sta9jA==}
    engines: {node: '>=8.0.0'}
    dependencies:
      css-tree: 1.1.3
    dev: true

  /csstype@3.1.2:
    resolution: {integrity: sha512-I7K1Uu0MBPzaFKg4nI5Q7Vs2t+3gWWW648spaF+Rg7pI9ds18Ugn+lvg4SHczUdKlHI5LWBXyqfS8+DufyBsgQ==}

  /current-script-polyfill@1.0.0:
    resolution: {integrity: sha512-qv8s+G47V6Hq+g2kRE5th+ASzzrL7b6l+tap1DHKK25ZQJv3yIFhH96XaQ7NGL+zRW3t/RDbweJf/dJDe5Z5KA==}
    dev: true

  /currently-unhandled@0.4.1:
    resolution: {integrity: sha512-/fITjgjGU50vjQ4FH6eUoYu+iUoUKIXws2hL15JJpIR+BbTxaXQsMuuyjtNh2WqsSBS5nsaZHFsFecyw5CCAng==}
    engines: {node: '>=0.10.0'}
    dependencies:
      array-find-index: 1.0.2
    dev: true

  /d@1.0.1:
    resolution: {integrity: sha512-m62ShEObQ39CfralilEQRjH6oAMtNCV1xJyEx5LpRYUVN+EviphDgUc/F3hnYbADmkiNs67Y+3ylmlG7Lnu+FA==}
    dependencies:
      es5-ext: 0.10.62
      type: 1.2.0
    dev: true

  /data-uri-to-buffer@4.0.1:
    resolution: {integrity: sha512-0R9ikRb668HB7QDxT1vkpuUBtqc53YyAwMwGeUFKRojY/NWKvdZ+9UYtRfGmhqNbRkTSVpMbmyhXipFFv2cb/A==}
    engines: {node: '>= 12'}
    dev: true

  /date-time@3.1.0:
    resolution: {integrity: sha512-uqCUKXE5q1PNBXjPqvwhwJf9SwMoAHBgWJ6DcrnS5o+W2JOiIILl0JEdVD8SGujrNS02GGxgwAg2PN2zONgtjg==}
    engines: {node: '>=6'}
    dependencies:
      time-zone: 1.0.0
    dev: true

  /dayjs@1.11.7:
    resolution: {integrity: sha512-+Yw9U6YO5TQohxLcIkrXBeY73WP3ejHWVvx8XCk3gxvQDCTEmS48ZrSZCKciI7Bhl/uCMyxYtE9UqRILmFphkQ==}

  /debug@2.6.9:
    resolution: {integrity: sha512-bC7ElrdJaJnPbAP+1EotYvqZsb3ecl5wi6Bfi6BJTUcNowp6cvspg0jXznRTKDjm/E7AdgFBVeAPVMNcKGsHMA==}
    peerDependencies:
      supports-color: '*'
    peerDependenciesMeta:
      supports-color:
        optional: true
    dependencies:
      ms: 2.0.0
    dev: false

  /debug@3.2.7:
    resolution: {integrity: sha512-CFjzYYAi4ThfiQvizrFQevTTXHtnCqWfe7x1AhgEscTz6ZbLbfoLRLPugTQyBth6f8ZERVUSyWHFD/7Wu4t1XQ==}
    peerDependencies:
      supports-color: '*'
    peerDependenciesMeta:
      supports-color:
        optional: true
    dependencies:
      ms: 2.1.3
    dev: true
    optional: true

  /debug@4.3.4(supports-color@5.5.0):
    resolution: {integrity: sha512-PRWFHuSU3eDtQJPvnNY7Jcket1j0t5OuOsFzPPzsekD52Zl8qUfFIPEiswXqIvHWGVHOgX+7G/vCNNhehwxfkQ==}
    engines: {node: '>=6.0'}
    peerDependencies:
      supports-color: '*'
    peerDependenciesMeta:
      supports-color:
        optional: true
    dependencies:
      ms: 2.1.2
      supports-color: 5.5.0

  /decamelize-keys@1.1.1:
    resolution: {integrity: sha512-WiPxgEirIV0/eIOMcnFBA3/IJZAZqKnwAwWyvvdi4lsr1WCN22nhdf/3db3DoZcUjTV2SqfzIwNyp6y2xs3nmg==}
    engines: {node: '>=0.10.0'}
    dependencies:
      decamelize: 1.2.0
      map-obj: 1.0.1
    dev: true

  /decamelize@1.2.0:
    resolution: {integrity: sha512-z2S+W9X73hAUUki+N+9Za2lBlun89zigOyGrsax+KUQ6wKW4ZoWpEYBkGhQjwAjjDCkWxhY0VKEhk8wzY7F5cA==}
    engines: {node: '>=0.10.0'}
    dev: true

  /decode-uri-component@0.2.2:
    resolution: {integrity: sha512-FqUYQ+8o158GyGTrMFJms9qh3CqTKvAqgqsTnkLI8sKu0028orqBhxNMFkFen0zGyg6epACD32pjVk58ngIErQ==}
    engines: {node: '>=0.10'}
    dev: true

  /deep-is@0.1.4:
    resolution: {integrity: sha512-oIPzksmTg4/MriiaYGO+okXDT7ztn/w3Eptv/+gSIdMdKsJo0u4CfYNFJPy+4SKMuCqGw2wxnA+URMg3t8a/bQ==}
    dev: true

  /deepmerge@4.3.1:
    resolution: {integrity: sha512-3sUqbMEc77XqpdNO7FRyRog+eW3ph+GYCbj+rK+uYyRMuwsVy0rMiVtPn+QJlKFvWP/1PYpapqYn0Me2knFn+A==}
    engines: {node: '>=0.10.0'}
    dev: true

  /default-browser-id@3.0.0:
    resolution: {integrity: sha512-OZ1y3y0SqSICtE8DE4S8YOE9UZOJ8wO16fKWVP5J1Qz42kV9jcnMVFrEE/noXb/ss3Q4pZIH79kxofzyNNtUNA==}
    engines: {node: '>=12'}
    dependencies:
      bplist-parser: 0.2.0
      untildify: 4.0.0
    dev: true

  /default-browser@4.0.0:
    resolution: {integrity: sha512-wX5pXO1+BrhMkSbROFsyxUm0i/cJEScyNhA4PPxc41ICuv05ZZB/MX28s8aZx6xjmatvebIapF6hLEKEcpneUA==}
    engines: {node: '>=14.16'}
    dependencies:
      bundle-name: 3.0.0
      default-browser-id: 3.0.0
      execa: 7.1.1
      titleize: 3.0.0
    dev: true

  /define-lazy-prop@2.0.0:
    resolution: {integrity: sha512-Ds09qNh8yw3khSjiJjiUInaGX9xlqZDY7JVryGxdxV7NPeuqQfplOpQ66yJFZut3jLa5zOwkXw1g9EI2uKh4Og==}
    engines: {node: '>=8'}
    dev: true

  /define-lazy-prop@3.0.0:
    resolution: {integrity: sha512-N+MeXYoqr3pOgn8xfyRPREN7gHakLYjhsHhWGT3fWAiL4IkAt0iDw14QiiEm2bE30c5XX5q0FtAA3CK5f9/BUg==}
    engines: {node: '>=12'}
    dev: true

  /define-properties@1.2.0:
    resolution: {integrity: sha512-xvqAVKGfT1+UAvPwKTVw/njhdQ8ZhXK4lI0bCIuCMrp2up9nPnaDftrLtmpTazqd1o+UY4zgzU+avtMbDP+ldA==}
    engines: {node: '>= 0.4'}
    dependencies:
      has-property-descriptors: 1.0.0
      object-keys: 1.1.1
    dev: true

  /del@7.0.0:
    resolution: {integrity: sha512-tQbV/4u5WVB8HMJr08pgw0b6nG4RGt/tj+7Numvq+zqcvUFeMaIWWOUFltiU+6go8BSO2/ogsB4EasDaj0y68Q==}
    engines: {node: '>=14.16'}
    dependencies:
      globby: 13.1.4
      graceful-fs: 4.2.11
      is-glob: 4.0.3
      is-path-cwd: 3.0.0
      is-path-inside: 4.0.0
      p-map: 5.5.0
      rimraf: 3.0.2
      slash: 4.0.0
    dev: true

  /delayed-stream@1.0.0:
    resolution: {integrity: sha512-ZySD7Nf91aLB0RxL4KGrKHBXl7Eds1DAmEdcoVawXnLD7SDhpNgtuII2aAkg7a7QS41jxPSZ17p4VdGnMHk3MQ==}
    engines: {node: '>=0.4.0'}

  /depd@2.0.0:
    resolution: {integrity: sha512-g7nH6P6dyDioJogAAGprGpCtVImJhpPk/roCzdb3fIh61/s/nPsfR6onyMwkCAR/OlC3yBC0lESvUoQEAssIrw==}
    engines: {node: '>= 0.8'}
    dev: false

  /des.js@1.1.0:
    resolution: {integrity: sha512-r17GxjhUCjSRy8aiJpr8/UadFIzMzJGexI3Nmz4ADi9LYSFx4gTBp80+NaX/YsXWWLhpZ7v/v/ubEc/bCNfKwg==}
    dependencies:
      inherits: 2.0.4
      minimalistic-assert: 1.0.1

  /destroy@1.2.0:
    resolution: {integrity: sha512-2sJGJTaXIIaR1w4iJSNoN0hnMY7Gpc/n8D4qSCJw8QqFWXf7cuAgnEHxBpweaVcPevC2l3KpjYCx3NypQQgaJg==}
    engines: {node: '>= 0.8', npm: 1.2.8000 || >= 1.4.16}
    dev: false

  /detect-indent@7.0.1:
    resolution: {integrity: sha512-Mc7QhQ8s+cLrnUfU/Ji94vG/r8M26m8f++vyres4ZoojaRDpZ1eSIh/EpzLNwlWuvzSZ3UbDFspjFvTDXe6e/g==}
    engines: {node: '>=12.20'}
    dev: true

  /detect-libc@1.0.3:
    resolution: {integrity: sha512-pGjwhsmsp4kL2RTz08wcOlGN83otlqHeD/Z5T8GXZB+/YcpQ/dgo+lbU8ZsGxV0HIvqqxo9l7mqYwyYMD9bKDg==}
    engines: {node: '>=0.10'}
    hasBin: true
    dev: true

  /detect-newline@4.0.0:
    resolution: {integrity: sha512-1aXUEPdfGdzVPFpzGJJNgq9o81bGg1s09uxTWsqBlo9PI332uyJRQq13+LK/UN4JfxJbFdCXonUFQ9R/p7yCtw==}
    engines: {node: ^12.20.0 || ^14.13.1 || >=16.0.0}
    dev: true

  /detect-node@2.1.0:
    resolution: {integrity: sha512-T0NIuQpnTvFDATNuHN5roPwSBG83rFsuO+MXXH9/3N1eFbn4wcPjttvjMLEPWJ0RGUYgQE7cGgS3tNxbqCGM7g==}
    dev: true

  /diffie-hellman@5.0.3:
    resolution: {integrity: sha512-kqag/Nl+f3GwyK25fhUMYj81BUOrZ9IuJsjIcDE5icNM9FJHAVm3VcUDxdLPoQtTuUylWm6ZIknYJwwaPxsUzg==}
    dependencies:
      bn.js: 4.12.0
      miller-rabin: 4.0.1
      randombytes: 2.1.0

  /dir-glob@3.0.1:
    resolution: {integrity: sha512-WkrWp9GR4KXfKGYzOLmTuGVi1UWFfws377n9cc55/tb6DuqyF6pcQ5AbiHEshaDpY9v6oaSr2XCDidGmMwdzIA==}
    engines: {node: '>=8'}
    dependencies:
      path-type: 4.0.0
    dev: true

  /doctrine@2.1.0:
    resolution: {integrity: sha512-35mSku4ZXK0vfCuHEDAwt55dg2jNajHZ1odvF+8SSr82EsZY4QmXfuWso8oEd8zRhVObSN18aM0CjSdoBX7zIw==}
    engines: {node: '>=0.10.0'}
    dependencies:
      esutils: 2.0.3
    dev: true

  /doctrine@3.0.0:
    resolution: {integrity: sha512-yS+Q5i3hBf7GBkd4KG8a7eBNNWNGLTaEwwYWUijIYM7zrlYDM0BFXHjjPWlWZ1Rg7UaddZeIDmi9jF3HmqiQ2w==}
    engines: {node: '>=6.0.0'}
    dependencies:
      esutils: 2.0.3
    dev: true

  /dom-align@1.12.4:
    resolution: {integrity: sha512-R8LUSEay/68zE5c8/3BDxiTEvgb4xZTF0RKmAHfiEVN3klfIpXfi2/QCoiWPccVQ0J/ZGdz9OjzL4uJEP/MRAw==}

  /dom-converter@0.2.0:
    resolution: {integrity: sha512-gd3ypIPfOMr9h5jIKq8E3sHOTCjeirnl0WK5ZdS1AW0Odt0b1PaWaHdJ4Qk4klv+YB9aJBS7mESXjFoDQPu6DA==}
    dependencies:
      utila: 0.4.0
    dev: true

  /dom-serializer@1.4.1:
    resolution: {integrity: sha512-VHwB3KfrcOOkelEG2ZOfxqLZdfkil8PtJi4P8N2MMXucZq2yLp75ClViUlOVwyoHEDjYU433Aq+5zWP61+RGag==}
    dependencies:
      domelementtype: 2.3.0
      domhandler: 4.3.1
      entities: 2.2.0
    dev: true

  /dom-walk@0.1.2:
    resolution: {integrity: sha512-6QvTW9mrGeIegrFXdtQi9pk7O/nSK6lSdXW2eqUspN5LWD7UTji2Fqw5V2YLjBpHEoU9Xl/eUWNpDeZvoyOv2w==}
    dev: true

  /domain-browser@1.2.0:
    resolution: {integrity: sha512-jnjyiM6eRyZl2H+W8Q/zLMA481hzi0eszAaBUzIVnmYVDBbnLxVNnfu1HgEBvCbL+71FrxMl3E6lpKH7Ge3OXA==}
    engines: {node: '>=0.4', npm: '>=1.2'}

  /domelementtype@2.3.0:
    resolution: {integrity: sha512-OLETBj6w0OsagBwdXnPdN0cnMfF9opN69co+7ZrbfPGrdpPVNBUj02spi6B1N7wChLQiPn4CSH/zJvXw56gmHw==}
    dev: true

  /domhandler@4.3.1:
    resolution: {integrity: sha512-GrwoxYN+uWlzO8uhUXRl0P+kHE4GtVPfYzVLcUxPL7KNdHKj66vvlhiweIHqYYXWlw+T8iLMp42Lm67ghw4WMQ==}
    engines: {node: '>= 4'}
    dependencies:
      domelementtype: 2.3.0
    dev: true

  /domutils@2.8.0:
    resolution: {integrity: sha512-w96Cjofp72M5IIhpjgobBimYEfoPjx1Vx0BSX9P30WBdZW2WIKU0T1Bd0kz2eNZ9ikjKgHbEyKx8BB6H1L3h3A==}
    dependencies:
      dom-serializer: 1.4.1
      domelementtype: 2.3.0
      domhandler: 4.3.1
    dev: true

  /dot-case@3.0.4:
    resolution: {integrity: sha512-Kv5nKlh6yRrdrGvxeJ2e5y2eRUpkUosIW4A2AS38zwSz27zu7ufDwQPi5Jhs3XAlGNetl3bmnGhQsMtkKJnj3w==}
    dependencies:
      no-case: 3.0.4
      tslib: 2.5.0
    dev: true

  /duplexify@4.1.2:
    resolution: {integrity: sha512-fz3OjcNCHmRP12MJoZMPglx8m4rrFP8rovnk4vT8Fs+aonZoCwGg10dSsQsfP/E62eZcPTMSMP6686fu9Qlqtw==}
    dependencies:
      end-of-stream: 1.4.4
      inherits: 2.0.4
      readable-stream: 3.6.2
      stream-shift: 1.0.1
    dev: true

  /dva-core@1.5.0-beta.2(redux@3.7.2):
    resolution: {integrity: sha512-xmtr/J63EZXBdVXNBW+QCD7p9CaE8kAo2U1faRyv3PIGcy0G3Y6IBDNtoBB/Cj3nzk/jvX0dv96Hnh1kpSnI7Q==}
    peerDependencies:
      redux: 3.x
    dependencies:
      '@babel/runtime': 7.21.5
      flatten: 1.0.3
      global: 4.4.0
      invariant: 2.2.4
      is-plain-object: 2.0.4
      redux: 3.7.2
      redux-saga: 0.16.2
      warning: 3.0.0
    dev: true

  /dva-core@2.0.4(redux@3.7.2):
    resolution: {integrity: sha512-Zh39llFyItu9HKXKfCZVf9UFtDTcypdAjGBew1S+wK8BGVzFpm1GPTdd6uIMeg7O6STtCvt2Qv+RwUut1GFynA==}
    peerDependencies:
      redux: 4.x
    dependencies:
      '@babel/runtime': 7.21.5
      flatten: 1.0.3
      global: 4.4.0
      invariant: 2.2.4
      is-plain-object: 2.0.4
      redux: 3.7.2
      redux-saga: 0.16.2
      warning: 3.0.0
    dev: true

  /dva-immer@1.0.1(dva@2.5.0-beta.2):
    resolution: {integrity: sha512-Oe+yFTtu2UMNcMoBLLTa/ms1RjUry38Yf0ClN8LiHbF+gT2QAdLYLk3miu1dDtm3Sxl9nk+DH1edKX0Hy49uQg==}
    peerDependencies:
      dva: ^2.5.0-0
    dependencies:
      '@babel/runtime': 7.21.5
      dva: 2.5.0-beta.2(react-dom@18.1.0)(react@18.1.0)
      immer: 8.0.4
    dev: true

  /dva-loading@3.0.24(dva-core@2.0.4):
    resolution: {integrity: sha512-3j4bmuXOYH93xe+CC//z3Si8XMx6DLJveep+UbzKy0jhA7oQrCCZTdKxu0UPYXeAMYXpCO25pG4JOnVhzmC7ug==}
    peerDependencies:
      dva-core: ^1.1.0 || ^1.5.0-0 || ^1.6.0-0
    dependencies:
      '@babel/runtime': 7.21.5
      dva-core: 2.0.4(redux@3.7.2)
    dev: true

  /dva@2.5.0-beta.2(react-dom@18.1.0)(react@18.1.0):
    resolution: {integrity: sha512-kc2+CHhF1cNIU3Rg1miMhHgOKJ/VDrq9d6ynVBZf1EN2YKWU3MVFq/uTTBqMr2qkR0m9f8VKHOFmfKLtfMI93Q==}
    peerDependencies:
      react: 15.x || ^16.0.0-0
      react-dom: 15.x || ^16.0.0-0
    dependencies:
      '@babel/runtime': 7.21.5
      '@types/isomorphic-fetch': 0.0.34
      '@types/react-router-dom': 4.3.5
      '@types/react-router-redux': 5.0.22
      dva-core: 1.5.0-beta.2(redux@3.7.2)
      global: 4.4.0
      history: 4.10.1
      invariant: 2.2.4
      isomorphic-fetch: 2.2.1
      react: 18.1.0
      react-dom: 18.1.0(react@18.1.0)
      react-redux: 5.1.2(react@18.1.0)(redux@3.7.2)
      react-router-dom: 4.3.1(react@18.1.0)
      react-router-redux: 5.0.0-alpha.9(react@18.1.0)
      redux: 3.7.2
    dev: true

  /eastasianwidth@0.2.0:
    resolution: {integrity: sha512-I88TYZWc9XiYHRQ4/3c5rjjfgkjhLyW2luGIheGERbNQ6OY7yTybanSpDXZa8y7VUP9YmDcYa+eyq4ca7iLqWA==}

  /ee-first@1.1.1:
    resolution: {integrity: sha512-WMwm9LhRUo+WUaRN+vRuETqG89IgZphVSNkdFgeb6sS/E4OrDIN7t48CAewSHXc6C8lefD8KKfr5vY61brQlow==}
    dev: false

  /electron-to-chromium@1.4.414:
    resolution: {integrity: sha512-RRuCvP6ekngVh2SAJaOKT/hxqc9JAsK+Pe0hP5tGQIfonU2Zy9gMGdJ+mBdyl/vNucMG6gkXYtuM4H/1giws5w==}
    dev: true

  /elliptic@6.5.4:
    resolution: {integrity: sha512-iLhC6ULemrljPZb+QutR5TQGB+pdW6KGD5RSegS+8sorOZT+rdQFbsQFJgvN3eRqNALqJer4oQ16YvJHlU8hzQ==}
    dependencies:
      bn.js: 4.12.0
      brorand: 1.1.0
      hash.js: 1.1.7
      hmac-drbg: 1.0.1
      inherits: 2.0.4
      minimalistic-assert: 1.0.1
      minimalistic-crypto-utils: 1.0.1

  /emittery@1.0.1:
    resolution: {integrity: sha512-2ID6FdrMD9KDLldGesP6317G78K7km/kMcwItRtVFva7I/cSEOIaLpewaUb+YLXVwdAp3Ctfxh/V5zIl1sj7dQ==}
    engines: {node: '>=14.16'}
    dev: true

  /emoji-regex@8.0.0:
    resolution: {integrity: sha512-MSjYzcWNOA0ewAHpz0MxpYFvwg6yjy1NG3xteoqz644VCo/RPgnr1/GGt+ic3iJTzQ8Eu3TdM14SawnVUmGE6A==}

  /emoji-regex@9.2.2:
    resolution: {integrity: sha512-L18DaJsXSUk2+42pv8mLs5jJT2hqFkFE4j21wOmgbUqsZ2hL72NsUU785g9RXgo3s0ZNgVl42TiHp3ZtOv/Vyg==}

  /emojis-list@3.0.0:
    resolution: {integrity: sha512-/kyM18EfinwXZbno9FyUGeFh87KC8HRQBQGildHZbEuRyWFOmv1U10o9BBp8XVZDVNNuQKyIGIu5ZYAAXJ0V2Q==}
    engines: {node: '>= 4'}
    dev: true

  /encodeurl@1.0.2:
    resolution: {integrity: sha512-TPJXq8JqFaVYm2CWmPvnP2Iyo4ZSM7/QKcSmuMLDObfpH5fi7RUGmd/rTDf+rut/saiDiQEeVTNgAmJEdAOx0w==}
    engines: {node: '>= 0.8'}
    dev: false

  /encoding@0.1.13:
    resolution: {integrity: sha512-ETBauow1T35Y/WZMkio9jiM0Z5xjHHmJ4XmjZOq1l/dXz3lr2sRn87nJy20RupqSh1F2m3HHPSp8ShIPQJrJ3A==}
    dependencies:
      iconv-lite: 0.6.3
    dev: true

  /end-of-stream@1.4.4:
    resolution: {integrity: sha512-+uw1inIHVPQoaVuHzRyXd21icM+cnt4CzD5rW+NC1wjOUSTOs+Te7FOv7AhN7vS9x/oIyhLP5PR1H+phQAHu5Q==}
    dependencies:
      once: 1.4.0
    dev: true

  /enhanced-resolve@5.14.1:
    resolution: {integrity: sha512-Vklwq2vDKtl0y/vtwjSesgJ5MYS7Etuk5txS8VdKL4AOS1aUlD96zqIfsOSLQsdv3xgMRbtkWM8eG9XDfKUPow==}
    engines: {node: '>=10.13.0'}
    dependencies:
      graceful-fs: 4.2.11
      tapable: 2.2.1
    dev: true

  /enhanced-resolve@5.9.3:
    resolution: {integrity: sha512-Bq9VSor+kjvW3f9/MiiR4eE3XYgOl7/rS8lnSxbRbF3kS0B2r+Y9w5krBWxZgDxASVZbdYrn5wT4j/Wb0J9qow==}
    engines: {node: '>=10.13.0'}
    dependencies:
      graceful-fs: 4.2.11
      tapable: 2.2.1
    dev: true

  /entities@2.2.0:
    resolution: {integrity: sha512-p92if5Nz619I0w+akJrLZH0MX0Pb5DX39XOwQTtXSdQQOaYH03S1uIQp4mhOZtAXrxq4ViO67YTiLBo2638o9A==}
    dev: true

  /entities@4.5.0:
    resolution: {integrity: sha512-V0hjH4dGPh9Ao5p0MoRY6BVqtwCjhz6vI5LT8AJ55H+4g9/4vbHx1I54fS0XuclLhDHArPQCiMjDxjaL8fPxhw==}
    engines: {node: '>=0.12'}
    dev: true

  /errno@0.1.8:
    resolution: {integrity: sha512-dJ6oBr5SQ1VSd9qkk7ByRgb/1SH4JZjCHSW/mr63/QcXO9zLVxvJ6Oy13nio03rxpSnVDDjFor75SjVeZWPW/A==}
    hasBin: true
    requiresBuild: true
    dependencies:
      prr: 1.0.1
    dev: true
    optional: true

  /error-ex@1.3.2:
    resolution: {integrity: sha512-7dFHNmqeFSEt2ZBsCriorKnn3Z2pj+fd9kmI6QoWw4//DL+icEBfc0U7qJCisqrTsKTjw4fNFy2pW9OqStD84g==}
    dependencies:
      is-arrayish: 0.2.1
    dev: true

  /error-stack-parser@2.1.4:
    resolution: {integrity: sha512-Sk5V6wVazPhq5MhpO+AUxJn5x7XSXGl1R93Vn7i+zS15KDVxQijejNCrz8340/2bgLBjR9GtEG8ZVKONDjcqGQ==}
    dependencies:
      stackframe: 1.3.4
    dev: true

  /es-abstract@1.21.2:
    resolution: {integrity: sha512-y/B5POM2iBnIxCiernH1G7rC9qQoM77lLIMQLuob0zhp8C56Po81+2Nj0WFKnd0pNReDTnkYryc+zhOzpEIROg==}
    engines: {node: '>= 0.4'}
    dependencies:
      array-buffer-byte-length: 1.0.0
      available-typed-arrays: 1.0.5
      call-bind: 1.0.2
      es-set-tostringtag: 2.0.1
      es-to-primitive: 1.2.1
      function.prototype.name: 1.1.5
      get-intrinsic: 1.2.1
      get-symbol-description: 1.0.0
      globalthis: 1.0.3
      gopd: 1.0.1
      has: 1.0.3
      has-property-descriptors: 1.0.0
      has-proto: 1.0.1
      has-symbols: 1.0.3
      internal-slot: 1.0.5
      is-array-buffer: 3.0.2
      is-callable: 1.2.7
      is-negative-zero: 2.0.2
      is-regex: 1.1.4
      is-shared-array-buffer: 1.0.2
      is-string: 1.0.7
      is-typed-array: 1.1.10
      is-weakref: 1.0.2
      object-inspect: 1.12.3
      object-keys: 1.1.1
      object.assign: 4.1.4
      regexp.prototype.flags: 1.5.0
      safe-regex-test: 1.0.0
      string.prototype.trim: 1.2.7
      string.prototype.trimend: 1.0.6
      string.prototype.trimstart: 1.0.6
      typed-array-length: 1.0.4
      unbox-primitive: 1.0.2
      which-typed-array: 1.1.9
    dev: true

  /es-get-iterator@1.1.3:
    resolution: {integrity: sha512-sPZmqHBe6JIiTfN5q2pEi//TwxmAFHwj/XEuYjTuse78i8KxaqMTTzxPoFKuzRpDpTJ+0NAbpfenkmH2rePtuw==}
    dependencies:
      call-bind: 1.0.2
      get-intrinsic: 1.2.1
      has-symbols: 1.0.3
      is-arguments: 1.1.1
      is-map: 2.0.2
      is-set: 2.0.2
      is-string: 1.0.7
      isarray: 2.0.5
      stop-iteration-iterator: 1.0.0
    dev: true

  /es-module-lexer@1.2.1:
    resolution: {integrity: sha512-9978wrXM50Y4rTMmW5kXIC09ZdXQZqkE4mxhwkd8VbzsGkXGPgV4zWuqQJgCEzYngdo2dYDa0l8xhX4fkSwJSg==}
    dev: true

  /es-set-tostringtag@2.0.1:
    resolution: {integrity: sha512-g3OMbtlwY3QewlqAiMLI47KywjWZoEytKr8pf6iTC8uJq5bIAH52Z9pnQ8pVL6whrCto53JZDuUIsifGeLorTg==}
    engines: {node: '>= 0.4'}
    dependencies:
      get-intrinsic: 1.2.1
      has: 1.0.3
      has-tostringtag: 1.0.0
    dev: true

  /es-shim-unscopables@1.0.0:
    resolution: {integrity: sha512-Jm6GPcCdC30eMLbZ2x8z2WuRwAws3zTBBKuusffYVUrNj/GVSUAZ+xKMaUpfNDR5IbyNA5LJbaecoUVbmUcB1w==}
    dependencies:
      has: 1.0.3
    dev: true

  /es-to-primitive@1.2.1:
    resolution: {integrity: sha512-QCOllgZJtaUo9miYBcLChTUaHNjJF3PYs1VidD7AwiEj1kYxKeQTctLAezAOH5ZKRH0g2IgPn6KwB4IT8iRpvA==}
    engines: {node: '>= 0.4'}
    dependencies:
      is-callable: 1.2.7
      is-date-object: 1.0.5
      is-symbol: 1.0.4
    dev: true

  /es5-ext@0.10.62:
    resolution: {integrity: sha512-BHLqn0klhEpnOKSrzn/Xsz2UIW8j+cGmo9JLzr8BiUapV8hPL9+FliFqjwr9ngW7jWdnxv6eO+/LqyhJVqgrjA==}
    engines: {node: '>=0.10'}
    requiresBuild: true
    dependencies:
      es6-iterator: 2.0.3
      es6-symbol: 3.1.3
      next-tick: 1.1.0
    dev: true

  /es5-imcompatible-versions@0.1.82:
    resolution: {integrity: sha512-Y4vitTOiUyvIHPMcj6yrLaS2Un1SLlH9opeHZmpF68e8CFL173XeDkSA2UOVnDDB9WRi2+wztzbcIXRhIeQVnA==}
    dev: true

  /es6-iterator@2.0.3:
    resolution: {integrity: sha512-zw4SRzoUkd+cl+ZoE15A9o1oQd920Bb0iOJMQkQhl3jNc03YqVjAhG7scf9C5KWRU/R13Orf588uCC6525o02g==}
    dependencies:
      d: 1.0.1
      es5-ext: 0.10.62
      es6-symbol: 3.1.3
    dev: true

  /es6-symbol@3.1.3:
    resolution: {integrity: sha512-NJ6Yn3FuDinBaBRWl/q5X/s4koRHBrgKAu+yGI6JCBeiu3qrcbJhwT2GeR/EXVfylRk8dpQVJoLEFhK+Mu31NA==}
    dependencies:
      d: 1.0.1
      ext: 1.7.0
    dev: true

  /esbuild@0.17.19:
    resolution: {integrity: sha512-XQ0jAPFkK/u3LcVRcvVHQcTIqD6E2H1fvZMA5dQPSOWb3suUbWbfbRf94pjc0bNzRYLfIrDRQXr7X+LHIm5oHw==}
    engines: {node: '>=12'}
    hasBin: true
    requiresBuild: true
    optionalDependencies:
      '@esbuild/android-arm': 0.17.19
      '@esbuild/android-arm64': 0.17.19
      '@esbuild/android-x64': 0.17.19
      '@esbuild/darwin-arm64': 0.17.19
      '@esbuild/darwin-x64': 0.17.19
      '@esbuild/freebsd-arm64': 0.17.19
      '@esbuild/freebsd-x64': 0.17.19
      '@esbuild/linux-arm': 0.17.19
      '@esbuild/linux-arm64': 0.17.19
      '@esbuild/linux-ia32': 0.17.19
      '@esbuild/linux-loong64': 0.17.19
      '@esbuild/linux-mips64el': 0.17.19
      '@esbuild/linux-ppc64': 0.17.19
      '@esbuild/linux-riscv64': 0.17.19
      '@esbuild/linux-s390x': 0.17.19
      '@esbuild/linux-x64': 0.17.19
      '@esbuild/netbsd-x64': 0.17.19
      '@esbuild/openbsd-x64': 0.17.19
      '@esbuild/sunos-x64': 0.17.19
      '@esbuild/win32-arm64': 0.17.19
      '@esbuild/win32-ia32': 0.17.19
      '@esbuild/win32-x64': 0.17.19
    dev: true

  /escalade@3.1.1:
    resolution: {integrity: sha512-k0er2gUkLf8O0zKJiAhmkTnJlTvINGv7ygDNPbeIsX/TJjGJZHuh9B2UxbsaEkmlEo9MfhrSzmhIlhRlI2GXnw==}
    engines: {node: '>=6'}
    dev: true

  /escape-html@1.0.3:
    resolution: {integrity: sha512-NiSupZ4OeuGwr68lGIeym/ksIZMJodUGOSCZ/FSnTxcrekbvqrgdUxlJOMpijaKZVjAJrWrGs/6Jy8OMuyj9ow==}
    dev: false

  /escape-string-regexp@1.0.5:
    resolution: {integrity: sha512-vbRorB5FUQWvla16U8R/qgaFIya2qGzwDrNmCZuYKrbdSUMG6I1ZCGQRefkRVhuOkIGVne7BQ35DSfo1qvJqFg==}
    engines: {node: '>=0.8.0'}

  /escape-string-regexp@2.0.0:
    resolution: {integrity: sha512-UpzcLCXolUWcNu5HtVMHYdXJjArjsF9C0aNnquZYY4uW/Vu0miy5YoWvbV345HauVvcAUnpRuhMMcqTcGOY2+w==}
    engines: {node: '>=8'}
    dev: true

  /escape-string-regexp@4.0.0:
    resolution: {integrity: sha512-TtpcNJ3XAzx3Gq8sWRzJaVajRs0uVxA2YAkdb1jm2YkPz4G6egUFAyA3n5vtEIZefPk5Wa4UXbKuS5fKkJWdgA==}
    engines: {node: '>=10'}
    dev: true

  /escape-string-regexp@5.0.0:
    resolution: {integrity: sha512-/veY75JbMK4j1yjvuUxuVsiS/hr/4iHs9FTT6cgTexxdE0Ly/glccBAkloH/DofkjRbZU3bnoj38mOmhkZ0lHw==}
    engines: {node: '>=12'}
    dev: true

  /eslint-plugin-jest@27.2.1(@typescript-eslint/eslint-plugin@5.48.1)(eslint@8.41.0)(typescript@5.0.4):
    resolution: {integrity: sha512-l067Uxx7ZT8cO9NJuf+eJHvt6bqJyz2Z29wykyEdz/OtmcELQl2MQGQLX8J94O1cSJWAwUSEvCjwjA7KEK3Hmg==}
    engines: {node: ^14.15.0 || ^16.10.0 || >=18.0.0}
    peerDependencies:
      '@typescript-eslint/eslint-plugin': ^5.0.0
      eslint: ^7.0.0 || ^8.0.0
      jest: '*'
    peerDependenciesMeta:
      '@typescript-eslint/eslint-plugin':
        optional: true
      jest:
        optional: true
    dependencies:
      '@typescript-eslint/eslint-plugin': 5.48.1(@typescript-eslint/parser@5.48.1)(eslint@8.41.0)(typescript@5.0.4)
      '@typescript-eslint/utils': 5.59.8(eslint@8.41.0)(typescript@5.0.4)
      eslint: 8.41.0
    transitivePeerDependencies:
      - supports-color
      - typescript
    dev: true

  /eslint-plugin-react-hooks@4.6.0(eslint@8.41.0):
    resolution: {integrity: sha512-oFc7Itz9Qxh2x4gNHStv3BqJq54ExXmfC+a1NjAta66IAN87Wu0R/QArgIS9qKzX3dXKPI9H5crl9QchNMY9+g==}
    engines: {node: '>=10'}
    peerDependencies:
      eslint: ^3.0.0 || ^4.0.0 || ^5.0.0 || ^6.0.0 || ^7.0.0 || ^8.0.0-0
    dependencies:
      eslint: 8.41.0
    dev: true

  /eslint-plugin-react@7.32.2(eslint@8.41.0):
    resolution: {integrity: sha512-t2fBMa+XzonrrNkyVirzKlvn5RXzzPwRHtMvLAtVZrt8oxgnTQaYbU6SXTOO1mwQgp1y5+toMSKInnzGr0Knqg==}
    engines: {node: '>=4'}
    peerDependencies:
      eslint: ^3 || ^4 || ^5 || ^6 || ^7 || ^8
    dependencies:
      array-includes: 3.1.6
      array.prototype.flatmap: 1.3.1
      array.prototype.tosorted: 1.1.1
      doctrine: 2.1.0
      eslint: 8.41.0
      estraverse: 5.3.0
      jsx-ast-utils: 3.3.3
      minimatch: 3.1.2
      object.entries: 1.1.6
      object.fromentries: 2.0.6
      object.hasown: 1.1.2
      object.values: 1.1.6
      prop-types: 15.8.1
      resolve: 2.0.0-next.4
      semver: 6.3.0
      string.prototype.matchall: 4.0.8
    dev: true

  /eslint-scope@5.1.1:
    resolution: {integrity: sha512-2NxwbF/hZ0KpepYN0cNbo+FN6XoK7GaHlQhgx/hIZl6Va0bF45RQOOwhLIy8lQDbuCiadSLCBnH2CFYquit5bw==}
    engines: {node: '>=8.0.0'}
    dependencies:
      esrecurse: 4.3.0
      estraverse: 4.3.0
    dev: true

  /eslint-scope@7.2.0:
    resolution: {integrity: sha512-DYj5deGlHBfMt15J7rdtyKNq/Nqlv5KfU4iodrQ019XESsRnwXH9KAE0y3cwtUHDo2ob7CypAnCqefh6vioWRw==}
    engines: {node: ^12.22.0 || ^14.17.0 || >=16.0.0}
    dependencies:
      esrecurse: 4.3.0
      estraverse: 5.3.0
    dev: true

  /eslint-utils@3.0.0(eslint@8.41.0):
    resolution: {integrity: sha512-uuQC43IGctw68pJA1RgbQS8/NP7rch6Cwd4j3ZBtgo4/8Flj4eGE7ZYSZRN3iq5pVUv6GPdW5Z1RFleo84uLDA==}
    engines: {node: ^10.0.0 || ^12.0.0 || >= 14.0.0}
    peerDependencies:
      eslint: '>=5'
    dependencies:
      eslint: 8.41.0
      eslint-visitor-keys: 2.1.0
    dev: true

  /eslint-visitor-keys@2.1.0:
    resolution: {integrity: sha512-0rSmRBzXgDzIsD6mGdJgevzgezI534Cer5L/vyMX0kHzT/jiB43jRhd9YUlMGYLQy2zprNmoT8qasCGtY+QaKw==}
    engines: {node: '>=10'}
    dev: true

  /eslint-visitor-keys@3.4.1:
    resolution: {integrity: sha512-pZnmmLwYzf+kWaM/Qgrvpen51upAktaaiI01nsJD/Yr3lMOdNtq0cxkrrg16w64VtisN6okbs7Q8AfGqj4c9fA==}
    engines: {node: ^12.22.0 || ^14.17.0 || >=16.0.0}
    dev: true

  /eslint@8.41.0:
    resolution: {integrity: sha512-WQDQpzGBOP5IrXPo4Hc0814r4/v2rrIsB0rhT7jtunIalgg6gYXWhRMOejVO8yH21T/FGaxjmFjBMNqcIlmH1Q==}
    engines: {node: ^12.22.0 || ^14.17.0 || >=16.0.0}
    hasBin: true
    dependencies:
      '@eslint-community/eslint-utils': 4.4.0(eslint@8.41.0)
      '@eslint-community/regexpp': 4.5.1
      '@eslint/eslintrc': 2.0.3
      '@eslint/js': 8.41.0
      '@humanwhocodes/config-array': 0.11.8
      '@humanwhocodes/module-importer': 1.0.1
      '@nodelib/fs.walk': 1.2.8
      ajv: 6.12.6
      chalk: 4.1.2
      cross-spawn: 7.0.3
      debug: 4.3.4(supports-color@5.5.0)
      doctrine: 3.0.0
      escape-string-regexp: 4.0.0
      eslint-scope: 7.2.0
      eslint-visitor-keys: 3.4.1
      espree: 9.5.2
      esquery: 1.5.0
      esutils: 2.0.3
      fast-deep-equal: 3.1.3
      file-entry-cache: 6.0.1
      find-up: 5.0.0
      glob-parent: 6.0.2
      globals: 13.20.0
      graphemer: 1.4.0
      ignore: 5.2.4
      import-fresh: 3.3.0
      imurmurhash: 0.1.4
      is-glob: 4.0.3
      is-path-inside: 3.0.3
      js-yaml: 4.1.0
      json-stable-stringify-without-jsonify: 1.0.1
      levn: 0.4.1
      lodash.merge: 4.6.2
      minimatch: 3.1.2
      natural-compare: 1.4.0
      optionator: 0.9.1
      strip-ansi: 6.0.1
      strip-json-comments: 3.1.1
      text-table: 0.2.0
    transitivePeerDependencies:
      - supports-color
    dev: true

  /espree@9.5.2:
    resolution: {integrity: sha512-7OASN1Wma5fum5SrNhFMAMJxOUAbhyfQ8dQ//PJaJbNw0URTPWqIghHWt1MmAANKhHZIYOHruW4Kw4ruUWOdGw==}
    engines: {node: ^12.22.0 || ^14.17.0 || >=16.0.0}
    dependencies:
      acorn: 8.8.2
      acorn-jsx: 5.3.2(acorn@8.8.2)
      eslint-visitor-keys: 3.4.1
    dev: true

  /esprima@4.0.1:
    resolution: {integrity: sha512-eGuFFw7Upda+g4p+QHvnW0RyTX/SVeJBDM/gCtMARO0cLuT2HcEKnTPvhjV6aGeqrCB/sbNop0Kszm0jsaWU4A==}
    engines: {node: '>=4'}
    hasBin: true
    dev: true

  /esquery@1.5.0:
    resolution: {integrity: sha512-YQLXUplAwJgCydQ78IMJywZCceoqk1oH01OERdSAJc/7U2AylwjhSCLDEtqwg811idIS/9fIU5GjG73IgjKMVg==}
    engines: {node: '>=0.10'}
    dependencies:
      estraverse: 5.3.0
    dev: true

  /esrecurse@4.3.0:
    resolution: {integrity: sha512-KmfKL3b6G+RXvP8N1vr3Tq1kL/oCFgn2NYXEtqP8/L3pKapUA4G8cFVaoF3SU323CD4XypR/ffioHmkti6/Tag==}
    engines: {node: '>=4.0'}
    dependencies:
      estraverse: 5.3.0
    dev: true

  /estraverse@4.3.0:
    resolution: {integrity: sha512-39nnKffWz8xN1BU/2c79n9nB9HDzo0niYUqx6xyqUnyoAnQyyWpOTdZEeiCch8BBu515t4wp9ZmgVfVhn9EBpw==}
    engines: {node: '>=4.0'}
    dev: true

  /estraverse@5.3.0:
    resolution: {integrity: sha512-MMdARuVEQziNTeJD8DgMqmhwR11BRQ/cBP+pLtYdSTnf3MIO8fFeiINEbX36ZdNlfU/7A9f3gUw49B3oQsvwBA==}
    engines: {node: '>=4.0'}
    dev: true

  /esutils@2.0.3:
    resolution: {integrity: sha512-kVscqXk4OCp68SZ0dkgEKVi6/8ij300KBWTJq32P/dYeWTSwK41WyTxalN1eRmA5Z9UU/LX9D7FWSmV9SAYx6g==}
    engines: {node: '>=0.10.0'}
    dev: true

  /etag@1.8.1:
    resolution: {integrity: sha512-aIL5Fx7mawVa300al2BnEE4iNvo1qETxLrPI/o05L7z6go7fCw1J6EQmbK4FmJ2AS7kgVF/KEZWufBfdClMcPg==}
    engines: {node: '>= 0.6'}
    dev: false

  /event-emitter@0.3.5:
    resolution: {integrity: sha512-D9rRn9y7kLPnJ+hMq7S/nhvoKwwvVJahBi2BPmx3bvbsEdK3W9ii8cBSGjP+72/LnM4n6fo3+dkCX5FeTQruXA==}
    dependencies:
      d: 1.0.1
      es5-ext: 0.10.62
    dev: true

  /events@3.3.0:
    resolution: {integrity: sha512-mQw+2fkQbALzQ7V0MY0IqdnXNOeTtP4r0lN9z7AAawCXgqea7bDii20AYrIBrFd/Hx0M2Ocz6S111CaFkUcb0Q==}
    engines: {node: '>=0.8.x'}

  /evp_bytestokey@1.0.3:
    resolution: {integrity: sha512-/f2Go4TognH/KvCISP7OUsHn85hT9nUkxxA9BEWxFn+Oj9o8ZNLm/40hdlgSLyuOimsrTKLUMEorQexp/aPQeA==}
    dependencies:
      md5.js: 1.3.5
      safe-buffer: 5.2.1

  /execa@5.1.1:
    resolution: {integrity: sha512-8uSpZZocAZRBAPIEINJj3Lo9HyGitllczc27Eh5YYojjMFMn8yHMDMaUHE2Jqfq05D/wucwI4JGURyXt1vchyg==}
    engines: {node: '>=10'}
    dependencies:
      cross-spawn: 7.0.3
      get-stream: 6.0.1
      human-signals: 2.1.0
      is-stream: 2.0.1
      merge-stream: 2.0.0
      npm-run-path: 4.0.1
      onetime: 5.1.2
      signal-exit: 3.0.7
      strip-final-newline: 2.0.0
    dev: true

  /execa@7.1.1:
    resolution: {integrity: sha512-wH0eMf/UXckdUYnO21+HDztteVv05rq2GXksxT4fCGeHkBhw1DROXh40wcjMcRqDOWE7iPJ4n3M7e2+YFP+76Q==}
    engines: {node: ^14.18.0 || ^16.14.0 || >=18.0.0}
    dependencies:
      cross-spawn: 7.0.3
      get-stream: 6.0.1
      human-signals: 4.3.1
      is-stream: 3.0.0
      merge-stream: 2.0.0
      npm-run-path: 5.1.0
      onetime: 6.0.0
      signal-exit: 3.0.7
      strip-final-newline: 3.0.0
    dev: true

  /express@4.18.2:
    resolution: {integrity: sha512-5/PsL6iGPdfQ/lKM1UuielYgv3BUoJfz1aUwU9vHZ+J7gyvwdQXFEBIEIaxeGf0GIcreATNyBExtalisDbuMqQ==}
    engines: {node: '>= 0.10.0'}
    dependencies:
      accepts: 1.3.8
      array-flatten: 1.1.1
      body-parser: 1.20.1
      content-disposition: 0.5.4
      content-type: 1.0.5
      cookie: 0.5.0
      cookie-signature: 1.0.6
      debug: 2.6.9
      depd: 2.0.0
      encodeurl: 1.0.2
      escape-html: 1.0.3
      etag: 1.8.1
      finalhandler: 1.2.0
      fresh: 0.5.2
      http-errors: 2.0.0
      merge-descriptors: 1.0.1
      methods: 1.1.2
      on-finished: 2.4.1
      parseurl: 1.3.3
      path-to-regexp: 0.1.7
      proxy-addr: 2.0.7
      qs: 6.11.0
      range-parser: 1.2.1
      safe-buffer: 5.2.1
      send: 0.18.0
      serve-static: 1.15.0
      setprototypeof: 1.2.0
      statuses: 2.0.1
      type-is: 1.6.18
      utils-merge: 1.0.1
      vary: 1.1.2
    transitivePeerDependencies:
      - supports-color
    dev: false

  /ext@1.7.0:
    resolution: {integrity: sha512-6hxeJYaL110a9b5TEJSj0gojyHQAmA2ch5Os+ySCiA1QGdS697XWY1pzsrSjqA9LDEEgdB/KypIlR59RcLuHYw==}
    dependencies:
      type: 2.7.2
    dev: true

  /fast-deep-equal@3.1.3:
    resolution: {integrity: sha512-f3qQ9oQy9j2AhBe/H9VC91wLmKBCCU/gDOnKNAYG5hswO7BLKj09Hc5HYNz9cGI++xlpDCIgDaitVs03ATR84Q==}
    dev: true

  /fast-diff@1.3.0:
    resolution: {integrity: sha512-VxPP4NqbUjj6MaAOafWeUn2cXWLcCtljklUtZf0Ind4XQ+QPtmA0b18zZy0jIQx+ExRVCR/ZQpBmik5lXshNsw==}
    dev: true

  /fast-glob@3.2.12:
    resolution: {integrity: sha512-DVj4CQIYYow0BlaelwK1pHl5n5cRSJfM60UA0zK891sVInoPri2Ekj7+e1CT3/3qxXenpI+nBBmQAcJPJgaj4w==}
    engines: {node: '>=8.6.0'}
    dependencies:
      '@nodelib/fs.stat': 2.0.5
      '@nodelib/fs.walk': 1.2.8
      glob-parent: 5.1.2
      merge2: 1.4.1
      micromatch: 4.0.5
    dev: true

  /fast-json-stable-stringify@2.1.0:
    resolution: {integrity: sha512-lhd/wF+Lk98HZoTCtlVraHtfh5XYijIjalXck7saUtuanSDyLMxnHhSXEDJqHxD7msR8D0uCmqlkwjCV8xvwHw==}
    dev: true

  /fast-levenshtein@2.0.6:
    resolution: {integrity: sha512-DCXu6Ifhqcks7TZKY3Hxp3y6qphY5SJZmrWMDrKcERSOXWQdMhU9Ig/PYrzyw/ul9jOIyh0N4M0tbC5hodg8dw==}
    dev: true

  /fast-redact@3.2.0:
    resolution: {integrity: sha512-zaTadChr+NekyzallAMXATXLOR8MNx3zqpZ0MUF2aGf4EathnG0f32VLODNlY8IuGY3HoRO2L6/6fSzNsLaHIw==}
    engines: {node: '>=6'}
    dev: true

  /fastest-levenshtein@1.0.16:
    resolution: {integrity: sha512-eRnCtTTtGZFpQCwhJiUOuxPQWRXVKYDn0b2PeHfXL6/Zi53SLAzAHfVhVWK2AryC/WH05kGfxhFIPvTF0SXQzg==}
    engines: {node: '>= 4.9.1'}
    dev: true

  /fastq@1.15.0:
    resolution: {integrity: sha512-wBrocU2LCXXa+lWBt8RoIRD89Fi8OdABODa/kEnyeyjS5aZO5/GNvI5sEINADqP/h8M29UHTHUb53sUu5Ihqdw==}
    dependencies:
      reusify: 1.0.4
    dev: true

  /fb-watchman@2.0.2:
    resolution: {integrity: sha512-p5161BqbuCaSnB8jIbzQHOlpgsPmK5rJVDfDKO91Axs5NC1uu3HRQm6wt9cd9/+GtQQIO53JdGXXoyDpTAsgYA==}
    dependencies:
      bser: 2.1.1
    dev: true

  /fetch-blob@3.2.0:
    resolution: {integrity: sha512-7yAQpD2UMJzLi1Dqv7qFYnPbaPx7ZfFK6PiIxQ4PfkGPyNyl2Ugx+a/umUonmKqjhM4DnfbMvdX6otXq83soQQ==}
    engines: {node: ^12.20 || >= 14.13}
    dependencies:
      node-domexception: 1.0.0
      web-streams-polyfill: 3.2.1
    dev: true

  /figures@5.0.0:
    resolution: {integrity: sha512-ej8ksPF4x6e5wvK9yevct0UCXh8TTFlWGVLlgjZuoBH1HwjIfKE/IdL5mq89sFA7zELi1VhKpmtDnrs7zWyeyg==}
    engines: {node: '>=14'}
    dependencies:
      escape-string-regexp: 5.0.0
      is-unicode-supported: 1.3.0
    dev: true

  /file-entry-cache@6.0.1:
    resolution: {integrity: sha512-7Gps/XWymbLk2QLYK4NzpMOrYjMhdIxXuIvy2QBsLE6ljuodKvdkWs/cpyJJ3CVIVpH0Oi1Hvg1ovbMzLdFBBg==}
    engines: {node: ^10.12.0 || >=12.0.0}
    dependencies:
      flat-cache: 3.0.4
    dev: true

  /fill-range@7.0.1:
    resolution: {integrity: sha512-qOo9F+dMUmC2Lcb4BbVvnKJxTPjCm+RRpe4gDuGrzkL7mEVl/djYSu2OdQ2Pa302N4oqkSg9ir6jaLWJ2USVpQ==}
    engines: {node: '>=8'}
    dependencies:
      to-regex-range: 5.0.1
    dev: true

  /filter-obj@1.1.0:
    resolution: {integrity: sha512-8rXg1ZnX7xzy2NGDVkBVaAy+lSlPNwad13BtgSlLuxfIslyt5Vg64U7tFcCt4WS1R0hvtnQybT/IyCkGZ3DpXQ==}
    engines: {node: '>=0.10.0'}
    dev: true

  /finalhandler@1.2.0:
    resolution: {integrity: sha512-5uXcUVftlQMFnWC9qu/svkWv3GTd2PfUhK/3PLkYNAe7FbqJMt3515HaxE6eRL74GdsriiwujiawdaB1BpEISg==}
    engines: {node: '>= 0.8'}
    dependencies:
      debug: 2.6.9
      encodeurl: 1.0.2
      escape-html: 1.0.3
      on-finished: 2.4.1
      parseurl: 1.3.3
      statuses: 2.0.1
      unpipe: 1.0.0
    transitivePeerDependencies:
      - supports-color
    dev: false

  /find-up@4.1.0:
    resolution: {integrity: sha512-PpOwAdQ/YlXQ2vj8a3h8IipDuYRi3wceVQQGYWxNINccq40Anw7BlsEXCMbt1Zt+OLA6Fq9suIpIWD0OsnISlw==}
    engines: {node: '>=8'}
    dependencies:
      locate-path: 5.0.0
      path-exists: 4.0.0
    dev: true

  /find-up@5.0.0:
    resolution: {integrity: sha512-78/PXT1wlLLDgTzDs7sjq9hzz0vXD+zn+7wypEe4fXQxCmdmqfGsEPQxmiCSQI3ajFV91bVSsvNtrJRiW6nGng==}
    engines: {node: '>=10'}
    dependencies:
      locate-path: 6.0.0
      path-exists: 4.0.0
    dev: true

  /find-up@6.3.0:
    resolution: {integrity: sha512-v2ZsoEuVHYy8ZIlYqwPe/39Cy+cFDzp4dXPaxNvkEuouymu+2Jbz0PxpKarJHYJTmv2HWT3O382qY8l4jMWthw==}
    engines: {node: ^12.20.0 || ^14.13.1 || >=16.0.0}
    dependencies:
      locate-path: 7.2.0
      path-exists: 5.0.0
    dev: true

  /flat-cache@3.0.4:
    resolution: {integrity: sha512-dm9s5Pw7Jc0GvMYbshN6zchCA9RgQlzzEZX3vylR9IqFfS8XciblUXOKfW6SiuJ0e13eDYZoZV5wdrev7P3Nwg==}
    engines: {node: ^10.12.0 || >=12.0.0}
    dependencies:
      flatted: 3.2.7
      rimraf: 3.0.2
    dev: true

  /flatted@3.2.7:
    resolution: {integrity: sha512-5nqDSxl8nn5BSNxyR3n4I6eDmbolI6WT+QqR547RwxQapgjQBmtktdP+HTBb/a/zLsbzERTONyUB5pefh5TtjQ==}
    dev: true

  /flatten@1.0.3:
    resolution: {integrity: sha512-dVsPA/UwQ8+2uoFe5GHtiBMu48dWLTdsuEd7CKGlZlD78r1TTWBvDuFaFGKCo/ZfEr95Uk56vZoX86OsHkUeIg==}
    deprecated: flatten is deprecated in favor of utility frameworks such as lodash.
    dev: true

  /follow-redirects@1.15.2:
    resolution: {integrity: sha512-VQLG33o04KaQ8uYi2tVNbdrWp1QWxNNea+nmIB4EVM28v0hmP17z7aG1+wAkNzVq4KeXTq3221ye5qTJP91JwA==}
    engines: {node: '>=4.0'}
    peerDependencies:
      debug: '*'
    peerDependenciesMeta:
      debug:
        optional: true

  /for-each@0.3.3:
    resolution: {integrity: sha512-jqYfLp7mo9vIyQf8ykW2v7A+2N4QjeCeI5+Dz9XraiO1ign81wjiH7Fb9vSOWvQfNtmSa4H2RoQTrrXivdUZmw==}
    dependencies:
      is-callable: 1.2.7
    dev: true

  /foreground-child@3.1.1:
    resolution: {integrity: sha512-TMKDUnIte6bfb5nWv7V/caI169OHgvwjb7V4WkeUvbQQdjr5rWKqHFiKWb/fcOwB+CzBT+qbWjvj+DVwRskpIg==}
    engines: {node: '>=14'}
    dependencies:
      cross-spawn: 7.0.3
      signal-exit: 4.0.2
    dev: false

  /fork-ts-checker-webpack-plugin@8.0.0(typescript@5.0.4)(webpack@5.84.1):
    resolution: {integrity: sha512-mX3qW3idpueT2klaQXBzrIM/pHw+T0B/V9KHEvNrqijTq9NFnMZU6oreVxDYcf33P8a5cW+67PjodNHthGnNVg==}
    engines: {node: '>=12.13.0', yarn: '>=1.0.0'}
    peerDependencies:
      typescript: '>3.6.0'
      webpack: ^5.11.0
    dependencies:
      '@babel/code-frame': 7.21.4
      chalk: 4.1.2
      chokidar: 3.5.3
      cosmiconfig: 7.1.0
      deepmerge: 4.3.1
      fs-extra: 10.1.0
      memfs: 3.5.1
      minimatch: 3.1.2
      node-abort-controller: 3.1.1
      schema-utils: 3.1.2
      semver: 7.5.1
      tapable: 2.2.1
      typescript: 5.0.4
      webpack: 5.84.1
    dev: true

  /form-data@4.0.0:
    resolution: {integrity: sha512-ETEklSGi5t0QMZuiXoA/Q6vcnxcLQP5vdugSpuAyi6SVGi2clPPp+xgEhuMaHC+zGgn31Kd235W35f7Hykkaww==}
    engines: {node: '>= 6'}
    dependencies:
      asynckit: 0.4.0
      combined-stream: 1.0.8
      mime-types: 2.1.35

  /formdata-polyfill@4.0.10:
    resolution: {integrity: sha512-buewHzMvYL29jdeQTVILecSaZKnt/RJWjoZCF5OW60Z67/GmSLBkOFM7qh1PI3zFNtJbaZL5eQu1vLfazOwj4g==}
    engines: {node: '>=12.20.0'}
    dependencies:
      fetch-blob: 3.2.0
    dev: true

  /forwarded@0.2.0:
    resolution: {integrity: sha512-buRG0fpBtRHSTCOASe6hD258tEubFoRLb4ZNA6NxMVHNw2gOcwHo9wyablzMzOA5z9xA9L1KNjk/Nt6MT9aYow==}
    engines: {node: '>= 0.6'}
    dev: false

  /fraction.js@4.2.0:
    resolution: {integrity: sha512-MhLuK+2gUcnZe8ZHlaaINnQLl0xRIGRfcGk2yl8xoQAfHrSsL3rYu6FCmBdkdbhc9EPlwyGHewaRsvwRMJtAlA==}
    dev: true

  /fresh@0.5.2:
    resolution: {integrity: sha512-zJ2mQYM18rEFOudeV4GShTGIQ7RbzA7ozbU9I/XBpm7kqgMywgmylMwXHxZJmkVoYkna9d2pVXVXPdYTP9ej8Q==}
    engines: {node: '>= 0.6'}
    dev: false

  /fs-extra@10.1.0:
    resolution: {integrity: sha512-oRXApq54ETRj4eMiFzGnHWGy+zo5raudjuxN0b8H7s/RU2oW0Wvsx9O0ACRN/kRq9E8Vu/ReskGB5o3ji+FzHQ==}
    engines: {node: '>=12'}
    dependencies:
      graceful-fs: 4.2.11
      jsonfile: 6.1.0
      universalify: 2.0.0
    dev: true

  /fs-monkey@1.0.3:
    resolution: {integrity: sha512-cybjIfiiE+pTWicSCLFHSrXZ6EilF30oh91FDP9S2B051prEa7QWfrVTQm10/dDpswBDXZugPa1Ogu8Yh+HV0Q==}
    dev: true

  /fs-readdir-recursive@1.1.0:
    resolution: {integrity: sha512-GNanXlVr2pf02+sPN40XN8HG+ePaNcvM0q5mZBd668Obwb0yD5GiUbZOFgwn8kGMY6I3mdyDJzieUy3PTYyTRA==}
    dev: true

  /fs.realpath@1.0.0:
    resolution: {integrity: sha512-OO0pH2lK6a0hZnAdau5ItzHPI6pUlvI7jMVnxUQRtw4owF2wk8lOSabtGDCTP4Ggrg2MbGnWO9X8K1t4+fGMDw==}
    dev: true

  /fsevents@2.3.2:
    resolution: {integrity: sha512-xiqMQR4xAeHTuB9uWm+fFRcIOgKBMiOBP+eXiyT7jsgVCq1bkVygt00oASowB7EdtpOHaaPgKt812P9ab+DDKA==}
    engines: {node: ^8.16.0 || ^10.6.0 || >=11.0.0}
    os: [darwin]
    requiresBuild: true
    dev: true
    optional: true

  /function-bind@1.1.1:
    resolution: {integrity: sha512-yIovAzMX49sF8Yl58fSCWJ5svSLuaibPxXQJFLmBObTuCr0Mf1KiPopGM9NiFjiYBCbfaa2Fh6breQ6ANVTI0A==}

  /function.prototype.name@1.1.5:
    resolution: {integrity: sha512-uN7m/BzVKQnCUF/iW8jYea67v++2u7m5UgENbHRtdDVclOUP+FMPlCNdmk0h/ysGyo2tavMJEDqJAkJdRa1vMA==}
    engines: {node: '>= 0.4'}
    dependencies:
      call-bind: 1.0.2
      define-properties: 1.2.0
      es-abstract: 1.21.2
      functions-have-names: 1.2.3
    dev: true

  /functions-have-names@1.2.3:
    resolution: {integrity: sha512-xckBUXyTIqT97tq2x2AMb+g163b5JFysYk0x4qxNFwbfQkmNZoiRHb6sPzI9/QV33WeuvVYBUIiD4NzNIyqaRQ==}
    dev: true

  /gensync@1.0.0-beta.2:
    resolution: {integrity: sha512-3hN7NaskYvMDLQY55gnW3NQ+mesEAepTqlg+VEbj7zzqEMBVNhzcGYYeqFo/TlYz6eQiFcp1HcsCZO+nGgS8zg==}
    engines: {node: '>=6.9.0'}
    dev: true

  /get-caller-file@2.0.5:
    resolution: {integrity: sha512-DyFP3BM/3YHTQOCUL/w0OZHR0lpKeGrxotcHWcqNEdnltqFwXVfhEBQ94eIo34AfQpo0rGki4cyIiftY06h2Fg==}
    engines: {node: 6.* || 8.* || >= 10.*}
    dev: true

  /get-intrinsic@1.2.1:
    resolution: {integrity: sha512-2DcsyfABl+gVHEfCOaTrWgyt+tb6MSEGmKq+kI5HwLbIYgjgmMcV8KQ41uaKz1xxUcn9tJtgFbQUEVcEbd0FYw==}
    dependencies:
      function-bind: 1.1.1
      has: 1.0.3
      has-proto: 1.0.1
      has-symbols: 1.0.3

  /get-package-type@0.1.0:
    resolution: {integrity: sha512-pjzuKtY64GYfWizNAJ0fr9VqttZkNiK2iS430LtIHzjBEr6bX8Am2zm4sW4Ro5wjWW5cAlRL1qAMTcXbjNAO2Q==}
    engines: {node: '>=8.0.0'}
    dev: true

  /get-stream@6.0.1:
    resolution: {integrity: sha512-ts6Wi+2j3jQjqi70w5AlN8DFnkSwC+MqmxEzdEALB2qXZYV3X/b1CTfgPLGJNMeAWxdPfU8FO1ms3NUfaHCPYg==}
    engines: {node: '>=10'}
    dev: true

  /get-symbol-description@1.0.0:
    resolution: {integrity: sha512-2EmdH1YvIQiZpltCNgkuiUnyukzxM/R6NDJX31Ke3BG1Nq5b0S2PhX59UKi9vZpPDQVdqn+1IcaAwnzTT5vCjw==}
    engines: {node: '>= 0.4'}
    dependencies:
      call-bind: 1.0.2
      get-intrinsic: 1.2.1
    dev: true

  /get-tsconfig@4.6.0:
    resolution: {integrity: sha512-lgbo68hHTQnFddybKbbs/RDRJnJT5YyGy2kQzVwbq+g67X73i+5MVTval34QxGkOe9X5Ujf1UYpCaphLyltjEg==}
    dependencies:
      resolve-pkg-maps: 1.0.0
    dev: true

  /git-hooks-list@3.1.0:
    resolution: {integrity: sha512-LF8VeHeR7v+wAbXqfgRlTSX/1BJR9Q1vEMR8JAz1cEg6GX07+zyj3sAdDvYjj/xnlIfVuGgj4qBei1K3hKH+PA==}
    dev: true

  /glob-parent@5.1.2:
    resolution: {integrity: sha512-AOIgSQCepiJYwP3ARnGx+5VnTu2HBYdzbGP45eLw1vr3zB3vZLeyed1sC9hnbcOc9/SrMyM5RPQrkGz4aS9Zow==}
    engines: {node: '>= 6'}
    dependencies:
      is-glob: 4.0.3
    dev: true

  /glob-parent@6.0.2:
    resolution: {integrity: sha512-XxwI8EOhVQgWp6iDL+3b0r86f4d6AX6zSU55HfB4ydCEuXLXc5FcYeOu+nnGftS4TEju/11rt4KJPTMgbfmv4A==}
    engines: {node: '>=10.13.0'}
    dependencies:
      is-glob: 4.0.3
    dev: true

  /glob-to-regexp@0.4.1:
    resolution: {integrity: sha512-lkX1HJXwyMcprw/5YUZc2s7DrpAiHB21/V+E1rHUrVNokkvB6bqMzT0VfV6/86ZNabt1k14YOIaT7nDvOX3Iiw==}
    dev: true

  /glob@10.2.6:
    resolution: {integrity: sha512-U/rnDpXJGF414QQQZv5uVsabTVxMSwzS5CH0p3DRCIV6ownl4f7PzGnkGmvlum2wB+9RlJWJZ6ACU1INnBqiPA==}
    engines: {node: '>=16 || 14 >=14.17'}
    hasBin: true
    dependencies:
      foreground-child: 3.1.1
      jackspeak: 2.2.1
      minimatch: 9.0.1
      minipass: 6.0.2
      path-scurry: 1.9.2
    dev: false

  /glob@7.2.3:
    resolution: {integrity: sha512-nFR0zLpU2YCaRxwoCJvL6UvCH2JFyFVIvwTLsIf21AuHlMskA1hhTdk+LlYJtOlYt9v6dvszD2BGRqBL+iQK9Q==}
    dependencies:
      fs.realpath: 1.0.0
      inflight: 1.0.6
      inherits: 2.0.4
      minimatch: 3.1.2
      once: 1.4.0
      path-is-absolute: 1.0.1
    dev: true

  /global-modules@2.0.0:
    resolution: {integrity: sha512-NGbfmJBp9x8IxyJSd1P+otYK8vonoJactOogrVfFRIAEY1ukil8RSKDz2Yo7wh1oihl51l/r6W4epkeKJHqL8A==}
    engines: {node: '>=6'}
    dependencies:
      global-prefix: 3.0.0
    dev: true

  /global-prefix@3.0.0:
    resolution: {integrity: sha512-awConJSVCHVGND6x3tmMaKcQvwXLhjdkmomy2W+Goaui8YPgYgXJZewhg3fWC+DlfqqQuWg8AwqjGTD2nAPVWg==}
    engines: {node: '>=6'}
    dependencies:
      ini: 1.3.8
      kind-of: 6.0.3
      which: 1.3.1
    dev: true

  /global@4.4.0:
    resolution: {integrity: sha512-wv/LAoHdRE3BeTGz53FAamhGlPLhlssK45usmGFThIi4XqnBmjKQ16u+RNbP7WvigRZDxUsM0J3gcQ5yicaL0w==}
    dependencies:
      min-document: 2.19.0
      process: 0.11.10
    dev: true

  /globals@11.12.0:
    resolution: {integrity: sha512-WOBp/EEGUiIsJSp7wcv/y6MO+lV9UoncWqxuFfm8eBwzWNgyfBd6Gz+IeKQ9jCmyhoH99g15M3T+QaVHFjizVA==}
    engines: {node: '>=4'}

  /globals@13.20.0:
    resolution: {integrity: sha512-Qg5QtVkCy/kv3FUSlu4ukeZDVf9ee0iXLAUYX13gbR17bnejFTzr4iS9bY7kwCf1NztRNm1t91fjOiyx4CSwPQ==}
    engines: {node: '>=8'}
    dependencies:
      type-fest: 0.20.2
    dev: true

  /globalthis@1.0.3:
    resolution: {integrity: sha512-sFdI5LyBiNTHjRd7cGPWapiHWMOXKyuBNX/cWJ3NfzrZQVa8GI/8cofCl74AOVqq9W5kNmguTIzJ/1s2gyI9wA==}
    engines: {node: '>= 0.4'}
    dependencies:
      define-properties: 1.2.0
    dev: true

  /globby@11.1.0:
    resolution: {integrity: sha512-jhIXaOzy1sb8IyocaruWSn1TjmnBVs8Ayhcy83rmxNJ8q2uWKCAj3CnJY+KpGSXCueAPc0i05kVvVKtP1t9S3g==}
    engines: {node: '>=10'}
    dependencies:
      array-union: 2.1.0
      dir-glob: 3.0.1
      fast-glob: 3.2.12
      ignore: 5.2.4
      merge2: 1.4.1
      slash: 3.0.0
    dev: true

  /globby@13.1.4:
    resolution: {integrity: sha512-iui/IiiW+QrJ1X1hKH5qwlMQyv34wJAYwH1vrf8b9kBA4sNiif3gKsMHa+BrdnOpEudWjpotfa7LrTzB1ERS/g==}
    engines: {node: ^12.20.0 || ^14.13.1 || >=16.0.0}
    dependencies:
      dir-glob: 3.0.1
      fast-glob: 3.2.12
      ignore: 5.2.4
      merge2: 1.4.1
      slash: 4.0.0
    dev: true

  /globjoin@0.1.4:
    resolution: {integrity: sha512-xYfnw62CKG8nLkZBfWbhWwDw02CHty86jfPcc2cr3ZfeuK9ysoVPPEUxf21bAD/rWAgk52SuBrLJlefNy8mvFg==}
    dev: true

  /gopd@1.0.1:
    resolution: {integrity: sha512-d65bNlIadxvpb/A2abVdlqKqV563juRnZ1Wtk6s1sIR8uNsXR70xqIzVqxVf1eTqDunwT2MkczEeaezCKTZhwA==}
    dependencies:
      get-intrinsic: 1.2.1
    dev: true

  /graceful-fs@4.2.11:
    resolution: {integrity: sha512-RbJ5/jmFcNNCcDV5o9eTnBLJ/HszWV0P73bc+Ff4nS/rJj+YaS6IGyiOL0VoBYX+l1Wrl3k63h/KrH+nhJ0XvQ==}
    dev: true

  /graphemer@1.4.0:
    resolution: {integrity: sha512-EtKwoO6kxCL9WO5xipiHTZlSzBm7WLT627TqC/uVRd0HKmq8NXyebnNYxDoBi7wt8eTWrUrKXCOVaFq9x1kgag==}
    dev: true

  /handle-thing@2.0.1:
    resolution: {integrity: sha512-9Qn4yBxelxoh2Ow62nP+Ka/kMnOXRi8BXnRaUwezLNhqelnN49xKz4F/dPP8OYLxLxq6JDtZb2i9XznUQbNPTg==}
    dev: true

  /hard-rejection@2.1.0:
    resolution: {integrity: sha512-VIZB+ibDhx7ObhAe7OVtoEbuP4h/MuOTHJ+J8h/eBXotJYl0fBgR72xDFCKgIh22OJZIOVNxBMWuhAr10r8HdA==}
    engines: {node: '>=6'}
    dev: true

  /harmony-reflect@1.6.2:
    resolution: {integrity: sha512-HIp/n38R9kQjDEziXyDTuW3vvoxxyxjxFzXLrBr18uB47GnSt+G9D29fqrpM5ZkspMcPICud3XsBJQ4Y2URg8g==}
    dev: true

  /has-bigints@1.0.2:
    resolution: {integrity: sha512-tSvCKtBr9lkF0Ex0aQiP9N+OpV4zi2r/Nee5VkRDbaqv35RLYMzbwQfFSZZH0kR+Rd6302UJZ2p/bJCEoR3VoQ==}
    dev: true

  /has-flag@3.0.0:
    resolution: {integrity: sha512-sKJf1+ceQBr4SMkvQnBDNDtf4TXpVhVGateu0t918bl30FnbE2m4vNLX+VWe/dpjlb+HugGYzW7uQXH98HPEYw==}
    engines: {node: '>=4'}

  /has-flag@4.0.0:
    resolution: {integrity: sha512-EykJT/Q1KjTWctppgIAgfSO0tKVuZUjhgMr17kqTumMl6Afv3EISleU7qZUzoXDFTAHTDC4NOoG/ZxU3EvlMPQ==}
    engines: {node: '>=8'}

  /has-property-descriptors@1.0.0:
    resolution: {integrity: sha512-62DVLZGoiEBDHQyqG4w9xCuZ7eJEwNmJRWw2VY84Oedb7WFcA27fiEVe8oUQx9hAUJ4ekurquucTGwsyO1XGdQ==}
    dependencies:
      get-intrinsic: 1.2.1
    dev: true

  /has-proto@1.0.1:
    resolution: {integrity: sha512-7qE+iP+O+bgF9clE5+UoBFzE65mlBiVj3tKCrlNQ0Ogwm0BjpT/gK4SlLYDMybDh5I3TCTKnPPa0oMG7JDYrhg==}
    engines: {node: '>= 0.4'}

  /has-symbols@1.0.3:
    resolution: {integrity: sha512-l3LCuF6MgDNwTDKkdYGEihYjt5pRPbEg46rtlmnSPlUbgmB8LOIrKJbYYFBSbnPaJexMKtiPO8hmeRjRz2Td+A==}
    engines: {node: '>= 0.4'}

  /has-tostringtag@1.0.0:
    resolution: {integrity: sha512-kFjcSNhnlGV1kyoGk7OXKSawH5JOb/LzUc5w9B02hOTO0dfFRjbHQKvg1d6cf3HbeUmtU9VbbV3qzZ2Teh97WQ==}
    engines: {node: '>= 0.4'}
    dependencies:
      has-symbols: 1.0.3
    dev: true

  /has@1.0.3:
    resolution: {integrity: sha512-f2dvO0VU6Oej7RkWJGrehjbzMAjFp5/VKPp5tTpWIV4JHHZK1/BxbFRtf/siA2SWTe09caDmVtYYzWEIbBS4zw==}
    engines: {node: '>= 0.4.0'}
    dependencies:
      function-bind: 1.1.1

  /hash-base@3.1.0:
    resolution: {integrity: sha512-1nmYp/rhMDiE7AYkDw+lLwlAzz0AntGIe51F3RfFfEqyQ3feY2eI/NcwC6umIQVOASPMsWJLJScWKSSvzL9IVA==}
    engines: {node: '>=4'}
    dependencies:
      inherits: 2.0.4
      readable-stream: 3.6.2
      safe-buffer: 5.2.1

  /hash.js@1.1.7:
    resolution: {integrity: sha512-taOaskGt4z4SOANNseOviYDvjEJinIkRgmp7LbKP2YTTmVxWBl87s/uzK9r+44BclBSp2X7K1hqeNfz9JbBeXA==}
    dependencies:
      inherits: 2.0.4
      minimalistic-assert: 1.0.1

  /he@1.2.0:
    resolution: {integrity: sha512-F/1DnUGPopORZi0ni+CvrCgHQ5FyEAHRLSApuYWMmrbSwoN2Mn/7k+Gl38gJnR7yyDZk6WLXwiGod1JOWNDKGw==}
    hasBin: true
    dev: true

  /history@4.10.1:
    resolution: {integrity: sha512-36nwAD620w12kuzPAsyINPWJqlNbij+hpK1k9XRloDtym8mxzGYl2c17LnV6IAGB2Dmg4tEa7G7DlawS0+qjew==}
    dependencies:
      '@babel/runtime': 7.21.5
      loose-envify: 1.4.0
      resolve-pathname: 3.0.0
      tiny-invariant: 1.3.1
      tiny-warning: 1.0.3
      value-equal: 1.0.1
    dev: true

  /history@5.3.0:
    resolution: {integrity: sha512-ZqaKwjjrAYUYfLG+htGaIIZ4nioX2L70ZUMIFysS3xvBsSG4x/n1V6TXV3N8ZYNuFGlDirFg32T7B6WOUPDYcQ==}
    dependencies:
      '@babel/runtime': 7.21.5
    dev: true

  /hmac-drbg@1.0.1:
    resolution: {integrity: sha512-Tti3gMqLdZfhOQY1Mzf/AanLiqh1WTiJgEj26ZuYQ9fbkLomzGchCws4FyrSd4VkpBfiNhaE1On+lOz894jvXg==}
    dependencies:
      hash.js: 1.1.7
      minimalistic-assert: 1.0.1
      minimalistic-crypto-utils: 1.0.1

  /hoist-non-react-statics@2.5.5:
    resolution: {integrity: sha512-rqcy4pJo55FTTLWt+bU8ukscqHeE/e9KWvsOW2b/a3afxQZhwkQdT1rPPCJ0rYXdj4vNcasY8zHTH+jF/qStxw==}
    dev: true

  /hoist-non-react-statics@3.3.2:
    resolution: {integrity: sha512-/gGivxi8JPKWNm/W0jSmzcMPpfpPLc3dY/6GxhX2hQ9iGj3aDfklV4ET7NjKpSinLpJ5vafa9iiGIEZg10SfBw==}
    dependencies:
      react-is: 16.13.1

  /hosted-git-info@2.8.9:
    resolution: {integrity: sha512-mxIDAb9Lsm6DoOJ7xH+5+X4y1LU/4Hi50L9C5sIswK3JzULS4bwk1FvjdBgvYR4bzT4tuUQiC15FE2f5HbLvYw==}
    dev: true

  /hosted-git-info@4.1.0:
    resolution: {integrity: sha512-kyCuEOWjJqZuDbRHzL8V93NzQhwIB71oFWSyzVo+KPZI+pnQPPxucdkrOZvkLRnrf5URsQM+IJ09Dw29cRALIA==}
    engines: {node: '>=10'}
    dependencies:
      lru-cache: 6.0.0
    dev: true

  /hpack.js@2.1.6:
    resolution: {integrity: sha512-zJxVehUdMGIKsRaNt7apO2Gqp0BdqW5yaiGHXXmbpvxgBYVZnAql+BJb4RO5ad2MgpbZKn5G6nMnegrH1FcNYQ==}
    dependencies:
      inherits: 2.0.4
      obuf: 1.1.2
      readable-stream: 2.3.8
      wbuf: 1.7.3
    dev: true

  /htm@3.1.1:
    resolution: {integrity: sha512-983Vyg8NwUE7JkZ6NmOqpCZ+sh1bKv2iYTlUkzlWmA5JD2acKoxd4KVxbMmxX/85mtfdnDmTFoNKcg5DGAvxNQ==}
    dev: true

  /html-entities@2.3.3:
    resolution: {integrity: sha512-DV5Ln36z34NNTDgnz0EWGBLZENelNAtkiFA4kyNOG2tDI6Mz1uSWiq1wAKdyjnJwyDiDO7Fa2SO1CTxPXL8VxA==}
    dev: true

  /html-minifier-terser@6.1.0:
    resolution: {integrity: sha512-YXxSlJBZTP7RS3tWnQw74ooKa6L9b9i9QYXY21eUEvhZ3u9XLfv6OnFsQq6RxkhHygsaUMvYsZRV5rU/OVNZxw==}
    engines: {node: '>=12'}
    hasBin: true
    dependencies:
      camel-case: 4.1.2
      clean-css: 5.3.2
      commander: 8.3.0
      he: 1.2.0
      param-case: 3.0.4
      relateurl: 0.2.7
      terser: 5.17.6
    dev: true

  /html-tags@3.3.1:
    resolution: {integrity: sha512-ztqyC3kLto0e9WbNp0aeP+M3kTt+nbaIveGmUxAtZa+8iFgKLUOD4YKM5j+f3QD89bra7UeumolZHKuOXnTmeQ==}
    engines: {node: '>=8'}
    dev: true

  /html-webpack-plugin@5.5.0(webpack@5.84.1):
    resolution: {integrity: sha512-sy88PC2cRTVxvETRgUHFrL4No3UxvcH8G1NepGhqaTT+GXN2kTamqasot0inS5hXeg1cMbFDt27zzo9p35lZVw==}
    engines: {node: '>=10.13.0'}
    peerDependencies:
      webpack: ^5.20.0
    dependencies:
      '@types/html-minifier-terser': 6.1.0
      html-minifier-terser: 6.1.0
      lodash: 4.17.21
      pretty-error: 4.0.0
      tapable: 2.2.1
      webpack: 5.84.1
    dev: true

  /htmlparser2@6.1.0:
    resolution: {integrity: sha512-gyyPk6rgonLFEDGoeRgQNaEUvdJ4ktTmmUh/h2t7s+M8oPpIPxgNACWa+6ESR57kXstwqPiCut0V8NRpcwgU7A==}
    dependencies:
      domelementtype: 2.3.0
      domhandler: 4.3.1
      domutils: 2.8.0
      entities: 2.2.0
    dev: true

  /http-deceiver@1.2.7:
    resolution: {integrity: sha512-LmpOGxTfbpgtGVxJrj5k7asXHCgNZp5nLfp+hWc8QQRqtb7fUy6kRY3BO1h9ddF6yIPYUARgxGOwB42DnxIaNw==}
    dev: true

  /http-errors@2.0.0:
    resolution: {integrity: sha512-FtwrG/euBzaEjYeRqOgly7G0qviiXoJWnvEH2Z1plBdXgbyjv34pHTSb9zoeHMyDy33+DWy5Wt9Wo+TURtOYSQ==}
    engines: {node: '>= 0.8'}
    dependencies:
      depd: 2.0.0
      inherits: 2.0.4
      setprototypeof: 1.2.0
      statuses: 2.0.1
      toidentifier: 1.0.1
    dev: false

  /https-browserify@1.0.0:
    resolution: {integrity: sha512-J+FkSdyD+0mA0N+81tMotaRMfSL9SGi+xpD3T6YApKsc3bGSXJlfXri3VyFOeYkfLRQisDk1W+jIFFKBeUBbBg==}

  /human-signals@2.1.0:
    resolution: {integrity: sha512-B4FFZ6q/T2jhhksgkbEW3HBvWIfDW85snkQgawt07S7J5QXTk6BkNV+0yAeZrM5QpMAdYlocGoljn0sJ/WQkFw==}
    engines: {node: '>=10.17.0'}
    dev: true

  /human-signals@4.3.1:
    resolution: {integrity: sha512-nZXjEF2nbo7lIw3mgYjItAfgQXog3OjJogSbKa2CQIIvSGWcKgeJnQlNXip6NglNzYH45nSRiEVimMvYL8DDqQ==}
    engines: {node: '>=14.18.0'}
    dev: true

  /husky@8.0.3:
    resolution: {integrity: sha512-+dQSyqPh4x1hlO1swXBiNb2HzTDN1I2IGLQx1GrBuiqFJfoMrnZWwVmatvSiO+Iz8fBUnf+lekwNo4c2LlXItg==}
    engines: {node: '>=14'}
    hasBin: true
    dev: true

  /iconv-lite@0.4.24:
    resolution: {integrity: sha512-v3MXnZAcvnywkTUEZomIActle7RXXeedOR31wwl7VlyoXO4Qi9arvSenNQWne1TcRwhCL1HwLI21bEqdpj8/rA==}
    engines: {node: '>=0.10.0'}
    dependencies:
      safer-buffer: 2.1.2
    dev: false

  /iconv-lite@0.6.3:
    resolution: {integrity: sha512-4fCk79wshMdzMp2rH06qWrJE4iolqLhCUH+OiuIgU++RB0+94NlDL81atO7GX55uUKueo0txHNtvEyI6D7WdMw==}
    engines: {node: '>=0.10.0'}
    dependencies:
      safer-buffer: 2.1.2
    dev: true

  /icss-utils@5.1.0(postcss@8.4.24):
    resolution: {integrity: sha512-soFhflCVWLfRNOPU3iv5Z9VUdT44xFRbzjLsEzSr5AQmgqPMTHdU3PMT1Cf1ssx8fLNJDA1juftYl+PUcv3MqA==}
    engines: {node: ^10 || ^12 || >= 14}
    peerDependencies:
      postcss: ^8.1.0
    dependencies:
      postcss: 8.4.24
    dev: true

  /identity-obj-proxy@3.0.0:
    resolution: {integrity: sha512-00n6YnVHKrinT9t0d9+5yZC6UBNJANpYEQvL2LlX6Ab9lnmxzIRcEmTPuyGScvl1+jKuCICX1Z0Ab1pPKKdikA==}
    engines: {node: '>=4'}
    dependencies:
      harmony-reflect: 1.6.2
    dev: true

  /ieee754@1.2.1:
    resolution: {integrity: sha512-dcyqhDvX1C46lXZcVqCpK+FtMRQVdIMN6/Df5js2zouUsqG7I6sFxitIC+7KYK29KdXOLHdu9zL4sFnoVQnqaA==}

  /ignore-by-default@2.1.0:
    resolution: {integrity: sha512-yiWd4GVmJp0Q6ghmM2B/V3oZGRmjrKLXvHR3TE1nfoXsmoggllfZUQe74EN0fJdPFZu2NIvNdrMMLm3OsV7Ohw==}
    engines: {node: '>=10 <11 || >=12 <13 || >=14'}
    dev: true

  /ignore@5.2.4:
    resolution: {integrity: sha512-MAb38BcSbH0eHNBxn7ql2NH/kX33OkB3lZ1BNdh7ENeRChHTYsTvWrMubiIAMNS2llXEEgZ1MUOBtXChP3kaFQ==}
    engines: {node: '>= 4'}
    dev: true

  /image-size@0.5.5:
    resolution: {integrity: sha512-6TDAlDPZxUFCv+fuOkIoXT/V/f3Qbq8e37p+YOiYrUv3v9cc3/6x78VdfPgFVaB9dZYeLUfKgHRebpkm/oP2VQ==}
    engines: {node: '>=0.10.0'}
    hasBin: true
    requiresBuild: true
    dev: true
    optional: true

  /immer@8.0.4:
    resolution: {integrity: sha512-jMfL18P+/6P6epANRvRk6q8t+3gGhqsJ9EuJ25AXE+9bNTYtssvzeYbEd0mXRYWCmmXSIbnlpz6vd6iJlmGGGQ==}
    dev: true

  /import-fresh@3.3.0:
    resolution: {integrity: sha512-veYYhQa+D1QBKznvhUHxb8faxlrwUnxseDAbAp457E0wLNio2bOSKnjYDhMj+YiAq61xrMGhQk9iXVk5FzgQMw==}
    engines: {node: '>=6'}
    dependencies:
      parent-module: 1.0.1
      resolve-from: 4.0.0
    dev: true

  /import-html-entry@1.14.6:
    resolution: {integrity: sha512-5MQkbwIr8n/bXOoE05M5/Nm0lnHO46vnb3D6svSvtVwpDqwhd/X14zjLcU31QWZ6gL8rUXNzj6vKHx4yOUL6gQ==}
    dependencies:
      '@babel/runtime': 7.21.5
    dev: true

  /import-lazy@4.0.0:
    resolution: {integrity: sha512-rKtvo6a868b5Hu3heneU+L4yEQ4jYKLtjpnPeUdK7h0yzXGmyBTypknlkCvHFBqfX9YlorEiMM6Dnq/5atfHkw==}
    engines: {node: '>=8'}
    dev: true

  /imurmurhash@0.1.4:
    resolution: {integrity: sha512-JmXMZ6wuvDmLiHEml9ykzqO6lwFbof0GG4IkcGaENdCRDDmMVnny7s5HsIgHCbaq0w2MyPhDqkhTUgS2LU2PHA==}
    engines: {node: '>=0.8.19'}
    dev: true

  /indent-string@4.0.0:
    resolution: {integrity: sha512-EdDDZu4A2OyIK7Lr/2zG+w5jmbuk1DVBnEwREQvBzspBJkCEbRa8GxU1lghYcaGJCnRWibjDXlq779X1/y5xwg==}
    engines: {node: '>=8'}
    dev: true

  /indent-string@5.0.0:
    resolution: {integrity: sha512-m6FAo/spmsW2Ab2fU35JTYwtOKa2yAwXSwgjSv1TJzh4Mh7mC3lzAOVLBprb72XsTrgkEIsl7YrFNAiDiRhIGg==}
    engines: {node: '>=12'}
    dev: true

  /inflight@1.0.6:
    resolution: {integrity: sha512-k92I/b08q4wvFscXCLvqfsHCrjrF7yiXsQuIVvVE7N82W3+aqpzuUdBbfhWcy/FZR3/4IgflMgKLOsvPDrGCJA==}
    dependencies:
      once: 1.4.0
      wrappy: 1.0.2
    dev: true

  /inherits@2.0.1:
    resolution: {integrity: sha512-8nWq2nLTAwd02jTqJExUYFSD/fKq6VH9Y/oG2accc/kdI0V98Bag8d5a4gi3XHz73rDWa2PvTtvcWYquKqSENA==}

  /inherits@2.0.3:
    resolution: {integrity: sha512-x00IRNXNy63jwGkJmzPigoySHbaqpNuzKbBOmzK+g2OdZpQ9w+sxCN+VSB3ja7IAge2OP2qpfxTjeNcyjmW1uw==}

  /inherits@2.0.4:
    resolution: {integrity: sha512-k/vGaX4/Yla3WzyMCvTQOXYeIHvqOKtnqBduzTHpzpQZzAskKMhZ2K+EnBiSM9zGSoIFeMpXKxa4dYeZIQqewQ==}

  /ini@1.3.8:
    resolution: {integrity: sha512-JV/yugV2uzW5iMRSiZAyDtQd+nxtUnjeLt0acNdw98kKLrvuRVyB80tsREOE7yvGVgalhZ6RNXCmEHkUKBKxew==}
    dev: true

  /internal-slot@1.0.5:
    resolution: {integrity: sha512-Y+R5hJrzs52QCG2laLn4udYVnxsfny9CpOhNhUvk/SSSVyF6T27FzRbF0sroPidSu3X8oEAkOn2K804mjpt6UQ==}
    engines: {node: '>= 0.4'}
    dependencies:
      get-intrinsic: 1.2.1
      has: 1.0.3
      side-channel: 1.0.4
    dev: true

  /intl-format-cache@4.3.1:
    resolution: {integrity: sha512-OEUYNA7D06agqPOYhbTkl0T8HA3QKSuwWh1HiClEnpd9vw7N+3XsQt5iZ0GUEchp5CW1fQk/tary+NsbF3yQ1Q==}
    dev: true

  /intl-messageformat-parser@3.6.4:
    resolution: {integrity: sha512-RgPGwue0mJtoX2Ax8EmMzJzttxjnva7gx0Q7mKJ4oALrTZvtmCeAw5Msz2PcjW4dtCh/h7vN/8GJCxZO1uv+OA==}
    deprecated: We've written a new parser that's 6x faster and is backwards compatible. Please use @formatjs/icu-messageformat-parser
    dependencies:
      '@formatjs/intl-unified-numberformat': 3.3.7
    dev: true

  /intl-messageformat@7.8.4:
    resolution: {integrity: sha512-yS0cLESCKCYjseCOGXuV4pxJm/buTfyCJ1nzQjryHmSehlptbZbn9fnlk1I9peLopZGGbjj46yHHiTAEZ1qOTA==}
    dependencies:
      intl-format-cache: 4.3.1
      intl-messageformat-parser: 3.6.4
    dev: true

  /intl@1.2.5:
    resolution: {integrity: sha512-rK0KcPHeBFBcqsErKSpvZnrOmWOj+EmDkyJ57e90YWaQNqbcivcqmKDlHEeNprDWOsKzPsh1BfSpPQdDvclHVw==}
    dev: true

  /invariant@2.2.4:
    resolution: {integrity: sha512-phJfQVBuaJM5raOpJjSfkiD6BpbCE4Ns//LaXl6wGYtUBY83nWS6Rf9tXm2e8VaK60JEjYldbPif/A2B1C2gNA==}
    dependencies:
      loose-envify: 1.4.0

  /ipaddr.js@1.9.1:
    resolution: {integrity: sha512-0KI/607xoxSToH7GjN1FfSbLoU0+btTicjsQSWQlh/hZykN8KpmMf7uYwPW3R+akZ6R/w18ZlXSHBYXiYUPO3g==}
    engines: {node: '>= 0.10'}
    dev: false

  /irregular-plurals@3.5.0:
    resolution: {integrity: sha512-1ANGLZ+Nkv1ptFb2pa8oG8Lem4krflKuX/gINiHJHjJUKaJHk/SXk5x6K3J+39/p0h1RQ2saROclJJ+QLvETCQ==}
    engines: {node: '>=8'}
    dev: true

  /is-arguments@1.1.1:
    resolution: {integrity: sha512-8Q7EARjzEnKpt/PCD7e1cgUS0a6X8u5tdSiMqXhojOdoV9TsMsiO+9VLC5vAmO8N7/GmXn7yjR8qnA6bVAEzfA==}
    engines: {node: '>= 0.4'}
    dependencies:
      call-bind: 1.0.2
      has-tostringtag: 1.0.0
    dev: true

  /is-array-buffer@3.0.2:
    resolution: {integrity: sha512-y+FyyR/w8vfIRq4eQcM1EYgSTnmHXPqaF+IgzgraytCFq5Xh8lllDVmAZolPJiZttZLeFSINPYMaEJ7/vWUa1w==}
    dependencies:
      call-bind: 1.0.2
      get-intrinsic: 1.2.1
      is-typed-array: 1.1.10
    dev: true

  /is-arrayish@0.2.1:
    resolution: {integrity: sha512-zz06S8t0ozoDXMG+ube26zeCTNXcKIPJZJi8hBrF4idCLms4CG9QtK7qBl1boi5ODzFpjswb5JPmHCbMpjaYzg==}
    dev: true

  /is-arrow-function@2.0.3:
    resolution: {integrity: sha512-iDStzcT1FJMzx+TjCOK//uDugSe/Mif/8a+T0htydQ3qkJGvSweTZpVYz4hpJH0baloSPiAFQdA8WslAgJphvQ==}
    engines: {node: '>= 0.4'}
    dependencies:
      is-callable: 1.2.7
    dev: true

  /is-async-function@2.0.0:
    resolution: {integrity: sha512-Y1JXKrfykRJGdlDwdKlLpLyMIiWqWvuSd17TvZk68PLAOGOoF4Xyav1z0Xhoi+gCYjZVeC5SI+hYFOfvXmGRCA==}
    engines: {node: '>= 0.4'}
    dependencies:
      has-tostringtag: 1.0.0
    dev: true

  /is-bigint@1.0.4:
    resolution: {integrity: sha512-zB9CruMamjym81i2JZ3UMn54PKGsQzsJeo6xvN3HJJ4CAsQNB6iRutp2To77OfCNuoxspsIhzaPoO1zyCEhFOg==}
    dependencies:
      has-bigints: 1.0.2
    dev: true

  /is-binary-path@2.1.0:
    resolution: {integrity: sha512-ZMERYes6pDydyuGidse7OsHxtbI7WVeUEozgR/g7rd0xUimYNlvZRE/K2MgZTjWy725IfelLeVcEM97mmtRGXw==}
    engines: {node: '>=8'}
    dependencies:
      binary-extensions: 2.2.0
    dev: true

  /is-boolean-object@1.1.2:
    resolution: {integrity: sha512-gDYaKHJmnj4aWxyj6YHyXVpdQawtVLHU5cb+eztPGczf6cjuTdwve5ZIEfgXqH4e57An1D1AKf8CZ3kYrQRqYA==}
    engines: {node: '>= 0.4'}
    dependencies:
      call-bind: 1.0.2
      has-tostringtag: 1.0.0
    dev: true

  /is-callable@1.2.7:
    resolution: {integrity: sha512-1BC0BVFhS/p0qtw6enp8e+8OD0UrK0oFLztSjNzhcKA3WDuJxxAPXzPuPtKkjEY9UUoEWlX/8fgKeu2S8i9JTA==}
    engines: {node: '>= 0.4'}
    dev: true

  /is-core-module@2.12.1:
    resolution: {integrity: sha512-Q4ZuBAe2FUsKtyQJoQHlvP8OvBERxO3jEmy1I7hcRXcJBGGHFh/aJBswbXuS9sgrDH2QUO8ilkwNPHvHMd8clg==}
    dependencies:
      has: 1.0.3
    dev: true

  /is-date-object@1.0.5:
    resolution: {integrity: sha512-9YQaSxsAiSwcvS33MBk3wTCVnWK+HhF8VZR2jRxehM16QcVOdHqPn4VPHmRK4lSr38n9JriurInLcP90xsYNfQ==}
    engines: {node: '>= 0.4'}
    dependencies:
      has-tostringtag: 1.0.0
    dev: true

  /is-docker@2.2.1:
    resolution: {integrity: sha512-F+i2BKsFrH66iaUFc0woD8sLy8getkwTwtOBjvs56Cx4CgJDeKQeqfz8wAYiSb8JOprWhHH5p77PbmYCvvUuXQ==}
    engines: {node: '>=8'}
    hasBin: true
    dev: true

  /is-docker@3.0.0:
    resolution: {integrity: sha512-eljcgEDlEns/7AXFosB5K/2nCM4P7FQPkGc/DWLy5rmFEWvZayGrik1d9/QIY5nJ4f9YsVvBkA6kJpHn9rISdQ==}
    engines: {node: ^12.20.0 || ^14.13.1 || >=16.0.0}
    hasBin: true
    dev: true

  /is-equal@1.6.4:
    resolution: {integrity: sha512-NiPOTBb5ahmIOYkJ7mVTvvB1bydnTzixvfO+59AjJKBpyjPBIULL3EHGxySyZijlVpewveJyhiLQThcivkkAtw==}
    engines: {node: '>= 0.4'}
    dependencies:
      es-get-iterator: 1.1.3
      functions-have-names: 1.2.3
      has: 1.0.3
      has-bigints: 1.0.2
      has-symbols: 1.0.3
      is-arrow-function: 2.0.3
      is-bigint: 1.0.4
      is-boolean-object: 1.1.2
      is-callable: 1.2.7
      is-date-object: 1.0.5
      is-generator-function: 1.0.10
      is-number-object: 1.0.7
      is-regex: 1.1.4
      is-string: 1.0.7
      is-symbol: 1.0.4
      isarray: 2.0.5
      object-inspect: 1.12.3
      object.entries: 1.1.6
      object.getprototypeof: 1.0.4
      which-boxed-primitive: 1.0.2
      which-collection: 1.0.1
    dev: true

  /is-error@2.2.2:
    resolution: {integrity: sha512-IOQqts/aHWbiisY5DuPJQ0gcbvaLFCa7fBa9xoLfxBZvQ+ZI/Zh9xoI7Gk+G64N0FdK4AbibytHht2tWgpJWLg==}
    dev: true

  /is-extglob@2.1.1:
    resolution: {integrity: sha512-SbKbANkN603Vi4jEZv49LeVJMn4yGwsbzZworEoyEiutsN3nJYdbO36zfhGJ6QEDpOZIFkDtnq5JRxmvl3jsoQ==}
    engines: {node: '>=0.10.0'}
    dev: true

  /is-finalizationregistry@1.0.2:
    resolution: {integrity: sha512-0by5vtUJs8iFQb5TYUHHPudOR+qXYIMKtiUzvLIZITZUjknFmziyBJuLhVRc+Ds0dREFlskDNJKYIdIzu/9pfw==}
    dependencies:
      call-bind: 1.0.2
    dev: true

  /is-fullwidth-code-point@3.0.0:
    resolution: {integrity: sha512-zymm5+u+sCsSWyD9qNaejV3DFvhCKclKdizYaJUuHA83RLjb7nSuGnddCHGv0hk+KY7BMAlsWeK4Ueg6EV6XQg==}
    engines: {node: '>=8'}

  /is-fullwidth-code-point@4.0.0:
    resolution: {integrity: sha512-O4L094N2/dZ7xqVdrXhh9r1KODPJpFms8B5sGdJLPy664AgvXsreZUyCQQNItZRDlYug4xStLjNp/sz3HvBowQ==}
    engines: {node: '>=12'}
    dev: true

  /is-generator-function@1.0.10:
    resolution: {integrity: sha512-jsEjy9l3yiXEQ+PsXdmBwEPcOxaXWLspKdplFUVI9vq1iZgIekeC0L167qeu86czQaxed3q/Uzuw0swL0irL8A==}
    engines: {node: '>= 0.4'}
    dependencies:
      has-tostringtag: 1.0.0
    dev: true

  /is-glob@4.0.3:
    resolution: {integrity: sha512-xelSayHH36ZgE7ZWhli7pW34hNbNl8Ojv5KVmkJD4hBdD3th8Tfk9vYasLM+mXWOZhFkgZfxhLSnrwRr4elSSg==}
    engines: {node: '>=0.10.0'}
    dependencies:
      is-extglob: 2.1.1
    dev: true

  /is-inside-container@1.0.0:
    resolution: {integrity: sha512-KIYLCCJghfHZxqjYBE7rEy0OBuTd5xCHS7tHVgvCLkx7StIoaxwNW3hCALgEUjFfeRk+MG/Qxmp/vtETEF3tRA==}
    engines: {node: '>=14.16'}
    hasBin: true
    dependencies:
      is-docker: 3.0.0
    dev: true

  /is-map@2.0.2:
    resolution: {integrity: sha512-cOZFQQozTha1f4MxLFzlgKYPTyj26picdZTx82hbc/Xf4K/tZOOXSCkMvU4pKioRXGDLJRn0GM7Upe7kR721yg==}
    dev: true

  /is-negative-zero@2.0.2:
    resolution: {integrity: sha512-dqJvarLawXsFbNDeJW7zAz8ItJ9cd28YufuuFzh0G8pNHjJMnY08Dv7sYX2uF5UpQOwieAeOExEYAWWfu7ZZUA==}
    engines: {node: '>= 0.4'}
    dev: true

  /is-number-object@1.0.7:
    resolution: {integrity: sha512-k1U0IRzLMo7ZlYIfzRu23Oh6MiIFasgpb9X76eqfFZAqwH44UI4KTBvBYIZ1dSL9ZzChTB9ShHfLkR4pdW5krQ==}
    engines: {node: '>= 0.4'}
    dependencies:
      has-tostringtag: 1.0.0
    dev: true

  /is-number@7.0.0:
    resolution: {integrity: sha512-41Cifkg6e8TylSpdtTpeLVMqvSBEVzTttHvERD741+pnZ8ANv0004MRL43QKPDlK9cGvNp6NZWZUBlbGXYxxng==}
    engines: {node: '>=0.12.0'}
    dev: true

  /is-path-cwd@3.0.0:
    resolution: {integrity: sha512-kyiNFFLU0Ampr6SDZitD/DwUo4Zs1nSdnygUBqsu3LooL00Qvb5j+UnvApUn/TTj1J3OuE6BTdQ5rudKmU2ZaA==}
    engines: {node: ^12.20.0 || ^14.13.1 || >=16.0.0}
    dev: true

  /is-path-inside@3.0.3:
    resolution: {integrity: sha512-Fd4gABb+ycGAmKou8eMftCupSir5lRxqf4aD/vd0cD2qc4HL07OjCeuHMr8Ro4CoMaeCKDB0/ECBOVWjTwUvPQ==}
    engines: {node: '>=8'}
    dev: true

  /is-path-inside@4.0.0:
    resolution: {integrity: sha512-lJJV/5dYS+RcL8uQdBDW9c9uWFLLBNRyFhnAKXw5tVqLlKZ4RMGZKv+YQ/IA3OhD+RpbJa1LLFM1FQPGyIXvOA==}
    engines: {node: '>=12'}
    dev: true

  /is-plain-obj@1.1.0:
    resolution: {integrity: sha512-yvkRyxmFKEOQ4pNXCmJG5AEQNlXJS5LaONXo5/cLdTZdWvsZ1ioJEonLGAosKlMWE8lwUy/bJzMjcw8az73+Fg==}
    engines: {node: '>=0.10.0'}
    dev: true

  /is-plain-obj@4.1.0:
    resolution: {integrity: sha512-+Pgi+vMuUNkJyExiMBt5IlFoMyKnr5zhJ4Uspz58WOhBF5QoIZkFyNHIbBAtHwzVAgk5RtndVNsDRN61/mmDqg==}
    engines: {node: '>=12'}
    dev: true

  /is-plain-object@2.0.4:
    resolution: {integrity: sha512-h5PpgXkWitc38BBMYawTYMWJHFZJVnBquFE57xFpjB8pJFiF6gZ+bU+WyI/yqXiFR5mdLsgYNaPe8uao6Uv9Og==}
    engines: {node: '>=0.10.0'}
    dependencies:
      isobject: 3.0.1
    dev: true

  /is-plain-object@5.0.0:
    resolution: {integrity: sha512-VRSzKkbMm5jMDoKLbltAkFQ5Qr7VDiTFGXxYFXXowVj387GeGNOCsOH6Msy00SGZ3Fp84b1Naa1psqgcCIEP5Q==}
    engines: {node: '>=0.10.0'}
    dev: true

  /is-promise@4.0.0:
    resolution: {integrity: sha512-hvpoI6korhJMnej285dSg6nu1+e6uxs7zG3BYAm5byqDsgJNWwxzM6z6iZiAgQR4TJ30JmBTOwqZUw3WlyH3AQ==}
    dev: true

  /is-regex@1.1.4:
    resolution: {integrity: sha512-kvRdxDsxZjhzUX07ZnLydzS1TU/TJlTUHHY4YLL87e37oUA49DfkLqgy+VjFocowy29cKvcSiu+kIv728jTTVg==}
    engines: {node: '>= 0.4'}
    dependencies:
      call-bind: 1.0.2
      has-tostringtag: 1.0.0
    dev: true

  /is-set@2.0.2:
    resolution: {integrity: sha512-+2cnTEZeY5z/iXGbLhPrOAaK/Mau5k5eXq9j14CpRTftq0pAJu2MwVRSZhyZWBzx3o6X795Lz6Bpb6R0GKf37g==}
    dev: true

  /is-shared-array-buffer@1.0.2:
    resolution: {integrity: sha512-sqN2UDu1/0y6uvXyStCOzyhAjCSlHceFoMKJW8W9EU9cvic/QdsZ0kEU93HEy3IUEFZIiH/3w+AH/UQbPHNdhA==}
    dependencies:
      call-bind: 1.0.2
    dev: true

  /is-stream@1.1.0:
    resolution: {integrity: sha512-uQPm8kcs47jx38atAcWTVxyltQYoPT68y9aWYdV6yWXSyW8mzSat0TL6CiWdZeCdF3KrAvpVtnHbTv4RN+rqdQ==}
    engines: {node: '>=0.10.0'}
    dev: true

  /is-stream@2.0.1:
    resolution: {integrity: sha512-hFoiJiTl63nn+kstHGBtewWSKnQLpyb155KHheA1l39uvtO9nWIop1p3udqPcUd/xbF1VLMO4n7OI6p7RbngDg==}
    engines: {node: '>=8'}
    dev: true

  /is-stream@3.0.0:
    resolution: {integrity: sha512-LnQR4bZ9IADDRSkvpqMGvt/tEJWclzklNgSw48V5EAaAeDd6qGvN8ei6k5p0tvxSR171VmGyHuTiAOfxAbr8kA==}
    engines: {node: ^12.20.0 || ^14.13.1 || >=16.0.0}
    dev: true

  /is-string@1.0.7:
    resolution: {integrity: sha512-tE2UXzivje6ofPW7l23cjDOMa09gb7xlAqG6jG5ej6uPV32TlWP3NKPigtaGeHNu9fohccRYvIiZMfOOnOYUtg==}
    engines: {node: '>= 0.4'}
    dependencies:
      has-tostringtag: 1.0.0
    dev: true

  /is-symbol@1.0.4:
    resolution: {integrity: sha512-C/CPBqKWnvdcxqIARxyOh4v1UUEOCHpgDa0WYgpKDFMszcrPcffg5uhwSgPCLD2WWxmq6isisz87tzT01tuGhg==}
    engines: {node: '>= 0.4'}
    dependencies:
      has-symbols: 1.0.3
    dev: true

  /is-typed-array@1.1.10:
    resolution: {integrity: sha512-PJqgEHiWZvMpaFZ3uTc8kHPM4+4ADTlDniuQL7cU/UDA0Ql7F70yGfHph3cLNe+c9toaigv+DFzTJKhc2CtO6A==}
    engines: {node: '>= 0.4'}
    dependencies:
      available-typed-arrays: 1.0.5
      call-bind: 1.0.2
      for-each: 0.3.3
      gopd: 1.0.1
      has-tostringtag: 1.0.0
    dev: true

  /is-unicode-supported@1.3.0:
    resolution: {integrity: sha512-43r2mRvz+8JRIKnWJ+3j8JtjRKZ6GmjzfaE/qiBJnikNnYv/6bagRJ1kUhNk8R5EX/GkobD+r+sfxCPJsiKBLQ==}
    engines: {node: '>=12'}
    dev: true

  /is-weakmap@2.0.1:
    resolution: {integrity: sha512-NSBR4kH5oVj1Uwvv970ruUkCV7O1mzgVFO4/rev2cLRda9Tm9HrL70ZPut4rOHgY0FNrUu9BCbXA2sdQ+x0chA==}
    dev: true

  /is-weakref@1.0.2:
    resolution: {integrity: sha512-qctsuLZmIQ0+vSSMfoVvyFe2+GSEvnmZ2ezTup1SBse9+twCCeial6EEi3Nc2KFcf6+qz2FBPnjXsk8xhKSaPQ==}
    dependencies:
      call-bind: 1.0.2
    dev: true

  /is-weakset@2.0.2:
    resolution: {integrity: sha512-t2yVvttHkQktwnNNmBQ98AhENLdPUTDTE21uPqAQ0ARwQfGeQKRVS0NNurH7bTf7RrvcVn1OOge45CnBeHCSmg==}
    dependencies:
      call-bind: 1.0.2
      get-intrinsic: 1.2.1
    dev: true

  /is-what@3.14.1:
    resolution: {integrity: sha512-sNxgpk9793nzSs7bA6JQJGeIuRBQhAaNGG77kzYQgMkrID+lS6SlK07K5LaptscDlSaIgH+GPFzf+d75FVxozA==}
    dev: true

  /is-what@4.1.13:
    resolution: {integrity: sha512-Aoe8pT24sWzyoO0S2PTDyutGp9l7qYHyFtzYlC8hMLshyqV/minljBANT4f2hiS5OxnWvcKMiA5io+VaLMJ1oA==}
    engines: {node: '>=12.13'}
    dev: true

  /is-wsl@2.2.0:
    resolution: {integrity: sha512-fKzAra0rGJUUBwGBgNkHZuToZcn+TtXHpeCgmkMJMMYx1sQDYaCSyjJBSCa2nH1DGm7s3n1oBnohoVTBaN7Lww==}
    engines: {node: '>=8'}
    dependencies:
      is-docker: 2.2.1
    dev: true

  /isarray@0.0.1:
    resolution: {integrity: sha512-D2S+3GLxWH+uhrNEcoh/fnmYeP8E8/zHl644d/jdA0g2uyXvy3sb0qxotE+ne0LtccHknQzWwZEzhak7oJ0COQ==}
    dev: true

  /isarray@1.0.0:
    resolution: {integrity: sha512-VLghIWNM6ELQzo7zwmcg0NmTVyWKYjvIeM83yjp0wRDTmUnrM678fQbcKBo6n2CJEF0szoG//ytg+TKla89ALQ==}

  /isarray@2.0.5:
    resolution: {integrity: sha512-xHjhDr3cNBK0BzdUJSPXZntQUx/mwMS5Rw4A7lPJ90XGAO6ISP/ePDNuo0vhqOZU+UD5JoodwCAAoZQd3FeAKw==}
    dev: true

  /isexe@2.0.0:
    resolution: {integrity: sha512-RHxMLp9lnKHGHRng9QFhRCMbYAcVpn69smSGcq3f36xjgVVWThj4qqLbTLlq7Ssj8B+fIQ1EuCEGI2lKsyQeIw==}

  /isobject@3.0.1:
    resolution: {integrity: sha512-WhB9zCku7EGTj/HQQRz5aUQEUeoQZH2bWcltRErOpymJ4boYE6wL9Tbr23krRPSZ+C5zqNSrSw+Cc7sZZ4b7vg==}
    engines: {node: '>=0.10.0'}
    dev: true

  /isomorphic-fetch@2.2.1:
    resolution: {integrity: sha512-9c4TNAKYXM5PRyVcwUZrF3W09nQ+sO7+jydgs4ZGW9dhsLG2VOlISJABombdQqQRXCwuYG3sYV/puGf5rp0qmA==}
    dependencies:
      node-fetch: 1.7.3
      whatwg-fetch: 3.6.2
    dev: true

  /isomorphic-unfetch@4.0.2:
    resolution: {integrity: sha512-1Yd+CF/7al18/N2BDbsLBcp6RO3tucSW+jcLq24dqdX5MNbCNTw1z4BsGsp4zNmjr/Izm2cs/cEqZPp4kvWSCA==}
    dependencies:
      node-fetch: 3.3.1
      unfetch: 5.0.0
    dev: true

  /istanbul-lib-coverage@3.2.0:
    resolution: {integrity: sha512-eOeJ5BHCmHYvQK7xt9GkdHuzuCGS1Y6g9Gvnx3Ym33fz/HpLRYxiS0wHNr+m/MBC8B647Xt608vCDEvhl9c6Mw==}
    engines: {node: '>=8'}
    dev: true

  /istanbul-lib-instrument@5.2.1:
    resolution: {integrity: sha512-pzqtp31nLv/XFOzXGuvhCb8qhjmTVo5vjVk19XE4CRlSWz0KoeJ3bw9XsA7nOp9YBf4qHjwBxkDzKcME/J29Yg==}
    engines: {node: '>=8'}
    dependencies:
      '@babel/core': 7.22.1
      '@babel/parser': 7.22.4
      '@istanbuljs/schema': 0.1.3
      istanbul-lib-coverage: 3.2.0
      semver: 6.3.0
    transitivePeerDependencies:
      - supports-color
    dev: true

  /jackspeak@2.2.1:
    resolution: {integrity: sha512-MXbxovZ/Pm42f6cDIDkl3xpwv1AGwObKwfmjs2nQePiy85tP3fatofl3FC1aBsOtP/6fq5SbtgHwWcMsLP+bDw==}
    engines: {node: '>=14'}
    dependencies:
      '@isaacs/cliui': 8.0.2
    optionalDependencies:
      '@pkgjs/parseargs': 0.11.0
    dev: false

  /jest-haste-map@29.5.0:
    resolution: {integrity: sha512-IspOPnnBro8YfVYSw6yDRKh/TiCdRngjxeacCps1cQ9cgVN6+10JUcuJ1EabrgYLOATsIAigxA0rLR9x/YlrSA==}
    engines: {node: ^14.15.0 || ^16.10.0 || >=18.0.0}
    dependencies:
      '@jest/types': 29.5.0
      '@types/graceful-fs': 4.1.6
      '@types/node': 20.2.5
      anymatch: 3.1.3
      fb-watchman: 2.0.2
      graceful-fs: 4.2.11
      jest-regex-util: 29.4.3
      jest-util: 29.5.0
      jest-worker: 29.5.0
      micromatch: 4.0.5
      walker: 1.0.8
    optionalDependencies:
      fsevents: 2.3.2
    dev: true

  /jest-regex-util@29.4.3:
    resolution: {integrity: sha512-O4FglZaMmWXbGHSQInfXewIsd1LMn9p3ZXB/6r4FOkyhX2/iP/soMG98jGvk/A3HAN78+5VWcBGO0BJAPRh4kg==}
    engines: {node: ^14.15.0 || ^16.10.0 || >=18.0.0}
    dev: true

  /jest-util@29.5.0:
    resolution: {integrity: sha512-RYMgG/MTadOr5t8KdhejfvUU82MxsCu5MF6KuDUHl+NuwzUt+Sm6jJWxTJVrDR1j5M/gJVCPKQEpWXY+yIQ6lQ==}
    engines: {node: ^14.15.0 || ^16.10.0 || >=18.0.0}
    dependencies:
      '@jest/types': 29.5.0
      '@types/node': 20.2.5
      chalk: 4.1.2
      ci-info: 3.8.0
      graceful-fs: 4.2.11
      picomatch: 2.3.1
    dev: true

  /jest-worker@27.5.1:
    resolution: {integrity: sha512-7vuh85V5cdDofPyxn58nrPjBktZo0u9x1g8WtjQol+jZDaE+fhN+cIvTj11GndBnMnyfrUOG1sZQxCdjKh+DKg==}
    engines: {node: '>= 10.13.0'}
    dependencies:
      '@types/node': 20.2.5
      merge-stream: 2.0.0
      supports-color: 8.1.1
    dev: true

  /jest-worker@29.4.3:
    resolution: {integrity: sha512-GLHN/GTAAMEy5BFdvpUfzr9Dr80zQqBrh0fz1mtRMe05hqP45+HfQltu7oTBfduD0UeZs09d+maFtFYAXFWvAA==}
    engines: {node: ^14.15.0 || ^16.10.0 || >=18.0.0}
    dependencies:
      '@types/node': 20.2.5
      jest-util: 29.5.0
      merge-stream: 2.0.0
      supports-color: 8.1.1
    dev: true

  /jest-worker@29.5.0:
    resolution: {integrity: sha512-NcrQnevGoSp4b5kg+akIpthoAFHxPBcb5P6mYPY0fUNT+sSvmtu6jlkEle3anczUKIKEbMxFimk9oTP/tpIPgA==}
    engines: {node: ^14.15.0 || ^16.10.0 || >=18.0.0}
    dependencies:
      '@types/node': 20.2.5
      jest-util: 29.5.0
      merge-stream: 2.0.0
      supports-color: 8.1.1
    dev: true

  /js-string-escape@1.0.1:
    resolution: {integrity: sha512-Smw4xcfIQ5LVjAOuJCvN/zIodzA/BBSsluuoSykP+lUvScIi4U6RJLfwHet5cxFnCswUjISV8oAXaqaJDY3chg==}
    engines: {node: '>= 0.8'}
    dev: true

  /js-tokens@4.0.0:
    resolution: {integrity: sha512-RdJUflcE3cUzKiMqQgsCu06FPu9UdIJO0beYbPhHN4k6apgJtifcoCtT9bcxOpYBtpD2kCM6Sbzg4CausW/PKQ==}

  /js-yaml@3.14.1:
    resolution: {integrity: sha512-okMH7OXXJ7YrN9Ok3/SXrnu4iX9yOk+25nqX4imS2npuvTYDmo/QEZoqwZkYaIDk3jVvBOTOIEgEhaLOynBS9g==}
    hasBin: true
    dependencies:
      argparse: 1.0.10
      esprima: 4.0.1
    dev: true

  /js-yaml@4.1.0:
    resolution: {integrity: sha512-wpxZs9NoxZaJESJGIZTyDEaYpl0FKSA+FB9aJiyemKhMwkxQg63h4T1KJgUGHpTqPDNRcmmYLugrRjJlBtWvRA==}
    hasBin: true
    dependencies:
      argparse: 2.0.1
    dev: true

  /jsesc@0.5.0:
    resolution: {integrity: sha512-uZz5UnB7u4T9LvwmFqXii7pZSouaRPorGs5who1Ip7VO0wxanFvBL7GkM6dTHlgX+jhBApRetaWpnDabOeTcnA==}
    hasBin: true
    dev: true

  /jsesc@2.5.2:
    resolution: {integrity: sha512-OYu7XEzjkCQ3C5Ps3QIZsQfNpqoJyZZA99wd9aWd05NCtC5pWOkShK2mkL6HXQR6/Cy2lbNdPlZBpuQHXE63gA==}
    engines: {node: '>=4'}
    hasBin: true

  /json-parse-even-better-errors@2.3.1:
    resolution: {integrity: sha512-xyFwyhro/JEof6Ghe2iz2NcXoj2sloNsWr/XsERDK/oiPCfaNhl5ONfp+jQdAZRQQ0IJWNzH9zIZF7li91kh2w==}
    dev: true

  /json-schema-traverse@0.4.1:
    resolution: {integrity: sha512-xbbCH5dCYU5T8LcEhhuh7HJ88HXuW3qsI3Y0zOZFKfZEHcpWiHU/Jxzk629Brsab/mMiHQti9wMP+845RPe3Vg==}
    dev: true

  /json-schema-traverse@1.0.0:
    resolution: {integrity: sha512-NM8/P9n3XjXhIZn1lLhkFaACTOURQXjWhV4BA/RnOv8xvgqtqpAX9IO4mRQxSx1Rlo4tqzeqb0sOlruaOy3dug==}
    dev: true

  /json-stable-stringify-without-jsonify@1.0.1:
    resolution: {integrity: sha512-Bdboy+l7tA3OGW6FjyFHWkP5LuByj1Tk33Ljyq0axyzdk9//JSi2u3fP1QSmd1KNwq6VOKYGlAu87CisVir6Pw==}
    dev: true

  /json2mq@0.2.0:
    resolution: {integrity: sha512-SzoRg7ux5DWTII9J2qkrZrqV1gt+rTaoufMxEzXbS26Uid0NwaJd123HcoB80TgubEppxxIGdNxCx50fEoEWQA==}
    dependencies:
      string-convert: 0.2.1

  /json5@2.2.3:
    resolution: {integrity: sha512-XmOWe7eyHYH14cLdVPoyg+GOH3rYX++KpzrylJwSW98t3Nk+U8XOl8FWKOgwtzdb8lXGf6zYwDUzeHMWfxasyg==}
    engines: {node: '>=6'}
    hasBin: true
    dev: true

  /jsonfile@6.1.0:
    resolution: {integrity: sha512-5dgndWOriYSm5cnYaJNhalLNDKOqFwyDB/rr1E9ZsGciGvKPs8R2xYGCacuf3z6K1YKDz182fd+fY3cn3pMqXQ==}
    dependencies:
      universalify: 2.0.0
    optionalDependencies:
      graceful-fs: 4.2.11
    dev: true

  /jsx-ast-utils@3.3.3:
    resolution: {integrity: sha512-fYQHZTZ8jSfmWZ0iyzfwiU4WDX4HpHbMCZ3gPlWYiCl3BoeOTsqKBqnTVfH2rYT7eP5c3sVbeSPHnnJOaTrWiw==}
    engines: {node: '>=4.0'}
    dependencies:
      array-includes: 3.1.6
      object.assign: 4.1.4
    dev: true

  /kind-of@6.0.3:
    resolution: {integrity: sha512-dcS1ul+9tmeD95T+x28/ehLgd9mENa3LsvDTtzm3vyBEO7RPptvAD+t44WVXaUjTBRcrpFeFlC8WCruUR456hw==}
    engines: {node: '>=0.10.0'}
    dev: true

  /known-css-properties@0.26.0:
    resolution: {integrity: sha512-5FZRzrZzNTBruuurWpvZnvP9pum+fe0HcK8z/ooo+U+Hmp4vtbyp1/QDsqmufirXy4egGzbaH/y2uCZf+6W5Kg==}
    dev: true

  /kolorist@1.8.0:
    resolution: {integrity: sha512-Y+60/zizpJ3HRH8DCss+q95yr6145JXZo46OTpFvDZWLfRCE4qChOyk1b26nMaNpfHHgxagk9dXT5OP0Tfe+dQ==}
    dev: true

  /less@4.1.3:
    resolution: {integrity: sha512-w16Xk/Ta9Hhyei0Gpz9m7VS8F28nieJaL/VyShID7cYvP6IL5oHeL6p4TXSDJqZE/lNv0oJ2pGVjJsRkfwm5FA==}
    engines: {node: '>=6'}
    hasBin: true
    dependencies:
      copy-anything: 2.0.6
      parse-node-version: 1.0.1
      tslib: 2.5.0
    optionalDependencies:
      errno: 0.1.8
      graceful-fs: 4.2.11
      image-size: 0.5.5
      make-dir: 2.1.0
      mime: 1.6.0
      needle: 3.2.0
      source-map: 0.6.1
    transitivePeerDependencies:
      - supports-color
    dev: true

  /levn@0.4.1:
    resolution: {integrity: sha512-+bT2uH4E5LGE7h/n3evcS/sQlJXCpIp6ym8OWJ5eV6+67Dsql/LaaT7qJBAt2rzfoa/5QBGBhxDix1dMt2kQKQ==}
    engines: {node: '>= 0.8.0'}
    dependencies:
      prelude-ls: 1.2.1
      type-check: 0.4.0
    dev: true

  /lightningcss-darwin-arm64@1.19.0:
    resolution: {integrity: sha512-wIJmFtYX0rXHsXHSr4+sC5clwblEMji7HHQ4Ub1/CznVRxtCFha6JIt5JZaNf8vQrfdZnBxLLC6R8pC818jXqg==}
    engines: {node: '>= 12.0.0'}
    cpu: [arm64]
    os: [darwin]
    requiresBuild: true
    dev: true
    optional: true

  /lightningcss-darwin-x64@1.19.0:
    resolution: {integrity: sha512-Lif1wD6P4poaw9c/4Uh2z+gmrWhw/HtXFoeZ3bEsv6Ia4tt8rOJBdkfVaUJ6VXmpKHALve+iTyP2+50xY1wKPw==}
    engines: {node: '>= 12.0.0'}
    cpu: [x64]
    os: [darwin]
    requiresBuild: true
    dev: true
    optional: true

  /lightningcss-linux-arm-gnueabihf@1.19.0:
    resolution: {integrity: sha512-P15VXY5682mTXaiDtbnLYQflc8BYb774j2R84FgDLJTN6Qp0ZjWEFyN1SPqyfTj2B2TFjRHRUvQSSZ7qN4Weig==}
    engines: {node: '>= 12.0.0'}
    cpu: [arm]
    os: [linux]
    requiresBuild: true
    dev: true
    optional: true

  /lightningcss-linux-arm64-gnu@1.19.0:
    resolution: {integrity: sha512-zwXRjWqpev8wqO0sv0M1aM1PpjHz6RVIsBcxKszIG83Befuh4yNysjgHVplF9RTU7eozGe3Ts7r6we1+Qkqsww==}
    engines: {node: '>= 12.0.0'}
    cpu: [arm64]
    os: [linux]
    requiresBuild: true
    dev: true
    optional: true

  /lightningcss-linux-arm64-musl@1.19.0:
    resolution: {integrity: sha512-vSCKO7SDnZaFN9zEloKSZM5/kC5gbzUjoJQ43BvUpyTFUX7ACs/mDfl2Eq6fdz2+uWhUh7vf92c4EaaP4udEtA==}
    engines: {node: '>= 12.0.0'}
    cpu: [arm64]
    os: [linux]
    requiresBuild: true
    dev: true
    optional: true

  /lightningcss-linux-x64-gnu@1.19.0:
    resolution: {integrity: sha512-0AFQKvVzXf9byrXUq9z0anMGLdZJS+XSDqidyijI5njIwj6MdbvX2UZK/c4FfNmeRa2N/8ngTffoIuOUit5eIQ==}
    engines: {node: '>= 12.0.0'}
    cpu: [x64]
    os: [linux]
    requiresBuild: true
    dev: true
    optional: true

  /lightningcss-linux-x64-musl@1.19.0:
    resolution: {integrity: sha512-SJoM8CLPt6ECCgSuWe+g0qo8dqQYVcPiW2s19dxkmSI5+Uu1GIRzyKA0b7QqmEXolA+oSJhQqCmJpzjY4CuZAg==}
    engines: {node: '>= 12.0.0'}
    cpu: [x64]
    os: [linux]
    requiresBuild: true
    dev: true
    optional: true

  /lightningcss-win32-x64-msvc@1.19.0:
    resolution: {integrity: sha512-C+VuUTeSUOAaBZZOPT7Etn/agx/MatzJzGRkeV+zEABmPuntv1zihncsi+AyGmjkkzq3wVedEy7h0/4S84mUtg==}
    engines: {node: '>= 12.0.0'}
    cpu: [x64]
    os: [win32]
    requiresBuild: true
    dev: true
    optional: true

  /lightningcss@1.19.0:
    resolution: {integrity: sha512-yV5UR7og+Og7lQC+70DA7a8ta1uiOPnWPJfxa0wnxylev5qfo4P+4iMpzWAdYWOca4jdNQZii+bDL/l+4hUXIA==}
    engines: {node: '>= 12.0.0'}
    dependencies:
      detect-libc: 1.0.3
    optionalDependencies:
      lightningcss-darwin-arm64: 1.19.0
      lightningcss-darwin-x64: 1.19.0
      lightningcss-linux-arm-gnueabihf: 1.19.0
      lightningcss-linux-arm64-gnu: 1.19.0
      lightningcss-linux-arm64-musl: 1.19.0
      lightningcss-linux-x64-gnu: 1.19.0
      lightningcss-linux-x64-musl: 1.19.0
      lightningcss-win32-x64-msvc: 1.19.0
    dev: true

  /lines-and-columns@1.2.4:
    resolution: {integrity: sha512-7ylylesZQ/PV29jhEDl3Ufjo6ZX7gCqJr5F7PKrqc93v7fzSymt1BpwEU8nAUXs8qzzvqhbjhK5QZg6Mt/HkBg==}
    dev: true

  /load-json-file@7.0.1:
    resolution: {integrity: sha512-Gnxj3ev3mB5TkVBGad0JM6dmLiQL+o0t23JPBZ9sd+yvSLk05mFoqKBw5N8gbbkU4TNXyqCgIrl/VM17OgUIgQ==}
    engines: {node: ^12.20.0 || ^14.13.1 || >=16.0.0}
    dev: true

  /loader-runner@4.3.0:
    resolution: {integrity: sha512-3R/1M+yS3j5ou80Me59j7F9IMs4PXs3VqRrm0TU3AbKPxlmpoY1TNscJV/oGJXo8qCatFGTfDbY6W6ipGOYXfg==}
    engines: {node: '>=6.11.5'}
    dev: true

  /loader-utils@2.0.4:
    resolution: {integrity: sha512-xXqpXoINfFhgua9xiqD8fPFHgkoq1mmmpE92WlDbm9rNRd/EbRb+Gqf908T2DMfuHjjJlksiK2RbHVOdD/MqSw==}
    engines: {node: '>=8.9.0'}
    dependencies:
      big.js: 5.2.2
      emojis-list: 3.0.0
      json5: 2.2.3
    dev: true

  /local-pkg@0.4.3:
    resolution: {integrity: sha512-SFppqq5p42fe2qcZQqqEOiVRXl+WCP1MdT6k7BDEW1j++sp5fIY+/fdRQitvKgB5BrBcmrs5m/L0v2FrU5MY1g==}
    engines: {node: '>=14'}
    dev: true

  /locate-path@5.0.0:
    resolution: {integrity: sha512-t7hw9pI+WvuwNJXwk5zVHpyhIqzg2qTlklJOf0mVxGSbe3Fp2VieZcduNYjaLDoy6p9uGpQEGWG87WpMKlNq8g==}
    engines: {node: '>=8'}
    dependencies:
      p-locate: 4.1.0
    dev: true

  /locate-path@6.0.0:
    resolution: {integrity: sha512-iPZK6eYjbxRu3uB4/WZ3EsEIMJFMqAoopl3R+zuq0UjcAm/MO6KCweDgPfP3elTztoKP3KtnVHxTn2NHBSDVUw==}
    engines: {node: '>=10'}
    dependencies:
      p-locate: 5.0.0
    dev: true

  /locate-path@7.2.0:
    resolution: {integrity: sha512-gvVijfZvn7R+2qyPX8mAuKcFGDf6Nc61GdvGafQsHL0sBIxfKzA+usWn4GFC/bk+QdwPUD4kWFJLhElipq+0VA==}
    engines: {node: ^12.20.0 || ^14.13.1 || >=16.0.0}
    dependencies:
      p-locate: 6.0.0
    dev: true

  /lodash-es@4.17.21:
    resolution: {integrity: sha512-mKnC+QJ9pWVzv+C4/U3rRsHapFfHvQFoFB92e52xeyGMcX6/OlIl78je1u8vePzYZSkkogMPJ2yjxxsb89cxyw==}
    dev: true

  /lodash.debounce@4.0.8:
    resolution: {integrity: sha512-FT1yDzDYEoYWhnSGnpE/4Kj1fLZkDFyqRb7fNt6FdYOSxlUWAtp42Eh6Wb0rGIv/m9Bgo7x4GhQbm5Ys4SG5ow==}
    dev: true

  /lodash.merge@4.6.2:
    resolution: {integrity: sha512-0KpjqXRVvrYyCsX1swR/XTK0va6VQkQM6MNo7PqW77ByjAhoARA8EfrP1N4+KlKj8YS0ZUCtRT/YUuhyYDujIQ==}

  /lodash.throttle@4.1.1:
    resolution: {integrity: sha512-wIkUCfVKpVsWo3JSZlc+8MB5it+2AN5W8J7YVMST30UrvcQNZ1Okbj+rbVniijTWE6FGYy4XJq/rHkas8qJMLQ==}
    dev: true

  /lodash.tonumber@4.0.3:
    resolution: {integrity: sha512-SY0SwuPOHRwKcCNTdsntPYb+Zddz5mDUIVFABzRMqmAiL41pMeyoQFGxYAw5zdc9NnH4pbJqiqqp5ckfxa+zSA==}

  /lodash.truncate@4.4.2:
    resolution: {integrity: sha512-jttmRe7bRse52OsWIMDLaXxWqRAmtIUccAQ3garviCqJjafXOfNMO0yMfNpdD6zbGaTU0P5Nz7e7gAT6cKmJRw==}
    dev: true

  /lodash@4.17.21:
    resolution: {integrity: sha512-v2kDEe57lecTulaDIuNTPy3Ry4gLGJ6Z1O3vE1krgXZNrsQ+LFTGHVxVjcXPs17LhbZVGedAJv8XZ1tvj5FvSg==}

  /loose-envify@1.4.0:
    resolution: {integrity: sha512-lyuxPGr/Wfhrlem2CL/UcnUc1zcqKAImBDzukY7Y5F/yQiNdko6+fRLevlw1HgMySw7f611UIY408EtxRSoK3Q==}
    hasBin: true
    dependencies:
      js-tokens: 4.0.0

  /lower-case@2.0.2:
    resolution: {integrity: sha512-7fm3l3NAF9WfN6W3JOmf5drwpVqX78JtoGJ3A6W0a6ZnldM41w2fV5D490psKFTpMds8TJse/eHLFFsNHHjHgg==}
    dependencies:
      tslib: 2.5.0
    dev: true

  /lru-cache@5.1.1:
    resolution: {integrity: sha512-KpNARQA3Iwv+jTA0utUVVbrh+Jlrr1Fv0e56GGzAFOXN7dk/FviaDW8LHmK52DlcH4WP2n6gI8vN1aesBFgo9w==}
    dependencies:
      yallist: 3.1.1
    dev: true

  /lru-cache@6.0.0:
    resolution: {integrity: sha512-Jo6dJ04CmSjuznwJSS3pUeWmd/H0ffTlkXXgwZi+eq1UCmqQwCh+eLsYOYCwY991i2Fah4h1BEMCx4qThGbsiA==}
    engines: {node: '>=10'}
    dependencies:
      yallist: 4.0.0
    dev: true

  /lru-cache@9.1.2:
    resolution: {integrity: sha512-ERJq3FOzJTxBbFjZ7iDs+NiK4VI9Wz+RdrrAB8dio1oV+YvdPzUEE4QNiT2VD51DkIbCYRUUzCRkssXCHqSnKQ==}
    engines: {node: 14 || >=16.14}
    dev: false

  /make-dir@2.1.0:
    resolution: {integrity: sha512-LS9X+dc8KLxXCb8dni79fLIIUA5VyZoyjSMCwTluaXA0o27cCK0bhXkpgw+sTXVpPy/lSO57ilRixqk0vDmtRA==}
    engines: {node: '>=6'}
    requiresBuild: true
    dependencies:
      pify: 4.0.1
      semver: 5.7.1
    dev: true

  /makeerror@1.0.12:
    resolution: {integrity: sha512-JmqCvUhmt43madlpFzG4BQzG2Z3m6tvQDNKdClZnO3VbIudJYmxsT0FNJMeiB2+JTSlTQTSbU8QdesVmwJcmLg==}
    dependencies:
      tmpl: 1.0.5
    dev: true

  /map-age-cleaner@0.1.3:
    resolution: {integrity: sha512-bJzx6nMoP6PDLPBFmg7+xRKeFZvFboMrGlxmNj9ClvX53KrmvM5bXFXEWjbz4cz1AFn+jWJ9z/DJSz7hrs0w3w==}
    engines: {node: '>=6'}
    dependencies:
      p-defer: 1.0.0
    dev: true

  /map-obj@1.0.1:
    resolution: {integrity: sha512-7N/q3lyZ+LVCp7PzuxrJr4KMbBE2hW7BT7YNia330OFxIf4d3r5zVpicP2650l7CPN6RM9zOJRl3NGpqSiw3Eg==}
    engines: {node: '>=0.10.0'}
    dev: true

  /map-obj@4.3.0:
    resolution: {integrity: sha512-hdN1wVrZbb29eBGiGjJbeP8JbKjq1urkHJ/LIP/NY48MZ1QVXUsQBV1G1zvYFHn1XE06cwjBsOI2K3Ulnj1YXQ==}
    engines: {node: '>=8'}
    dev: true

  /matcher@5.0.0:
    resolution: {integrity: sha512-s2EMBOWtXFc8dgqvoAzKJXxNHibcdJMV0gwqKUaw9E2JBJuGUK7DrNKrA6g/i+v72TT16+6sVm5mS3thaMLQUw==}
    engines: {node: ^12.20.0 || ^14.13.1 || >=16.0.0}
    dependencies:
      escape-string-regexp: 5.0.0
    dev: true

  /mathml-tag-names@2.1.3:
    resolution: {integrity: sha512-APMBEanjybaPzUrfqU0IMU5I0AswKMH7k8OTLs0vvV4KZpExkTkY87nR/zpbuTPj+gARop7aGUbl11pnDfW6xg==}
    dev: true

  /md5-hex@3.0.1:
    resolution: {integrity: sha512-BUiRtTtV39LIJwinWBjqVsU9xhdnz7/i889V859IBFpuqGAj6LuOvHv5XLbgZ2R7ptJoJaEcxkv88/h25T7Ciw==}
    engines: {node: '>=8'}
    dependencies:
      blueimp-md5: 2.19.0
    dev: true

  /md5.js@1.3.5:
    resolution: {integrity: sha512-xitP+WxNPcTTOgnTJcrhM0xvdPepipPSf3I8EIpGKeFLjt3PlJLIDG3u8EX53ZIubkb+5U2+3rELYpEhHhzdkg==}
    dependencies:
      hash-base: 3.1.0
      inherits: 2.0.4
      safe-buffer: 5.2.1

  /mdn-data@2.0.14:
    resolution: {integrity: sha512-dn6wd0uw5GsdswPFfsgMp5NSB0/aDe6fK94YJV/AJDYXL6HVLWBsxeq7js7Ad+mU2K9LAlwpk6kN2D5mwCPVow==}
    dev: true

  /media-typer@0.3.0:
    resolution: {integrity: sha512-dq+qelQ9akHpcOl/gUVRTxVIOkAJ1wR3QAvb4RsVjS8oVoFjDGTc679wJYmUmknUF5HwMLOgb5O+a3KxfWapPQ==}
    engines: {node: '>= 0.6'}
    dev: false

  /mem@9.0.2:
    resolution: {integrity: sha512-F2t4YIv9XQUBHt6AOJ0y7lSmP1+cY7Fm1DRh9GClTGzKST7UWLMx6ly9WZdLH/G/ppM5RL4MlQfRT71ri9t19A==}
    engines: {node: '>=12.20'}
    dependencies:
      map-age-cleaner: 0.1.3
      mimic-fn: 4.0.0
    dev: true

  /memfs@3.5.1:
    resolution: {integrity: sha512-UWbFJKvj5k+nETdteFndTpYxdeTMox/ULeqX5k/dpaQJCCFmj5EeKv3dBcyO2xmkRAx2vppRu5dVG7SOtsGOzA==}
    engines: {node: '>= 4.0.0'}
    dependencies:
      fs-monkey: 1.0.3
    dev: true

  /meow@9.0.0:
    resolution: {integrity: sha512-+obSblOQmRhcyBt62furQqRAQpNyWXo8BuQ5bN7dG8wmwQ+vwHKp/rCFD4CrTP8CsDQD1sjoZ94K417XEUk8IQ==}
    engines: {node: '>=10'}
    dependencies:
      '@types/minimist': 1.2.2
      camelcase-keys: 6.2.2
      decamelize: 1.2.0
      decamelize-keys: 1.1.1
      hard-rejection: 2.1.0
      minimist-options: 4.1.0
      normalize-package-data: 3.0.3
      read-pkg-up: 7.0.1
      redent: 3.0.0
      trim-newlines: 3.0.1
      type-fest: 0.18.1
      yargs-parser: 20.2.9
    dev: true

  /merge-descriptors@1.0.1:
    resolution: {integrity: sha512-cCi6g3/Zr1iqQi6ySbseM1Xvooa98N0w31jzUYrXPX2xqObmFGHJ0tQ5u74H3mVh7wLouTseZyYIq39g8cNp1w==}
    dev: false

  /merge-stream@2.0.0:
    resolution: {integrity: sha512-abv/qOcuPfk3URPfDzmZU1LKmuw8kT+0nIHvKrKgFrwifol/doWcdA4ZqsWQ8ENrFKkd67Mfpo/LovbIUsbt3w==}
    dev: true

  /merge2@1.4.1:
    resolution: {integrity: sha512-8q7VEgMJW4J8tcfVPy8g09NcQwZdbwFEqhe/WZkoIzjn/3TGDwtOCYtXGxA3O8tPzpczCCDgv+P2P5y00ZJOOg==}
    engines: {node: '>= 8'}
    dev: true

  /methods@1.1.2:
    resolution: {integrity: sha512-iclAHeNqNm68zFtnZ0e+1L2yUIdvzNoauKU4WBA3VvH/vPFieF7qfRlwUZU+DA9P9bPXIS90ulxoUoCH23sV2w==}
    engines: {node: '>= 0.6'}
    dev: false

  /micromatch@4.0.5:
    resolution: {integrity: sha512-DMy+ERcEW2q8Z2Po+WNXuw3c5YaUSFjAO5GsJqfEl7UjvtIuFKO6ZrKvcItdy98dwFI2N1tg3zNIdKaQT+aNdA==}
    engines: {node: '>=8.6'}
    dependencies:
      braces: 3.0.2
      picomatch: 2.3.1
    dev: true

  /miller-rabin@4.0.1:
    resolution: {integrity: sha512-115fLhvZVqWwHPbClyntxEVfVDfl9DLLTuJvq3g2O/Oxi8AiNouAHvDSzHS0viUJc+V5vm3eq91Xwqn9dp4jRA==}
    hasBin: true
    dependencies:
      bn.js: 4.12.0
      brorand: 1.1.0

  /mime-db@1.52.0:
    resolution: {integrity: sha512-sPU4uV7dYlvtWJxwwxHD0PuihVNiE7TyAbQ5SWxDCB9mUYvOgroQOwYQQOKPJ8CIbE+1ETVlOoK1UC2nU3gYvg==}
    engines: {node: '>= 0.6'}

  /mime-types@2.1.35:
    resolution: {integrity: sha512-ZDY+bPm5zTTF+YpCrAU9nK0UgICYPT0QtT1NZWFv4s++TNkcgVaT0g6+4R2uI4MjQjzysHB1zxuWL50hzaeXiw==}
    engines: {node: '>= 0.6'}
    dependencies:
      mime-db: 1.52.0

  /mime@1.6.0:
    resolution: {integrity: sha512-x0Vn8spI+wuJ1O6S7gnbaQg8Pxh4NNHb7KSINmEWKiPE4RKOplvijn+NkmYmmRgP68mc70j2EbeTFRsrswaQeg==}
    engines: {node: '>=4'}
    hasBin: true
    requiresBuild: true

  /mimic-fn@2.1.0:
    resolution: {integrity: sha512-OqbOk5oEQeAZ8WXWydlu9HJjz9WVdEIvamMCcXmuqUYjTknH/sqsWvhQ3vgwKFRR1HpjvNBKQ37nbJgYzGqGcg==}
    engines: {node: '>=6'}
    dev: true

  /mimic-fn@4.0.0:
    resolution: {integrity: sha512-vqiC06CuhBTUdZH+RYl8sFrL096vA45Ok5ISO6sE/Mr1jRbGH4Csnhi8f3wKVl7x8mO4Au7Ir9D3Oyv1VYMFJw==}
    engines: {node: '>=12'}
    dev: true

  /min-document@2.19.0:
    resolution: {integrity: sha512-9Wy1B3m3f66bPPmU5hdA4DR4PB2OfDU/+GS3yAB7IQozE3tqXaVv2zOjgla7MEGSRv95+ILmOuvhLkOK6wJtCQ==}
    dependencies:
      dom-walk: 0.1.2
    dev: true

  /min-indent@1.0.1:
    resolution: {integrity: sha512-I9jwMn07Sy/IwOj3zVkVik2JTvgpaykDZEigL6Rx6N9LbMywwUSMtxET+7lVoDLLd3O3IXwJwvuuns8UB/HeAg==}
    engines: {node: '>=4'}
    dev: true

  /minimalistic-assert@1.0.1:
    resolution: {integrity: sha512-UtJcAD4yEaGtjPezWuO9wC4nwUnVH/8/Im3yEHQP4b67cXlD/Qr9hdITCU1xDbSEXg2XKNaP8jsReV7vQd00/A==}

  /minimalistic-crypto-utils@1.0.1:
    resolution: {integrity: sha512-JIYlbt6g8i5jKfJ3xz7rF0LXmv2TkDxBLUkiBeZ7bAx4GnnNMr8xFpGnOxn6GhTEHx3SjRrZEoU+j04prX1ktg==}

  /minimatch@3.1.2:
    resolution: {integrity: sha512-J7p63hRiAjw1NDEww1W7i37+ByIrOWO5XQQAzZ3VOcL0PNybwpfmV/N05zFAzwQ9USyEcX6t3UO+K5aqBQOIHw==}
    dependencies:
      brace-expansion: 1.1.11
    dev: true

  /minimatch@9.0.1:
    resolution: {integrity: sha512-0jWhJpD/MdhPXwPuiRkCbfYfSKp2qnn2eOc279qI7f+osl/l+prKSrvhg157zSYvx/1nmgn2NqdT6k2Z7zSH9w==}
    engines: {node: '>=16 || 14 >=14.17'}
    dependencies:
      brace-expansion: 2.0.1
    dev: false

  /minimist-options@4.1.0:
    resolution: {integrity: sha512-Q4r8ghd80yhO/0j1O3B2BjweX3fiHg9cdOwjJd2J76Q135c+NDxGCqdYKQ1SKBuFfgWbAUzBfvYjPUEeNgqN1A==}
    engines: {node: '>= 6'}
    dependencies:
      arrify: 1.0.1
      is-plain-obj: 1.1.0
      kind-of: 6.0.3
    dev: true

  /minipass@6.0.2:
    resolution: {integrity: sha512-MzWSV5nYVT7mVyWCwn2o7JH13w2TBRmmSqSRCKzTw+lmft9X4z+3wjvs06Tzijo5z4W/kahUCDpRXTF+ZrmF/w==}
    engines: {node: '>=16 || 14 >=14.17'}
    dev: false

  /moment@2.29.4:
    resolution: {integrity: sha512-5LC9SOxjSc2HF6vO2CyuTDNivEdoz2IvyJJGj6X8DJ0eFyfszE0QiEd+iXmBvUP3WHxSjFH/vIsA0EN00cgr8w==}
    dev: true

  /monaco-editor@0.38.0:
    resolution: {integrity: sha512-11Fkh6yzEmwx7O0YoLxeae0qEGFwmyPRlVxpg7oF9czOOCB/iCjdJrG5I67da5WiXK3YJCxoz9TJFE8Tfq/v9A==}

  /ms@2.0.0:
    resolution: {integrity: sha512-Tpp60P6IUJDTuOq/5Z8cdskzJujfwqfOTkrwIwj7IRISpnkJnT6SyJ4PCPnGMoFjC9ddhal5KVIYtAt97ix05A==}
    dev: false

  /ms@2.1.2:
    resolution: {integrity: sha512-sGkPx+VjMtmA6MX27oA4FBFELFCZZ4S4XqeGOXCv68tT+jb3vk/RyaKWP0PTKyWtmLSM0b+adUTEvbs1PEaH2w==}

  /ms@2.1.3:
    resolution: {integrity: sha512-6FlzubTLZG3J2a/NVCAleEhjzq5oxgHyaCU9yYXvcLsvoVaHJq/s5xXI6/XXP6tz7R9xAOtHnSO/tXtF3WRTlA==}

  /nanoid@3.3.6:
    resolution: {integrity: sha512-BGcqMMJuToF7i1rt+2PWSNVnWIkGCU78jBG3RxO/bZlnZPK2Cmi2QaffxGO/2RvWi9sL+FAiRiXMgsyxQ1DIDA==}
    engines: {node: ^10 || ^12 || ^13.7 || ^14 || >=15.0.1}
    hasBin: true
    dev: true

  /natural-compare-lite@1.4.0:
    resolution: {integrity: sha512-Tj+HTDSJJKaZnfiuw+iaF9skdPpTo2GtEly5JHnWV/hfv2Qj/9RKsGISQtLh2ox3l5EAGw487hnBee0sIJ6v2g==}
    dev: true

  /natural-compare@1.4.0:
    resolution: {integrity: sha512-OWND8ei3VtNC9h7V60qff3SVobHr996CTwgxubgyQYEpg290h9J0buyECNNJexkFm5sOajh5G116RYA1c8ZMSw==}
    dev: true

  /needle@3.2.0:
    resolution: {integrity: sha512-oUvzXnyLiVyVGoianLijF9O/RecZUf7TkBfimjGrLM4eQhXyeJwM6GeAWccwfQ9aa4gMCZKqhAOuLaMIcQxajQ==}
    engines: {node: '>= 4.4.x'}
    hasBin: true
    requiresBuild: true
    dependencies:
      debug: 3.2.7
      iconv-lite: 0.6.3
      sax: 1.2.4
    transitivePeerDependencies:
      - supports-color
    dev: true
    optional: true

  /negotiator@0.6.3:
    resolution: {integrity: sha512-+EUsqGPLsM+j/zdChZjsnX51g4XrHFOIXwfnCVPGlQk/k5giakcKsuxCObBRu6DSm9opw/O6slWbJdghQM4bBg==}
    engines: {node: '>= 0.6'}
    dev: false

  /neo-async@2.6.2:
    resolution: {integrity: sha512-Yd3UES5mWCSqR+qNT93S3UoYUkqAZ9lLg8a7g9rimsWmYGK8cVToA4/sF3RrshdyV3sAGMXVUmpMYOw+dLpOuw==}
    dev: true

  /next-tick@1.1.0:
    resolution: {integrity: sha512-CXdUiJembsNjuToQvxayPZF9Vqht7hewsvy2sOWafLvi2awflj9mOC6bHIg50orX8IJvWKY9wYQ/zB2kogPslQ==}
    dev: true

  /no-case@3.0.4:
    resolution: {integrity: sha512-fgAN3jGAh+RoxUGZHTSOLJIqUc2wmoBwGR4tbpNAKmmovFoWq0OdRkb0VkldReO2a2iBT/OEulG9XSUc10r3zg==}
    dependencies:
      lower-case: 2.0.2
      tslib: 2.5.0
    dev: true

  /node-abort-controller@3.1.1:
    resolution: {integrity: sha512-AGK2yQKIjRuqnc6VkX2Xj5d+QW8xZ87pa1UK6yA6ouUyuxfHuMP6umE5QK7UmTeOAymo+Zx1Fxiuw9rVx8taHQ==}
    dev: true

  /node-domexception@1.0.0:
    resolution: {integrity: sha512-/jKZoMpw0F8GRwl4/eLROPA3cfcXtLApP0QzLmUT/HuPCZWyB7IY9ZrMeKw2O/nFIqPQB3PVM9aYm0F312AXDQ==}
    engines: {node: '>=10.5.0'}
    dev: true

  /node-fetch@1.7.3:
    resolution: {integrity: sha512-NhZ4CsKx7cYm2vSrBAr2PvFOe6sWDf0UYLRqA6svUYg7+/TSfVAu49jYC4BvQ4Sms9SZgdqGBgroqfDhJdTyKQ==}
    dependencies:
      encoding: 0.1.13
      is-stream: 1.1.0
    dev: true

  /node-fetch@3.3.1:
    resolution: {integrity: sha512-cRVc/kyto/7E5shrWca1Wsea4y6tL9iYJE5FBCius3JQfb/4P4I295PfhgbJQBLTx6lATE4z+wK0rPM4VS2uow==}
    engines: {node: ^12.20.0 || ^14.13.1 || >=16.0.0}
    dependencies:
      data-uri-to-buffer: 4.0.1
      fetch-blob: 3.2.0
      formdata-polyfill: 4.0.10
    dev: true

  /node-int64@0.4.0:
    resolution: {integrity: sha512-O5lz91xSOeoXP6DulyHfllpq+Eg00MWitZIbtPfoSEvqIHdl5gfcY6hYzDWnj0qD5tz52PI08u9qUvSVeUBeHw==}
    dev: true

  /node-libs-browser-okam@2.2.2:
    resolution: {integrity: sha512-uQ5kGlvgzz0XAVKcXsRArsi9twdQ7OZlRK+XD2CTy0bhU8plRSg3d1f+ec53DzpiwElvEPMil6avywGgLGVdVQ==}
    dependencies:
      assert: 1.5.0
      browserify-zlib: 0.2.0
      buffer: 4.9.2
      console-browserify: 1.2.0
      constants-browserify: 1.0.0
      crypto-browserify: 3.12.0
      domain-browser: 1.2.0
      events: 3.3.0
      https-browserify: 1.0.0
      os-browserify: 0.3.0
      path-browserify: 0.0.1
      process: 0.11.10
      punycode: 1.4.1
      querystring-es3: 0.2.1
      readable-stream: 2.3.8
      stream-browserify: 2.0.2
      stream-http: 2.8.3
      string_decoder: 1.3.0
      timers-browserify: 2.0.12
      tty-browserify: 0.0.0
      url: 0.11.0
      util: 0.11.1
      vm-browserify: 1.1.2

  /node-libs-browser@2.2.1:
    resolution: {integrity: sha512-h/zcD8H9kaDZ9ALUWwlBUDo6TKF8a7qBSCSEGfjTVIYeqsioSKaAX+BN7NgiMGp6iSIXZ3PxgCu8KS3b71YK5Q==}
    dependencies:
      assert: 1.5.0
      browserify-zlib: 0.2.0
      buffer: 4.9.2
      console-browserify: 1.2.0
      constants-browserify: 1.0.0
      crypto-browserify: 3.12.0
      domain-browser: 1.2.0
      events: 3.3.0
      https-browserify: 1.0.0
      os-browserify: 0.3.0
      path-browserify: 0.0.1
      process: 0.11.10
      punycode: 1.4.1
      querystring-es3: 0.2.1
      readable-stream: 2.3.8
      stream-browserify: 2.0.2
      stream-http: 2.8.3
      string_decoder: 1.3.0
      timers-browserify: 2.0.12
      tty-browserify: 0.0.0
      url: 0.11.0
      util: 0.11.1
      vm-browserify: 1.1.2
    dev: true

  /node-releases@2.0.12:
    resolution: {integrity: sha512-QzsYKWhXTWx8h1kIvqfnC++o0pEmpRQA/aenALsL2F4pqNVr7YzcdMlDij5WBnwftRbJCNJL/O7zdKaxKPHqgQ==}
    dev: true

  /nofilter@3.1.0:
    resolution: {integrity: sha512-l2NNj07e9afPnhAhvgVrCD/oy2Ai1yfLpuo3EpiO1jFTsB4sFz6oIfAfSZyQzVpkZQ9xS8ZS5g1jCBgq4Hwo0g==}
    engines: {node: '>=12.19'}
    dev: true

  /normalize-package-data@2.5.0:
    resolution: {integrity: sha512-/5CMN3T0R4XTj4DcGaexo+roZSdSFW/0AOOTROrjxzCG1wrWXEsGbRKevjlIL+ZDE4sZlJr5ED4YW0yqmkK+eA==}
    dependencies:
      hosted-git-info: 2.8.9
      resolve: 1.22.2
      semver: 5.7.1
      validate-npm-package-license: 3.0.4
    dev: true

  /normalize-package-data@3.0.3:
    resolution: {integrity: sha512-p2W1sgqij3zMMyRC067Dg16bfzVH+w7hyegmpIvZ4JNjqtGOVAIvLmjBx3yP7YTe9vKJgkoNOPjwQGogDoMXFA==}
    engines: {node: '>=10'}
    dependencies:
      hosted-git-info: 4.1.0
      is-core-module: 2.12.1
      semver: 7.5.1
      validate-npm-package-license: 3.0.4
    dev: true

  /normalize-path@3.0.0:
    resolution: {integrity: sha512-6eZs5Ls3WtCisHWp9S2GUy8dqkpGi4BVSz3GaqiE6ezub0512ESztXUwUB6C6IKbQkY2Pnb/mD4WYojCRwcwLA==}
    engines: {node: '>=0.10.0'}
    dev: true

  /normalize-range@0.1.2:
    resolution: {integrity: sha512-bdok/XvKII3nUpklnV6P2hxtMNrCboOjAcyBuQnWEhO665FwrSNRxU+AqpsyvO6LgGYPspN+lu5CLtw4jPRKNA==}
    engines: {node: '>=0.10.0'}
    dev: true

  /npm-run-path@4.0.1:
    resolution: {integrity: sha512-S48WzZW777zhNIrn7gxOlISNAqi9ZC/uQFnRdbeIHhZhCA6UqpkOT8T1G7BvfdgP4Er8gF4sUbaS0i7QvIfCWw==}
    engines: {node: '>=8'}
    dependencies:
      path-key: 3.1.1
    dev: true

  /npm-run-path@5.1.0:
    resolution: {integrity: sha512-sJOdmRGrY2sjNTRMbSvluQqg+8X7ZK61yvzBEIDhz4f8z1TZFYABsqjjCBd/0PUNE9M6QDgHJXQkGUEm7Q+l9Q==}
    engines: {node: ^12.20.0 || ^14.13.1 || >=16.0.0}
    dependencies:
      path-key: 4.0.0
    dev: true

  /nth-check@2.1.1:
    resolution: {integrity: sha512-lqjrjmaOoAnWfMmBPL+XNnynZh2+swxiX3WUE0s4yEHI6m+AwrK2UZOimIRl3X/4QctVqS8AiZjFqyOGrMXb/w==}
    dependencies:
      boolbase: 1.0.0
    dev: true

  /object-assign@4.1.1:
    resolution: {integrity: sha512-rJgTQnkUnH1sFw8yT6VSU3zD3sWmu6sZhIseY8VX+GRu3P6F7Fu+JNDoXfklElbLJSnc3FUQHVe4cU5hj+BcUg==}
    engines: {node: '>=0.10.0'}

  /object-inspect@1.12.3:
    resolution: {integrity: sha512-geUvdk7c+eizMNUDkRpW1wJwgfOiOeHbxBR/hLXK1aT6zmVSO0jsQcs7fj6MGw89jC/cjGfLcNOrtMYtGqm81g==}

  /object-keys@1.1.1:
    resolution: {integrity: sha512-NuAESUOUMrlIXOfHKzD6bpPu3tYt3xvjNdRIQ+FeT0lNb4K8WR70CaDxhuNguS2XG+GjkyMwOzsN5ZktImfhLA==}
    engines: {node: '>= 0.4'}
    dev: true

  /object.assign@4.1.4:
    resolution: {integrity: sha512-1mxKf0e58bvyjSCtKYY4sRe9itRk3PJpquJOjeIkz885CczcI4IvJJDLPS72oowuSh+pBxUFROpX+TU++hxhZQ==}
    engines: {node: '>= 0.4'}
    dependencies:
      call-bind: 1.0.2
      define-properties: 1.2.0
      has-symbols: 1.0.3
      object-keys: 1.1.1
    dev: true

  /object.entries@1.1.6:
    resolution: {integrity: sha512-leTPzo4Zvg3pmbQ3rDK69Rl8GQvIqMWubrkxONG9/ojtFE2rD9fjMKfSI5BxW3osRH1m6VdzmqK8oAY9aT4x5w==}
    engines: {node: '>= 0.4'}
    dependencies:
      call-bind: 1.0.2
      define-properties: 1.2.0
      es-abstract: 1.21.2
    dev: true

  /object.fromentries@2.0.6:
    resolution: {integrity: sha512-VciD13dswC4j1Xt5394WR4MzmAQmlgN72phd/riNp9vtD7tp4QQWJ0R4wvclXcafgcYK8veHRed2W6XeGBvcfg==}
    engines: {node: '>= 0.4'}
    dependencies:
      call-bind: 1.0.2
      define-properties: 1.2.0
      es-abstract: 1.21.2
    dev: true

  /object.getprototypeof@1.0.4:
    resolution: {integrity: sha512-xV/FkUNM9sHa56AB5deXrlIR+jBtDAHieyfm6XZUuehqlMX+YJPh8CAYtPrXGA/mFLFttasTc9ihhpkPrH7pLw==}
    engines: {node: '>= 0.4'}
    dependencies:
      call-bind: 1.0.2
      define-properties: 1.2.0
      es-abstract: 1.21.2
      reflect.getprototypeof: 1.0.3
    dev: true

  /object.hasown@1.1.2:
    resolution: {integrity: sha512-B5UIT3J1W+WuWIU55h0mjlwaqxiE5vYENJXIXZ4VFe05pNYrkKuK0U/6aFcb0pKywYJh7IhfoqUfKVmrJJHZHw==}
    dependencies:
      define-properties: 1.2.0
      es-abstract: 1.21.2
    dev: true

  /object.values@1.1.6:
    resolution: {integrity: sha512-FVVTkD1vENCsAcwNs9k6jea2uHC/X0+JcjG8YA60FN5CMaJmG95wT9jek/xX9nornqGRrBkKtzuAu2wuHpKqvw==}
    engines: {node: '>= 0.4'}
    dependencies:
      call-bind: 1.0.2
      define-properties: 1.2.0
      es-abstract: 1.21.2
    dev: true

  /obuf@1.1.2:
    resolution: {integrity: sha512-PX1wu0AmAdPqOL1mWhqmlOd8kOIZQwGZw6rh7uby9fTc5lhaOWFLX3I6R1hrF9k3zUY40e6igsLGkDXK92LJNg==}
    dev: true

  /omit.js@2.0.2:
    resolution: {integrity: sha512-hJmu9D+bNB40YpL9jYebQl4lsTW6yEHRTroJzNLqQJYHm7c+NQnJGfZmIWh8S3q3KoaxV1aLhV6B3+0N0/kyJg==}

  /on-exit-leak-free@0.2.0:
    resolution: {integrity: sha512-dqaz3u44QbRXQooZLTUKU41ZrzYrcvLISVgbrzbyCMxpmSLJvZ3ZamIJIZ29P6OhZIkNIQKosdeM6t1LYbA9hg==}
    dev: true

  /on-finished@2.4.1:
    resolution: {integrity: sha512-oVlzkg3ENAhCk2zdv7IJwd/QUD4z2RxRwpkcGY8psCVcCYZNq4wYnVWALHM+brtuJjePWiYF/ClmuDr8Ch5+kg==}
    engines: {node: '>= 0.8'}
    dependencies:
      ee-first: 1.1.1
    dev: false

  /on-headers@1.0.2:
    resolution: {integrity: sha512-pZAE+FJLoyITytdqK0U5s+FIpjN0JP3OzFi/u8Rx+EV5/W+JTWGXG8xFzevE7AjBfDqHv/8vL8qQsIhHnqRkrA==}
    engines: {node: '>= 0.8'}
    dev: false

  /once@1.4.0:
    resolution: {integrity: sha512-lNaJgI+2Q5URQBkccEKHTQOPaXdUxnZZElQTZY0MFUAuaEqe1E+Nyvgdz/aIyNi6Z9MzO5dv1H8n58/GELp3+w==}
    dependencies:
      wrappy: 1.0.2
    dev: true

  /onetime@5.1.2:
    resolution: {integrity: sha512-kbpaSSGJTWdAY5KPVeMOKXSrPtr8C8C7wodJbcsd51jRnmD+GZu8Y0VoU6Dm5Z4vWr0Ig/1NKuWRKf7j5aaYSg==}
    engines: {node: '>=6'}
    dependencies:
      mimic-fn: 2.1.0
    dev: true

  /onetime@6.0.0:
    resolution: {integrity: sha512-1FlR+gjXK7X+AsAHso35MnyN5KqGwJRi/31ft6x0M194ht7S+rWAvd7PHss9xSKMzE0asv1pyIHaJYq+BbacAQ==}
    engines: {node: '>=12'}
    dependencies:
      mimic-fn: 4.0.0
    dev: true

  /open@8.4.2:
    resolution: {integrity: sha512-7x81NCL719oNbsq/3mh+hVrAWmFuEYUqrq/Iw3kUzH8ReypT9QQ0BLoJS7/G9k6N81XjW4qHWtjWwe/9eLy1EQ==}
    engines: {node: '>=12'}
    dependencies:
      define-lazy-prop: 2.0.0
      is-docker: 2.2.1
      is-wsl: 2.2.0
    dev: true

  /open@9.1.0:
    resolution: {integrity: sha512-OS+QTnw1/4vrf+9hh1jc1jnYjzSG4ttTBB8UxOwAnInG3Uo4ssetzC1ihqaIHjLJnA5GGlRl6QlZXOTQhRBUvg==}
    engines: {node: '>=14.16'}
    dependencies:
      default-browser: 4.0.0
      define-lazy-prop: 3.0.0
      is-inside-container: 1.0.0
      is-wsl: 2.2.0
    dev: true

  /optionator@0.9.1:
    resolution: {integrity: sha512-74RlY5FCnhq4jRxVUPKDaRwrVNXMqsGsiW6AJw4XK8hmtm10wC0ypZBLw5IIp85NZMr91+qd1RvvENwg7jjRFw==}
    engines: {node: '>= 0.8.0'}
    dependencies:
      deep-is: 0.1.4
      fast-levenshtein: 2.0.6
      levn: 0.4.1
      prelude-ls: 1.2.1
      type-check: 0.4.0
      word-wrap: 1.2.3
    dev: true

  /os-browserify@0.3.0:
    resolution: {integrity: sha512-gjcpUc3clBf9+210TRaDWbf+rZZZEshZ+DlXMRCeAjp0xhTrnQsKHypIy1J3d5hKdUzj69t708EHtU8P6bUn0A==}

  /p-defer@1.0.0:
    resolution: {integrity: sha512-wB3wfAxZpk2AzOfUMJNL+d36xothRSyj8EXOa4f6GMqYDN9BJaaSISbsk+wS9abmnebVw95C2Kb5t85UmpCxuw==}
    engines: {node: '>=4'}
    dev: true

  /p-event@5.0.1:
    resolution: {integrity: sha512-dd589iCQ7m1L0bmC5NLlVYfy3TbBEsMUfWx9PyAgPeIcFZ/E2yaTZ4Rz4MiBmmJShviiftHVXOqfnfzJ6kyMrQ==}
    engines: {node: ^12.20.0 || ^14.13.1 || >=16.0.0}
    dependencies:
      p-timeout: 5.1.0
    dev: true

  /p-limit@2.3.0:
    resolution: {integrity: sha512-//88mFWSJx8lxCzwdAABTJL2MyWB12+eIY7MDL2SqLmAkeKU9qxRvWuSyTjm3FUmpBEMuFfckAIqEaVGUDxb6w==}
    engines: {node: '>=6'}
    dependencies:
      p-try: 2.2.0
    dev: true

  /p-limit@3.1.0:
    resolution: {integrity: sha512-TYOanM3wGwNGsZN2cVTYPArw454xnXj5qmWF1bEoAc4+cU/ol7GVh7odevjp1FNHduHc3KZMcFduxU5Xc6uJRQ==}
    engines: {node: '>=10'}
    dependencies:
      yocto-queue: 0.1.0
    dev: true

  /p-limit@4.0.0:
    resolution: {integrity: sha512-5b0R4txpzjPWVw/cXXUResoD4hb6U/x9BH08L7nw+GN1sezDzPdxeRvpc9c433fZhBan/wusjbCsqwqm4EIBIQ==}
    engines: {node: ^12.20.0 || ^14.13.1 || >=16.0.0}
    dependencies:
      yocto-queue: 1.0.0
    dev: true

  /p-locate@4.1.0:
    resolution: {integrity: sha512-R79ZZ/0wAxKGu3oYMlz8jy/kbhsNrS7SKZ7PxEHBgJ5+F2mtFW2fK2cOtBh1cHYkQsbzFV7I+EoRKe6Yt0oK7A==}
    engines: {node: '>=8'}
    dependencies:
      p-limit: 2.3.0
    dev: true

  /p-locate@5.0.0:
    resolution: {integrity: sha512-LaNjtRWUBY++zB5nE/NwcaoMylSPk+S+ZHNB1TzdbMJMny6dynpAGt7X/tl/QYq3TIeE6nxHppbo2LGymrG5Pw==}
    engines: {node: '>=10'}
    dependencies:
      p-limit: 3.1.0
    dev: true

  /p-locate@6.0.0:
    resolution: {integrity: sha512-wPrq66Llhl7/4AGC6I+cqxT07LhXvWL08LNXz1fENOw0Ap4sRZZ/gZpTTJ5jpurzzzfS2W/Ge9BY3LgLjCShcw==}
    engines: {node: ^12.20.0 || ^14.13.1 || >=16.0.0}
    dependencies:
      p-limit: 4.0.0
    dev: true

  /p-map@5.5.0:
    resolution: {integrity: sha512-VFqfGDHlx87K66yZrNdI4YGtD70IRyd+zSvgks6mzHPRNkoKy+9EKP4SFC77/vTTQYmRmti7dvqC+m5jBrBAcg==}
    engines: {node: '>=12'}
    dependencies:
      aggregate-error: 4.0.1
    dev: true

  /p-timeout@5.1.0:
    resolution: {integrity: sha512-auFDyzzzGZZZdHz3BtET9VEz0SE/uMEAx7uWfGPucfzEwwe/xH0iVeZibQmANYE/hp9T2+UUZT5m+BKyrDp3Ew==}
    engines: {node: '>=12'}
    dev: true

  /p-try@2.2.0:
    resolution: {integrity: sha512-R4nPAVTAU0B9D35/Gk3uJf/7XYbQcyohSKdvAxIRSNghFl4e71hVoGnBNQz9cWaXxO2I10KTC+3jMdvvoKw6dQ==}
    engines: {node: '>=6'}
    dev: true

  /pako@1.0.11:
    resolution: {integrity: sha512-4hLB8Py4zZce5s4yd9XzopqwVv/yGNhV1Bl8NTmCq1763HeK2+EwVTv+leGeL13Dnh2wfbqowVPXCIO0z4taYw==}

  /param-case@3.0.4:
    resolution: {integrity: sha512-RXlj7zCYokReqWpOPH9oYivUzLYZ5vAPIfEmCTNViosC78F8F0H9y7T7gG2M39ymgutxF5gcFEsyZQSph9Bp3A==}
    dependencies:
      dot-case: 3.0.4
      tslib: 2.5.0
    dev: true

  /parent-module@1.0.1:
    resolution: {integrity: sha512-GQ2EWRpQV8/o+Aw8YqtfZZPfNRWZYkbidE9k5rpl/hC3vtHHBfGm2Ifi6qWV+coDGkrUKZAxE3Lot5kcsRlh+g==}
    engines: {node: '>=6'}
    dependencies:
      callsites: 3.1.0
    dev: true

  /parse-asn1@5.1.6:
    resolution: {integrity: sha512-RnZRo1EPU6JBnra2vGHj0yhp6ebyjBZpmUCLHWiFhxlzvBCCpAuZ7elsBp1PVAbQN0/04VD/19rfzlBSwLstMw==}
    dependencies:
      asn1.js: 5.4.1
      browserify-aes: 1.2.0
      evp_bytestokey: 1.0.3
      pbkdf2: 3.1.2
      safe-buffer: 5.2.1

  /parse-json@5.2.0:
    resolution: {integrity: sha512-ayCKvm/phCGxOkYRSCM82iDwct8/EonSEgCSxWxD7ve6jHggsFl4fZVQBPRNgQoKiuV/odhFrGzQXZwbifC8Rg==}
    engines: {node: '>=8'}
    dependencies:
      '@babel/code-frame': 7.21.4
      error-ex: 1.3.2
      json-parse-even-better-errors: 2.3.1
      lines-and-columns: 1.2.4
    dev: true

  /parse-ms@3.0.0:
    resolution: {integrity: sha512-Tpb8Z7r7XbbtBTrM9UhpkzzaMrqA2VXMT3YChzYltwV3P3pM6t8wl7TvpMnSTosz1aQAdVib7kdoys7vYOPerw==}
    engines: {node: '>=12'}
    dev: true

  /parse-node-version@1.0.1:
    resolution: {integrity: sha512-3YHlOa/JgH6Mnpr05jP9eDG254US9ek25LyIxZlDItp2iJtwyaXQb57lBYLdT3MowkUFYEV2XXNAYIPlESvJlA==}
    engines: {node: '>= 0.10'}
    dev: true

  /parseurl@1.3.3:
    resolution: {integrity: sha512-CiyeOxFT/JZyN5m0z9PfXw4SCBJ6Sygz1Dpl0wqjlhDEGGBP1GnsUVEL0p63hoG1fcj3fHynXi9NYO4nWOL+qQ==}
    engines: {node: '>= 0.8'}
    dev: false

  /pascal-case@3.1.2:
    resolution: {integrity: sha512-uWlGT3YSnK9x3BQJaOdcZwrnV6hPpd8jFH1/ucpiLRPh/2zCVJKS19E4GvYHvaCcACn3foXZ0cLB9Wrx1KGe5g==}
    dependencies:
      no-case: 3.0.4
      tslib: 2.5.0
    dev: true

  /path-browserify@0.0.1:
    resolution: {integrity: sha512-BapA40NHICOS+USX9SN4tyhq+A2RrN/Ws5F0Z5aMHDp98Fl86lX8Oti8B7uN93L4Ifv4fHOEA+pQw87gmMO/lQ==}

  /path-exists@4.0.0:
    resolution: {integrity: sha512-ak9Qy5Q7jYb2Wwcey5Fpvg2KoAc/ZIhLSLOSBmRmygPsGwkVVt0fZa0qrtMz+m6tJTAHfZQ8FnmB4MG4LWy7/w==}
    engines: {node: '>=8'}
    dev: true

  /path-exists@5.0.0:
    resolution: {integrity: sha512-RjhtfwJOxzcFmNOi6ltcbcu4Iu+FL3zEj83dk4kAS+fVpTxXLO1b38RvJgT/0QwvV/L3aY9TAnyv0EOqW4GoMQ==}
    engines: {node: ^12.20.0 || ^14.13.1 || >=16.0.0}
    dev: true

  /path-is-absolute@1.0.1:
    resolution: {integrity: sha512-AVbw3UJ2e9bq64vSaS9Am0fje1Pa8pbGqTTsmXfaIiMpnr5DlDhfJOuLj9Sf95ZPVDAUerDfEk88MPmPe7UCQg==}
    engines: {node: '>=0.10.0'}
    dev: true

  /path-key@3.1.1:
    resolution: {integrity: sha512-ojmeN0qd+y0jszEtoY48r0Peq5dwMEkIlCOu6Q5f41lfkswXuKtYrhgoTpLnyIcHm24Uhqx+5Tqm2InSwLhE6Q==}
    engines: {node: '>=8'}

  /path-key@4.0.0:
    resolution: {integrity: sha512-haREypq7xkM7ErfgIyA0z+Bj4AGKlMSdlQE2jvJo6huWD1EdkKYV+G/T4nq0YEF2vgTT8kqMFKo1uHn950r4SQ==}
    engines: {node: '>=12'}
    dev: true

  /path-parse@1.0.7:
    resolution: {integrity: sha512-LDJzPVEEEPR+y48z93A0Ed0yXb8pAByGWo/k5YYdYgpY2/2EsOsksJrq7lOHxryrVOn1ejG6oAp8ahvOIQD8sw==}
    dev: true

  /path-scurry@1.9.2:
    resolution: {integrity: sha512-qSDLy2aGFPm8i4rsbHd4MNyTcrzHFsLQykrtbuGRknZZCBBVXSv2tSCDN2Cg6Rt/GFRw8GoW9y9Ecw5rIPG1sg==}
    engines: {node: '>=16 || 14 >=14.17'}
    dependencies:
      lru-cache: 9.1.2
      minipass: 6.0.2
    dev: false

  /path-to-regexp@0.1.7:
    resolution: {integrity: sha512-5DFkuoqlv1uYQKxy8omFBeJPQcdoE07Kv2sferDCrAq1ohOU+MSDswDIbnx3YAM60qIOnYa53wBhXW0EbMonrQ==}
    dev: false

  /path-to-regexp@1.7.0:
    resolution: {integrity: sha512-nifX1uj4S9IrK/w3Xe7kKvNEepXivANs9ng60Iq7PU/BlouV3yL/VUhFqTuTq33ykwUqoNcTeGo5vdOBP4jS/Q==}
    dependencies:
      isarray: 0.0.1
    dev: true

  /path-to-regexp@2.4.0:
    resolution: {integrity: sha512-G6zHoVqC6GGTQkZwF4lkuEyMbVOjoBKAEybQUypI1WTkqinCOrq2x6U2+phkJ1XsEMTy4LjtwPI7HW+NVrRR2w==}

  /path-type@4.0.0:
    resolution: {integrity: sha512-gDKb8aZMDeD/tZWs9P6+q0J9Mwkdl6xMV8TjnGP3qJVJ06bdMgkbBlLU8IdfOsIsFz2BW1rNVT3XuNEl8zPAvw==}
    engines: {node: '>=8'}
    dev: true

  /pbkdf2@3.1.2:
    resolution: {integrity: sha512-iuh7L6jA7JEGu2WxDwtQP1ddOpaJNC4KlDEFfdQajSGgGPNi4OyDc2R7QnbY2bR9QjBVGwgvTdNJZoE7RaxUMA==}
    engines: {node: '>=0.12'}
    dependencies:
      create-hash: 1.2.0
      create-hmac: 1.1.7
      ripemd160: 2.0.2
      safe-buffer: 5.2.1
      sha.js: 2.4.11

  /picocolors@1.0.0:
    resolution: {integrity: sha512-1fygroTLlHu66zi26VoTDv8yRgm0Fccecssto+MhsZ0D/DGW2sm8E8AjW7NU5VVTRt5GxbeZ5qBuJr+HyLYkjQ==}
    dev: true

  /picomatch@2.3.1:
    resolution: {integrity: sha512-JU3teHTNjmE2VCGFzuY8EXzCDVwEqB2a8fsIvwaStHhAWJEeVd1o1QD80CU6+ZdEXXSLbSsuLwJjkCBWqRQUVA==}
    engines: {node: '>=8.6'}

  /pify@4.0.1:
    resolution: {integrity: sha512-uB80kBFb/tfd68bVleG9T5GGsGPjJrLAUpR5PZIrhBnIaRTQRjqdJSsIKkOP6OAIFbj7GOrcudc5pNjZ+geV2g==}
    engines: {node: '>=6'}
    dev: true

  /pino-abstract-transport@0.5.0:
    resolution: {integrity: sha512-+KAgmVeqXYbTtU2FScx1XS3kNyfZ5TrXY07V96QnUSFqo2gAqlvmaxH67Lj7SWazqsMabf+58ctdTcBgnOLUOQ==}
    dependencies:
      duplexify: 4.1.2
      split2: 4.2.0
    dev: true

  /pino-std-serializers@4.0.0:
    resolution: {integrity: sha512-cK0pekc1Kjy5w9V2/n+8MkZwusa6EyyxfeQCB799CQRhRt/CqYKiWs5adeu8Shve2ZNffvfC/7J64A2PJo1W/Q==}
    dev: true

  /pino@7.11.0:
    resolution: {integrity: sha512-dMACeu63HtRLmCG8VKdy4cShCPKaYDR4youZqoSWLxl5Gu99HUw8bw75thbPv9Nip+H+QYX8o3ZJbTdVZZ2TVg==}
    hasBin: true
    dependencies:
      atomic-sleep: 1.0.0
      fast-redact: 3.2.0
      on-exit-leak-free: 0.2.0
      pino-abstract-transport: 0.5.0
      pino-std-serializers: 4.0.0
      process-warning: 1.0.0
      quick-format-unescaped: 4.0.4
      real-require: 0.1.0
      safe-stable-stringify: 2.4.3
      sonic-boom: 2.8.0
      thread-stream: 0.15.2
    dev: true

  /pirates@4.0.5:
    resolution: {integrity: sha512-8V9+HQPupnaXMA23c5hvl69zXvTwTzyAYasnkb0Tts4XvO4CliqONMOnvlq26rkhLC3nWDFBJf73LU1e1VZLaQ==}
    engines: {node: '>= 6'}
    dev: true

  /pkg-conf@4.0.0:
    resolution: {integrity: sha512-7dmgi4UY4qk+4mj5Cd8v/GExPo0K+SlY+hulOSdfZ/T6jVH6//y7NtzZo5WrfhDBxuQ0jCa7fLZmNaNh7EWL/w==}
    engines: {node: ^12.20.0 || ^14.13.1 || >=16.0.0}
    dependencies:
      find-up: 6.3.0
      load-json-file: 7.0.1
    dev: true

  /plur@5.1.0:
    resolution: {integrity: sha512-VP/72JeXqak2KiOzjgKtQen5y3IZHn+9GOuLDafPv0eXa47xq0At93XahYBs26MsifCQ4enGKwbjBTKgb9QJXg==}
    engines: {node: ^12.20.0 || ^14.13.1 || >=16.0.0}
    dependencies:
      irregular-plurals: 3.5.0
    dev: true

  /point-in-polygon@1.1.0:
    resolution: {integrity: sha512-3ojrFwjnnw8Q9242TzgXuTD+eKiutbzyslcq1ydfu82Db2y+Ogbmyrkpv0Hgj31qwT3lbS9+QAAO/pIQM35XRw==}
    dev: true

  /postcss-attribute-case-insensitive@5.0.2(postcss@8.4.24):
    resolution: {integrity: sha512-XIidXV8fDr0kKt28vqki84fRK8VW8eTuIa4PChv2MqKuT6C9UjmSKzen6KaWhWEoYvwxFCa7n/tC1SZ3tyq4SQ==}
    engines: {node: ^12 || ^14 || >=16}
    peerDependencies:
      postcss: ^8.2
    dependencies:
      postcss: 8.4.24
      postcss-selector-parser: 6.0.13
    dev: true

  /postcss-clamp@4.1.0(postcss@8.4.24):
    resolution: {integrity: sha512-ry4b1Llo/9zz+PKC+030KUnPITTJAHeOwjfAyyB60eT0AorGLdzp52s31OsPRHRf8NchkgFoG2y6fCfn1IV1Ow==}
    engines: {node: '>=7.6.0'}
    peerDependencies:
      postcss: ^8.4.6
    dependencies:
      postcss: 8.4.24
      postcss-value-parser: 4.2.0
    dev: true

  /postcss-color-functional-notation@4.2.4(postcss@8.4.24):
    resolution: {integrity: sha512-2yrTAUZUab9s6CpxkxC4rVgFEVaR6/2Pipvi6qcgvnYiVqZcbDHEoBDhrXzyb7Efh2CCfHQNtcqWcIruDTIUeg==}
    engines: {node: ^12 || ^14 || >=16}
    peerDependencies:
      postcss: ^8.2
    dependencies:
      postcss: 8.4.24
      postcss-value-parser: 4.2.0
    dev: true

  /postcss-color-hex-alpha@8.0.4(postcss@8.4.24):
    resolution: {integrity: sha512-nLo2DCRC9eE4w2JmuKgVA3fGL3d01kGq752pVALF68qpGLmx2Qrk91QTKkdUqqp45T1K1XV8IhQpcu1hoAQflQ==}
    engines: {node: ^12 || ^14 || >=16}
    peerDependencies:
      postcss: ^8.4
    dependencies:
      postcss: 8.4.24
      postcss-value-parser: 4.2.0
    dev: true

  /postcss-color-rebeccapurple@7.1.1(postcss@8.4.24):
    resolution: {integrity: sha512-pGxkuVEInwLHgkNxUc4sdg4g3py7zUeCQ9sMfwyHAT+Ezk8a4OaaVZ8lIY5+oNqA/BXXgLyXv0+5wHP68R79hg==}
    engines: {node: ^12 || ^14 || >=16}
    peerDependencies:
      postcss: ^8.2
    dependencies:
      postcss: 8.4.24
      postcss-value-parser: 4.2.0
    dev: true

  /postcss-custom-media@8.0.2(postcss@8.4.24):
    resolution: {integrity: sha512-7yi25vDAoHAkbhAzX9dHx2yc6ntS4jQvejrNcC+csQJAXjj15e7VcWfMgLqBNAbOvqi5uIa9huOVwdHbf+sKqg==}
    engines: {node: ^12 || ^14 || >=16}
    peerDependencies:
      postcss: ^8.3
    dependencies:
      postcss: 8.4.24
      postcss-value-parser: 4.2.0
    dev: true

  /postcss-custom-properties@12.1.11(postcss@8.4.24):
    resolution: {integrity: sha512-0IDJYhgU8xDv1KY6+VgUwuQkVtmYzRwu+dMjnmdMafXYv86SWqfxkc7qdDvWS38vsjaEtv8e0vGOUQrAiMBLpQ==}
    engines: {node: ^12 || ^14 || >=16}
    peerDependencies:
      postcss: ^8.2
    dependencies:
      postcss: 8.4.24
      postcss-value-parser: 4.2.0
    dev: true

  /postcss-custom-selectors@6.0.3(postcss@8.4.24):
    resolution: {integrity: sha512-fgVkmyiWDwmD3JbpCmB45SvvlCD6z9CG6Ie6Iere22W5aHea6oWa7EM2bpnv2Fj3I94L3VbtvX9KqwSi5aFzSg==}
    engines: {node: ^12 || ^14 || >=16}
    peerDependencies:
      postcss: ^8.3
    dependencies:
      postcss: 8.4.24
      postcss-selector-parser: 6.0.13
    dev: true

  /postcss-dir-pseudo-class@6.0.5(postcss@8.4.24):
    resolution: {integrity: sha512-eqn4m70P031PF7ZQIvSgy9RSJ5uI2171O/OO/zcRNYpJbvaeKFUlar1aJ7rmgiQtbm0FSPsRewjpdS0Oew7MPA==}
    engines: {node: ^12 || ^14 || >=16}
    peerDependencies:
      postcss: ^8.2
    dependencies:
      postcss: 8.4.24
      postcss-selector-parser: 6.0.13
    dev: true

  /postcss-double-position-gradients@3.1.2(postcss@8.4.24):
    resolution: {integrity: sha512-GX+FuE/uBR6eskOK+4vkXgT6pDkexLokPaz/AbJna9s5Kzp/yl488pKPjhy0obB475ovfT1Wv8ho7U/cHNaRgQ==}
    engines: {node: ^12 || ^14 || >=16}
    peerDependencies:
      postcss: ^8.2
    dependencies:
      '@csstools/postcss-progressive-custom-properties': 1.3.0(postcss@8.4.24)
      postcss: 8.4.24
      postcss-value-parser: 4.2.0
    dev: true

  /postcss-env-function@4.0.6(postcss@8.4.24):
    resolution: {integrity: sha512-kpA6FsLra+NqcFnL81TnsU+Z7orGtDTxcOhl6pwXeEq1yFPpRMkCDpHhrz8CFQDr/Wfm0jLiNQ1OsGGPjlqPwA==}
    engines: {node: ^12 || ^14 || >=16}
    peerDependencies:
      postcss: ^8.4
    dependencies:
      postcss: 8.4.24
      postcss-value-parser: 4.2.0
    dev: true

  /postcss-flexbugs-fixes@5.0.2(postcss@8.4.24):
    resolution: {integrity: sha512-18f9voByak7bTktR2QgDveglpn9DTbBWPUzSOe9g0N4WR/2eSt6Vrcbf0hmspvMI6YWGywz6B9f7jzpFNJJgnQ==}
    peerDependencies:
      postcss: ^8.1.4
    dependencies:
      postcss: 8.4.24
    dev: true

  /postcss-focus-visible@6.0.4(postcss@8.4.24):
    resolution: {integrity: sha512-QcKuUU/dgNsstIK6HELFRT5Y3lbrMLEOwG+A4s5cA+fx3A3y/JTq3X9LaOj3OC3ALH0XqyrgQIgey/MIZ8Wczw==}
    engines: {node: ^12 || ^14 || >=16}
    peerDependencies:
      postcss: ^8.4
    dependencies:
      postcss: 8.4.24
      postcss-selector-parser: 6.0.13
    dev: true

  /postcss-focus-within@5.0.4(postcss@8.4.24):
    resolution: {integrity: sha512-vvjDN++C0mu8jz4af5d52CB184ogg/sSxAFS+oUJQq2SuCe7T5U2iIsVJtsCp2d6R4j0jr5+q3rPkBVZkXD9fQ==}
    engines: {node: ^12 || ^14 || >=16}
    peerDependencies:
      postcss: ^8.4
    dependencies:
      postcss: 8.4.24
      postcss-selector-parser: 6.0.13
    dev: true

  /postcss-font-variant@5.0.0(postcss@8.4.24):
    resolution: {integrity: sha512-1fmkBaCALD72CK2a9i468mA/+tr9/1cBxRRMXOUaZqO43oWPR5imcyPjXwuv7PXbCid4ndlP5zWhidQVVa3hmA==}
    peerDependencies:
      postcss: ^8.1.0
    dependencies:
      postcss: 8.4.24
    dev: true

  /postcss-gap-properties@3.0.5(postcss@8.4.24):
    resolution: {integrity: sha512-IuE6gKSdoUNcvkGIqdtjtcMtZIFyXZhmFd5RUlg97iVEvp1BZKV5ngsAjCjrVy+14uhGBQl9tzmi1Qwq4kqVOg==}
    engines: {node: ^12 || ^14 || >=16}
    peerDependencies:
      postcss: ^8.2
    dependencies:
      postcss: 8.4.24
    dev: true

  /postcss-image-set-function@4.0.7(postcss@8.4.24):
    resolution: {integrity: sha512-9T2r9rsvYzm5ndsBE8WgtrMlIT7VbtTfE7b3BQnudUqnBcBo7L758oc+o+pdj/dUV0l5wjwSdjeOH2DZtfv8qw==}
    engines: {node: ^12 || ^14 || >=16}
    peerDependencies:
      postcss: ^8.2
    dependencies:
      postcss: 8.4.24
      postcss-value-parser: 4.2.0
    dev: true

  /postcss-initial@4.0.1(postcss@8.4.24):
    resolution: {integrity: sha512-0ueD7rPqX8Pn1xJIjay0AZeIuDoF+V+VvMt/uOnn+4ezUKhZM/NokDeP6DwMNyIoYByuN/94IQnt5FEkaN59xQ==}
    peerDependencies:
      postcss: ^8.0.0
    dependencies:
      postcss: 8.4.24
    dev: true

  /postcss-lab-function@4.2.1(postcss@8.4.24):
    resolution: {integrity: sha512-xuXll4isR03CrQsmxyz92LJB2xX9n+pZJ5jE9JgcnmsCammLyKdlzrBin+25dy6wIjfhJpKBAN80gsTlCgRk2w==}
    engines: {node: ^12 || ^14 || >=16}
    peerDependencies:
      postcss: ^8.2
    dependencies:
      '@csstools/postcss-progressive-custom-properties': 1.3.0(postcss@8.4.24)
      postcss: 8.4.24
      postcss-value-parser: 4.2.0
    dev: true

  /postcss-logical@5.0.4(postcss@8.4.24):
    resolution: {integrity: sha512-RHXxplCeLh9VjinvMrZONq7im4wjWGlRJAqmAVLXyZaXwfDWP73/oq4NdIp+OZwhQUMj0zjqDfM5Fj7qby+B4g==}
    engines: {node: ^12 || ^14 || >=16}
    peerDependencies:
      postcss: ^8.4
    dependencies:
      postcss: 8.4.24
    dev: true

  /postcss-media-minmax@5.0.0(postcss@8.4.24):
    resolution: {integrity: sha512-yDUvFf9QdFZTuCUg0g0uNSHVlJ5X1lSzDZjPSFaiCWvjgsvu8vEVxtahPrLMinIDEEGnx6cBe6iqdx5YWz08wQ==}
    engines: {node: '>=10.0.0'}
    peerDependencies:
      postcss: ^8.1.0
    dependencies:
      postcss: 8.4.24
    dev: true

  /postcss-media-query-parser@0.2.3:
    resolution: {integrity: sha512-3sOlxmbKcSHMjlUXQZKQ06jOswE7oVkXPxmZdoB1r5l0q6gTFTQSHxNxOrCccElbW7dxNytifNEo8qidX2Vsig==}
    dev: true

  /postcss-modules-extract-imports@3.0.0(postcss@8.4.24):
    resolution: {integrity: sha512-bdHleFnP3kZ4NYDhuGlVK+CMrQ/pqUm8bx/oGL93K6gVwiclvX5x0n76fYMKuIGKzlABOy13zsvqjb0f92TEXw==}
    engines: {node: ^10 || ^12 || >= 14}
    peerDependencies:
      postcss: ^8.1.0
    dependencies:
      postcss: 8.4.24
    dev: true

  /postcss-modules-local-by-default@4.0.3(postcss@8.4.24):
    resolution: {integrity: sha512-2/u2zraspoACtrbFRnTijMiQtb4GW4BvatjaG/bCjYQo8kLTdevCUlwuBHx2sCnSyrI3x3qj4ZK1j5LQBgzmwA==}
    engines: {node: ^10 || ^12 || >= 14}
    peerDependencies:
      postcss: ^8.1.0
    dependencies:
      icss-utils: 5.1.0(postcss@8.4.24)
      postcss: 8.4.24
      postcss-selector-parser: 6.0.13
      postcss-value-parser: 4.2.0
    dev: true

  /postcss-modules-scope@3.0.0(postcss@8.4.24):
    resolution: {integrity: sha512-hncihwFA2yPath8oZ15PZqvWGkWf+XUfQgUGamS4LqoP1anQLOsOJw0vr7J7IwLpoY9fatA2qiGUGmuZL0Iqlg==}
    engines: {node: ^10 || ^12 || >= 14}
    peerDependencies:
      postcss: ^8.1.0
    dependencies:
      postcss: 8.4.24
      postcss-selector-parser: 6.0.13
    dev: true

  /postcss-modules-values@4.0.0(postcss@8.4.24):
    resolution: {integrity: sha512-RDxHkAiEGI78gS2ofyvCsu7iycRv7oqw5xMWn9iMoR0N/7mf9D50ecQqUo5BZ9Zh2vH4bCUR/ktCqbB9m8vJjQ==}
    engines: {node: ^10 || ^12 || >= 14}
    peerDependencies:
      postcss: ^8.1.0
    dependencies:
      icss-utils: 5.1.0(postcss@8.4.24)
      postcss: 8.4.24
    dev: true

  /postcss-nesting@10.2.0(postcss@8.4.24):
    resolution: {integrity: sha512-EwMkYchxiDiKUhlJGzWsD9b2zvq/r2SSubcRrgP+jujMXFzqvANLt16lJANC+5uZ6hjI7lpRmI6O8JIl+8l1KA==}
    engines: {node: ^12 || ^14 || >=16}
    peerDependencies:
      postcss: ^8.2
    dependencies:
      '@csstools/selector-specificity': 2.2.0(postcss-selector-parser@6.0.13)
      postcss: 8.4.24
      postcss-selector-parser: 6.0.13
    dev: true

  /postcss-opacity-percentage@1.1.3(postcss@8.4.24):
    resolution: {integrity: sha512-An6Ba4pHBiDtyVpSLymUUERMo2cU7s+Obz6BTrS+gxkbnSBNKSuD0AVUc+CpBMrpVPKKfoVz0WQCX+Tnst0i4A==}
    engines: {node: ^12 || ^14 || >=16}
    peerDependencies:
      postcss: ^8.2
    dependencies:
      postcss: 8.4.24
    dev: true

  /postcss-overflow-shorthand@3.0.4(postcss@8.4.24):
    resolution: {integrity: sha512-otYl/ylHK8Y9bcBnPLo3foYFLL6a6Ak+3EQBPOTR7luMYCOsiVTUk1iLvNf6tVPNGXcoL9Hoz37kpfriRIFb4A==}
    engines: {node: ^12 || ^14 || >=16}
    peerDependencies:
      postcss: ^8.2
    dependencies:
      postcss: 8.4.24
      postcss-value-parser: 4.2.0
    dev: true

  /postcss-page-break@3.0.4(postcss@8.4.24):
    resolution: {integrity: sha512-1JGu8oCjVXLa9q9rFTo4MbeeA5FMe00/9C7lN4va606Rdb+HkxXtXsmEDrIraQ11fGz/WvKWa8gMuCKkrXpTsQ==}
    peerDependencies:
      postcss: ^8
    dependencies:
      postcss: 8.4.24
    dev: true

  /postcss-place@7.0.5(postcss@8.4.24):
    resolution: {integrity: sha512-wR8igaZROA6Z4pv0d+bvVrvGY4GVHihBCBQieXFY3kuSuMyOmEnnfFzHl/tQuqHZkfkIVBEbDvYcFfHmpSet9g==}
    engines: {node: ^12 || ^14 || >=16}
    peerDependencies:
      postcss: ^8.2
    dependencies:
      postcss: 8.4.24
      postcss-value-parser: 4.2.0
    dev: true

  /postcss-prefix-selector@1.16.0(postcss@8.4.24):
    resolution: {integrity: sha512-rdVMIi7Q4B0XbXqNUEI+Z4E+pueiu/CS5E6vRCQommzdQ/sgsS4dK42U7GX8oJR+TJOtT+Qv3GkNo6iijUMp3Q==}
    peerDependencies:
      postcss: '>4 <9'
    dependencies:
      postcss: 8.4.24
    dev: true

  /postcss-preset-env@7.5.0(postcss@8.4.24):
    resolution: {integrity: sha512-0BJzWEfCdTtK2R3EiKKSdkE51/DI/BwnhlnicSW482Ym6/DGHud8K0wGLcdjip1epVX0HKo4c8zzTeV/SkiejQ==}
    engines: {node: ^12 || ^14 || >=16}
    peerDependencies:
      postcss: ^8.4
    dependencies:
      '@csstools/postcss-color-function': 1.1.1(postcss@8.4.24)
      '@csstools/postcss-font-format-keywords': 1.0.1(postcss@8.4.24)
      '@csstools/postcss-hwb-function': 1.0.2(postcss@8.4.24)
      '@csstools/postcss-ic-unit': 1.0.1(postcss@8.4.24)
      '@csstools/postcss-is-pseudo-class': 2.0.7(postcss@8.4.24)
      '@csstools/postcss-normalize-display-values': 1.0.1(postcss@8.4.24)
      '@csstools/postcss-oklab-function': 1.1.1(postcss@8.4.24)
      '@csstools/postcss-progressive-custom-properties': 1.3.0(postcss@8.4.24)
      '@csstools/postcss-stepped-value-functions': 1.0.1(postcss@8.4.24)
      '@csstools/postcss-unset-value': 1.0.2(postcss@8.4.24)
      autoprefixer: 10.4.14(postcss@8.4.24)
      browserslist: 4.21.7
      css-blank-pseudo: 3.0.3(postcss@8.4.24)
      css-has-pseudo: 3.0.4(postcss@8.4.24)
      css-prefers-color-scheme: 6.0.3(postcss@8.4.24)
      cssdb: 6.6.3
      postcss: 8.4.24
      postcss-attribute-case-insensitive: 5.0.2(postcss@8.4.24)
      postcss-clamp: 4.1.0(postcss@8.4.24)
      postcss-color-functional-notation: 4.2.4(postcss@8.4.24)
      postcss-color-hex-alpha: 8.0.4(postcss@8.4.24)
      postcss-color-rebeccapurple: 7.1.1(postcss@8.4.24)
      postcss-custom-media: 8.0.2(postcss@8.4.24)
      postcss-custom-properties: 12.1.11(postcss@8.4.24)
      postcss-custom-selectors: 6.0.3(postcss@8.4.24)
      postcss-dir-pseudo-class: 6.0.5(postcss@8.4.24)
      postcss-double-position-gradients: 3.1.2(postcss@8.4.24)
      postcss-env-function: 4.0.6(postcss@8.4.24)
      postcss-focus-visible: 6.0.4(postcss@8.4.24)
      postcss-focus-within: 5.0.4(postcss@8.4.24)
      postcss-font-variant: 5.0.0(postcss@8.4.24)
      postcss-gap-properties: 3.0.5(postcss@8.4.24)
      postcss-image-set-function: 4.0.7(postcss@8.4.24)
      postcss-initial: 4.0.1(postcss@8.4.24)
      postcss-lab-function: 4.2.1(postcss@8.4.24)
      postcss-logical: 5.0.4(postcss@8.4.24)
      postcss-media-minmax: 5.0.0(postcss@8.4.24)
      postcss-nesting: 10.2.0(postcss@8.4.24)
      postcss-opacity-percentage: 1.1.3(postcss@8.4.24)
      postcss-overflow-shorthand: 3.0.4(postcss@8.4.24)
      postcss-page-break: 3.0.4(postcss@8.4.24)
      postcss-place: 7.0.5(postcss@8.4.24)
      postcss-pseudo-class-any-link: 7.1.6(postcss@8.4.24)
      postcss-replace-overflow-wrap: 4.0.0(postcss@8.4.24)
      postcss-selector-not: 5.0.0(postcss@8.4.24)
      postcss-value-parser: 4.2.0
    dev: true

  /postcss-pseudo-class-any-link@7.1.6(postcss@8.4.24):
    resolution: {integrity: sha512-9sCtZkO6f/5ML9WcTLcIyV1yz9D1rf0tWc+ulKcvV30s0iZKS/ONyETvoWsr6vnrmW+X+KmuK3gV/w5EWnT37w==}
    engines: {node: ^12 || ^14 || >=16}
    peerDependencies:
      postcss: ^8.2
    dependencies:
      postcss: 8.4.24
      postcss-selector-parser: 6.0.13
    dev: true

  /postcss-replace-overflow-wrap@4.0.0(postcss@8.4.24):
    resolution: {integrity: sha512-KmF7SBPphT4gPPcKZc7aDkweHiKEEO8cla/GjcBK+ckKxiZslIu3C4GCRW3DNfL0o7yW7kMQu9xlZ1kXRXLXtw==}
    peerDependencies:
      postcss: ^8.0.3
    dependencies:
      postcss: 8.4.24
    dev: true

  /postcss-resolve-nested-selector@0.1.1:
    resolution: {integrity: sha512-HvExULSwLqHLgUy1rl3ANIqCsvMS0WHss2UOsXhXnQaZ9VCc2oBvIpXrl00IUFT5ZDITME0o6oiXeiHr2SAIfw==}
    dev: true

  /postcss-safe-parser@6.0.0(postcss@8.4.24):
    resolution: {integrity: sha512-FARHN8pwH+WiS2OPCxJI8FuRJpTVnn6ZNFiqAM2aeW2LwTHWWmWgIyKC6cUo0L8aeKiF/14MNvnpls6R2PBeMQ==}
    engines: {node: '>=12.0'}
    peerDependencies:
      postcss: ^8.3.3
    dependencies:
      postcss: 8.4.24
    dev: true

  /postcss-selector-not@5.0.0(postcss@8.4.24):
    resolution: {integrity: sha512-/2K3A4TCP9orP4TNS7u3tGdRFVKqz/E6pX3aGnriPG0jU78of8wsUcqE4QAhWEU0d+WnMSF93Ah3F//vUtK+iQ==}
    peerDependencies:
      postcss: ^8.1.0
    dependencies:
      balanced-match: 1.0.2
      postcss: 8.4.24
    dev: true

  /postcss-selector-parser@6.0.13:
    resolution: {integrity: sha512-EaV1Gl4mUEV4ddhDnv/xtj7sxwrwxdetHdWUGnT4VJQf+4d05v6lHYZr8N573k5Z0BViss7BDhfWtKS3+sfAqQ==}
    engines: {node: '>=4'}
    dependencies:
      cssesc: 3.0.0
      util-deprecate: 1.0.2
    dev: true

  /postcss-syntax@0.36.2(postcss@8.4.24):
    resolution: {integrity: sha512-nBRg/i7E3SOHWxF3PpF5WnJM/jQ1YpY9000OaVXlAQj6Zp/kIqJxEDWIZ67tAd7NLuk7zqN4yqe9nc0oNAOs1w==}
    peerDependencies:
      postcss: '>=5.0.0'
      postcss-html: '*'
      postcss-jsx: '*'
      postcss-less: '*'
      postcss-markdown: '*'
      postcss-scss: '*'
    peerDependenciesMeta:
      postcss-html:
        optional: true
      postcss-jsx:
        optional: true
      postcss-less:
        optional: true
      postcss-markdown:
        optional: true
      postcss-scss:
        optional: true
    dependencies:
      postcss: 8.4.24
    dev: true

  /postcss-value-parser@4.2.0:
    resolution: {integrity: sha512-1NNCs6uurfkVbeXG4S8JFT9t19m45ICnif8zWLd5oPSZ50QnwMfK+H3jv408d4jw/7Bttv5axS5IiHoLaVNHeQ==}

  /postcss@8.4.24:
    resolution: {integrity: sha512-M0RzbcI0sO/XJNucsGjvWU9ERWxb/ytp1w6dKtxTKgixdtQDq4rmx/g8W1hnaheq9jgwL/oyEdH5Bc4WwJKMqg==}
    engines: {node: ^10 || ^12 || >=14}
    dependencies:
      nanoid: 3.3.6
      picocolors: 1.0.0
      source-map-js: 1.0.2
    dev: true

  /prelude-ls@1.2.1:
    resolution: {integrity: sha512-vkcDPrRZo1QZLbn5RLGPpg/WmIQ65qoWWhcGKf/b5eplkkarX0m9z8ppCat4mlOqUsWpyNuYgO3VRyrYHSzX5g==}
    engines: {node: '>= 0.8.0'}
    dev: true

  /prettier-plugin-organize-imports@3.2.2(prettier@2.8.8)(typescript@5.0.4):
    resolution: {integrity: sha512-e97lE6odGSiHonHJMTYC0q0iLXQyw0u5z/PJpvP/3vRy6/Zi9kLBwFAbEGjDzIowpjQv8b+J04PDamoUSQbzGA==}
    peerDependencies:
      '@volar/vue-language-plugin-pug': ^1.0.4
      '@volar/vue-typescript': ^1.0.4
      prettier: '>=2.0'
      typescript: '>=2.9'
    peerDependenciesMeta:
      '@volar/vue-language-plugin-pug':
        optional: true
      '@volar/vue-typescript':
        optional: true
    dependencies:
      prettier: 2.8.8
      typescript: 5.0.4
    dev: true

  /prettier-plugin-packagejson@2.4.3(prettier@2.8.8):
    resolution: {integrity: sha512-kPeeviJiwy0BgOSk7No8NmzzXfW4R9FYWni6ziA5zc1kGVVrKnBzMZdu2TUhI+I7h8/5Htt3vARYOk7KKJTTNQ==}
    peerDependencies:
      prettier: '>= 1.16.0'
    peerDependenciesMeta:
      prettier:
        optional: true
    dependencies:
      prettier: 2.8.8
      sort-package-json: 2.4.1
      synckit: 0.8.5
    dev: true

  /prettier@2.8.8:
    resolution: {integrity: sha512-tdN8qQGvNjw4CHbY+XXk0JgCXn9QiF21a55rBe5LJAU+kDyC4WQn4+awm2Xfk2lQMk5fKup9XgzTZtGkjBdP9Q==}
    engines: {node: '>=10.13.0'}
    hasBin: true
    dev: true

  /pretty-error@4.0.0:
    resolution: {integrity: sha512-AoJ5YMAcXKYxKhuJGdcvse+Voc6v1RgnsR3nWcYU7q4t6z0Q6T86sv5Zq8VIRbOWWFpvdGE83LtdSMNd+6Y0xw==}
    dependencies:
      lodash: 4.17.21
      renderkid: 3.0.0
    dev: true

  /pretty-ms@8.0.0:
    resolution: {integrity: sha512-ASJqOugUF1bbzI35STMBUpZqdfYKlJugy6JBziGi2EE+AL5JPJGSzvpeVXojxrr0ViUYoToUjb5kjSEGf7Y83Q==}
    engines: {node: '>=14.16'}
    dependencies:
      parse-ms: 3.0.0
    dev: true

  /process-nextick-args@2.0.1:
    resolution: {integrity: sha512-3ouUOpQhtgrbOa17J7+uxOTpITYWaGP7/AhoR3+A+/1e9skrzelGi/dXzEYyvbxubEF6Wn2ypscTKiKJFFn1ag==}

  /process-warning@1.0.0:
    resolution: {integrity: sha512-du4wfLyj4yCZq1VupnVSZmRsPJsNuxoDQFdCFHLaYiEbFBD7QE0a+I4D7hOxrVnh78QE/YipFAj9lXHiXocV+Q==}
    dev: true

  /process@0.11.10:
    resolution: {integrity: sha512-cdGef/drWFoydD1JsMzuFf8100nZl+GT+yacc2bEced5f9Rjk4z+WtFUTBu9PhOi9j/jfmBPu0mMEY4wIdAF8A==}
    engines: {node: '>= 0.6.0'}

  /prop-types@15.8.1:
    resolution: {integrity: sha512-oj87CgZICdulUohogVAR7AjlC0327U4el4L6eAvOqCeudMDVU0NThNaV+b9Df4dXgSP1gXMTnPdhfe/2qDH5cg==}
    dependencies:
      loose-envify: 1.4.0
      object-assign: 4.1.1
      react-is: 16.13.1

  /proxy-addr@2.0.7:
    resolution: {integrity: sha512-llQsMLSUDUPT44jdrU/O37qlnifitDP+ZwrmmZcoSKyLKvtZxpyV0n2/bD/N4tBAAZ/gJEdZU7KMraoK1+XYAg==}
    engines: {node: '>= 0.10'}
    dependencies:
      forwarded: 0.2.0
      ipaddr.js: 1.9.1
    dev: false

  /proxy-compare@2.4.0:
    resolution: {integrity: sha512-FD8KmQUQD6Mfpd0hywCOzcon/dbkFP8XBd9F1ycbKtvVsfv6TsFUKJ2eC0Iz2y+KzlkdT1Z8SY6ZSgm07zOyqg==}
    dev: true

  /proxy-compare@2.5.0:
    resolution: {integrity: sha512-f1us0OsVAJ3tdIMXGQx2lmseYS4YXe4W+sKF5g5ww/jV+5ogMadPt+sIZ+88Ga9kvMJsrRNWzCrKPpr6pMWYbA==}

  /proxy-from-env@1.1.0:
    resolution: {integrity: sha512-D+zkORCbA9f1tdWRK0RaCR3GPv50cMxcrz4X8k5LTSUD1Dkw47mKJEZQNunItRTkWwgtaUSo1RVFRIG9ZXiFYg==}

  /prr@1.0.1:
    resolution: {integrity: sha512-yPw4Sng1gWghHQWj0B3ZggWUm4qVbPwPFcRG8KyxiU7J2OHFSoEHKS+EZ3fv5l1t9CyCiop6l/ZYeWbrgoQejw==}
    dev: true
    optional: true

  /public-encrypt@4.0.3:
    resolution: {integrity: sha512-zVpa8oKZSz5bTMTFClc1fQOnyyEzpl5ozpi1B5YcvBrdohMjH2rfsBtyXcuNuwjsDIXmBYlF2N5FlJYhR29t8Q==}
    dependencies:
      bn.js: 4.12.0
      browserify-rsa: 4.1.0
      create-hash: 1.2.0
      parse-asn1: 5.1.6
      randombytes: 2.1.0
      safe-buffer: 5.2.1

  /punycode@1.3.2:
    resolution: {integrity: sha512-RofWgt/7fL5wP1Y7fxE7/EmTLzQVnB0ycyibJ0OOHIlJqTNzglYFxVwETOcIoJqJmpDXJ9xImDv+Fq34F/d4Dw==}

  /punycode@1.4.1:
    resolution: {integrity: sha512-jmYNElW7yvO7TV33CjSmvSiE2yco3bV2czu/OzDKdMNVZQWfxCblURLhf+47syQRBntjfLdd/H0egrzIG+oaFQ==}

  /punycode@2.3.0:
    resolution: {integrity: sha512-rRV+zQD8tVFys26lAGR9WUuS4iUAngJScM+ZRSKtvl5tKeZ2t5bvdNFdNHBW9FWR4guGHlgmsZ1G7BSm2wTbuA==}
    engines: {node: '>=6'}
    dev: true

  /qiankun@2.10.8:
    resolution: {integrity: sha512-5w6QeM1INFavJdIWfSoDIVv2InV8MEojauvY5tY9Biu8hhE5Rml/HM2t/Y60kZcuOpgy/HGX+tcc6NkQuzDoCg==}
    dependencies:
      '@babel/runtime': 7.21.5
      import-html-entry: 1.14.6
      lodash: 4.17.21
      single-spa: 5.9.4
    dev: true

  /qrcode.react@3.1.0(react@18.1.0):
    resolution: {integrity: sha512-oyF+Urr3oAMUG/OiOuONL3HXM+53wvuH3mtIWQrYmsXoAq0DkvZp2RYUWFSMFtbdOpuS++9v+WAkzNVkMlNW6Q==}
    peerDependencies:
      react: ^16.8.0 || ^17.0.0 || ^18.0.0
    dependencies:
      react: 18.1.0
    dev: true

  /qrcode.react@3.1.0(react@18.2.0):
    resolution: {integrity: sha512-oyF+Urr3oAMUG/OiOuONL3HXM+53wvuH3mtIWQrYmsXoAq0DkvZp2RYUWFSMFtbdOpuS++9v+WAkzNVkMlNW6Q==}
    peerDependencies:
      react: ^16.8.0 || ^17.0.0 || ^18.0.0
    dependencies:
      react: 18.2.0

  /qs@6.11.0:
    resolution: {integrity: sha512-MvjoMCJwEarSbUYk5O+nmoSzSutSsTwF85zcHPQ9OrlFoZOYIjaqBAJIqIXjptyD5vThxGq52Xu/MaJzRkIk4Q==}
    engines: {node: '>=0.6'}
    dependencies:
      side-channel: 1.0.4
    dev: false

  /query-string@6.14.1:
    resolution: {integrity: sha512-XDxAeVmpfu1/6IjyT/gXHOl+S0vQ9owggJ30hhWKdHAsNPOcasn5o9BW0eejZqL2e4vMjhAxoW3jVHcD6mbcYw==}
    engines: {node: '>=6'}
    dependencies:
      decode-uri-component: 0.2.2
      filter-obj: 1.1.0
      split-on-first: 1.1.0
      strict-uri-encode: 2.0.0
    dev: true

  /querystring-es3@0.2.1:
    resolution: {integrity: sha512-773xhDQnZBMFobEiztv8LIl70ch5MSF/jUQVlhwFyBILqq96anmoctVIYz+ZRp0qbCKATTn6ev02M3r7Ga5vqA==}
    engines: {node: '>=0.4.x'}

  /querystring@0.2.0:
    resolution: {integrity: sha512-X/xY82scca2tau62i9mDyU9K+I+djTMUsvwf7xnUX5GLvVzgJybOJf4Y6o9Zx3oJK/LSXg5tTZBjwzqVPaPO2g==}
    engines: {node: '>=0.4.x'}
    deprecated: The querystring API is considered Legacy. new code should use the URLSearchParams API instead.

  /queue-microtask@1.2.3:
    resolution: {integrity: sha512-NuaNSa6flKT5JaSYQzJok04JzTL1CA6aGhv5rfLW3PgqA+M2ChpZQnAC8h8i4ZFkBS8X5RqkDBHA7r4hej3K9A==}
    dev: true

  /quick-format-unescaped@4.0.4:
    resolution: {integrity: sha512-tYC1Q1hgyRuHgloV/YXs2w15unPVh8qfu/qCTfhTYamaw7fyhumKa2yGpdSo87vY32rIclj+4fWYQXUMs9EHvg==}
    dev: true

  /quick-lru@4.0.1:
    resolution: {integrity: sha512-ARhCpm70fzdcvNQfPoy49IaanKkTlRWF2JMzqhcJbhSFRZv7nPTvZJdcY7301IPmvW+/p0RgIWnQDLJxifsQ7g==}
    engines: {node: '>=8'}
    dev: true

  /randombytes@2.1.0:
    resolution: {integrity: sha512-vYl3iOX+4CKUWuxGi9Ukhie6fsqXqS9FE2Zaic4tNFD2N2QQaXOMFbuKK4QmDHC0JO6B1Zp41J0LpT0oR68amQ==}
    dependencies:
      safe-buffer: 5.2.1

  /randomfill@1.0.4:
    resolution: {integrity: sha512-87lcbR8+MhcWcUiQ+9e+Rwx8MyR2P7qnt15ynUlbm3TU/fjbgz4GsvfSUDTemtCCtVCqb4ZcEFlyPNTh9bBTLw==}
    dependencies:
      randombytes: 2.1.0
      safe-buffer: 5.2.1

  /range-parser@1.2.1:
    resolution: {integrity: sha512-Hrgsx+orqoygnmhFbKaHE6c296J+HTAQXoxEF6gNupROmmGJRoyzfG3ccAveqCBrwr/2yxQ5BVd/GTl5agOwSg==}
    engines: {node: '>= 0.6'}
    dev: false

  /raw-body@2.5.1:
    resolution: {integrity: sha512-qqJBtEyVgS0ZmPGdCFPWJ3FreoqvG4MVQln/kCgF7Olq95IbOp0/BWyMwbdtn4VTvkM8Y7khCQ2Xgk/tcrCXig==}
    engines: {node: '>= 0.8'}
    dependencies:
      bytes: 3.1.2
      http-errors: 2.0.0
      iconv-lite: 0.4.24
      unpipe: 1.0.0
    dev: false

  /rc-align@4.0.15(react-dom@18.1.0)(react@18.1.0):
    resolution: {integrity: sha512-wqJtVH60pka/nOX7/IspElA8gjPNQKIx/ZqJ6heATCkXpe1Zg4cPVrMD2vC96wjsFFL8WsmhPbx9tdMo1qqlIA==}
    peerDependencies:
      react: '>=16.9.0'
      react-dom: '>=16.9.0'
    dependencies:
      '@babel/runtime': 7.21.5
      classnames: 2.3.2
      dom-align: 1.12.4
      rc-util: 5.30.0(react-dom@18.1.0)(react@18.1.0)
      react: 18.1.0
      react-dom: 18.1.0(react@18.1.0)
      resize-observer-polyfill: 1.5.1
    dev: true

  /rc-align@4.0.15(react-dom@18.2.0)(react@18.2.0):
    resolution: {integrity: sha512-wqJtVH60pka/nOX7/IspElA8gjPNQKIx/ZqJ6heATCkXpe1Zg4cPVrMD2vC96wjsFFL8WsmhPbx9tdMo1qqlIA==}
    peerDependencies:
      react: '>=16.9.0'
      react-dom: '>=16.9.0'
    dependencies:
      '@babel/runtime': 7.21.5
      classnames: 2.3.2
      dom-align: 1.12.4
      rc-util: 5.30.0(react-dom@18.2.0)(react@18.2.0)
      react: 18.2.0
      react-dom: 18.2.0(react@18.2.0)
      resize-observer-polyfill: 1.5.1

  /rc-cascader@3.10.3(react-dom@18.1.0)(react@18.1.0):
    resolution: {integrity: sha512-RBK1u59a2m/RKY8F+UvW9pUXdPv7bCxh2s2DAb81QjXX7TbwSX92Y0tICYo/Bo8fRsAh2g+7RXVf488/98ijkA==}
    peerDependencies:
      react: '>=16.9.0'
      react-dom: '>=16.9.0'
    dependencies:
      '@babel/runtime': 7.21.5
      array-tree-filter: 2.1.0
      classnames: 2.3.2
      rc-select: 14.4.3(react-dom@18.1.0)(react@18.1.0)
      rc-tree: 5.7.3(react-dom@18.1.0)(react@18.1.0)
      rc-util: 5.30.0(react-dom@18.1.0)(react@18.1.0)
      react: 18.1.0
      react-dom: 18.1.0(react@18.1.0)
    dev: true

  /rc-cascader@3.10.3(react-dom@18.2.0)(react@18.2.0):
    resolution: {integrity: sha512-RBK1u59a2m/RKY8F+UvW9pUXdPv7bCxh2s2DAb81QjXX7TbwSX92Y0tICYo/Bo8fRsAh2g+7RXVf488/98ijkA==}
    peerDependencies:
      react: '>=16.9.0'
      react-dom: '>=16.9.0'
    dependencies:
      '@babel/runtime': 7.21.5
      array-tree-filter: 2.1.0
      classnames: 2.3.2
      rc-select: 14.4.3(react-dom@18.2.0)(react@18.2.0)
      rc-tree: 5.7.3(react-dom@18.2.0)(react@18.2.0)
      rc-util: 5.30.0(react-dom@18.2.0)(react@18.2.0)
      react: 18.2.0
      react-dom: 18.2.0(react@18.2.0)

  /rc-checkbox@3.0.1(react-dom@18.1.0)(react@18.1.0):
    resolution: {integrity: sha512-k7nxDWxYF+jDI0ZcCvuvj71xONmWRVe5+1MKcERRR9MRyP3tZ69b+yUCSXXh+sik4/Hc9P5wHr2nnUoGS2zBjA==}
    peerDependencies:
      react: '>=16.9.0'
      react-dom: '>=16.9.0'
    dependencies:
      '@babel/runtime': 7.21.5
      classnames: 2.3.2
      rc-util: 5.30.0(react-dom@18.1.0)(react@18.1.0)
      react: 18.1.0
      react-dom: 18.1.0(react@18.1.0)
    dev: true

  /rc-checkbox@3.0.1(react-dom@18.2.0)(react@18.2.0):
    resolution: {integrity: sha512-k7nxDWxYF+jDI0ZcCvuvj71xONmWRVe5+1MKcERRR9MRyP3tZ69b+yUCSXXh+sik4/Hc9P5wHr2nnUoGS2zBjA==}
    peerDependencies:
      react: '>=16.9.0'
      react-dom: '>=16.9.0'
    dependencies:
      '@babel/runtime': 7.21.5
      classnames: 2.3.2
      rc-util: 5.30.0(react-dom@18.2.0)(react@18.2.0)
      react: 18.2.0
      react-dom: 18.2.0(react@18.2.0)

  /rc-collapse@3.5.2(react-dom@18.1.0)(react@18.1.0):
    resolution: {integrity: sha512-/TNiT3DW1t3sUCiVD/DPUYooJZ3BLA93/2rZsB3eM2bGJCCla2X9D2E4tgm7LGMQGy5Atb2lMUn2FQuvQNvavQ==}
    peerDependencies:
      react: '>=16.9.0'
      react-dom: '>=16.9.0'
    dependencies:
      '@babel/runtime': 7.21.5
      classnames: 2.3.2
      rc-motion: 2.7.3(react-dom@18.1.0)(react@18.1.0)
      rc-util: 5.30.0(react-dom@18.1.0)(react@18.1.0)
      react: 18.1.0
      react-dom: 18.1.0(react@18.1.0)
    dev: true

  /rc-collapse@3.5.2(react-dom@18.2.0)(react@18.2.0):
    resolution: {integrity: sha512-/TNiT3DW1t3sUCiVD/DPUYooJZ3BLA93/2rZsB3eM2bGJCCla2X9D2E4tgm7LGMQGy5Atb2lMUn2FQuvQNvavQ==}
    peerDependencies:
      react: '>=16.9.0'
      react-dom: '>=16.9.0'
    dependencies:
      '@babel/runtime': 7.21.5
      classnames: 2.3.2
      rc-motion: 2.7.3(react-dom@18.2.0)(react@18.2.0)
      rc-util: 5.30.0(react-dom@18.2.0)(react@18.2.0)
      react: 18.2.0
      react-dom: 18.2.0(react@18.2.0)

  /rc-dialog@9.1.0(react-dom@18.1.0)(react@18.1.0):
    resolution: {integrity: sha512-5ry+JABAWEbaKyYsmITtrJbZbJys8CtMyzV8Xn4LYuXMeUx5XVHNyJRoqLFE4AzBuXXzOWeaC49cg+XkxK6kHA==}
    peerDependencies:
      react: '>=16.9.0'
      react-dom: '>=16.9.0'
    dependencies:
      '@babel/runtime': 7.21.5
      '@rc-component/portal': 1.1.1(react-dom@18.1.0)(react@18.1.0)
      classnames: 2.3.2
      rc-motion: 2.7.3(react-dom@18.1.0)(react@18.1.0)
      rc-util: 5.30.0(react-dom@18.1.0)(react@18.1.0)
      react: 18.1.0
      react-dom: 18.1.0(react@18.1.0)
    dev: true

  /rc-dialog@9.1.0(react-dom@18.2.0)(react@18.2.0):
    resolution: {integrity: sha512-5ry+JABAWEbaKyYsmITtrJbZbJys8CtMyzV8Xn4LYuXMeUx5XVHNyJRoqLFE4AzBuXXzOWeaC49cg+XkxK6kHA==}
    peerDependencies:
      react: '>=16.9.0'
      react-dom: '>=16.9.0'
    dependencies:
      '@babel/runtime': 7.21.5
      '@rc-component/portal': 1.1.1(react-dom@18.2.0)(react@18.2.0)
      classnames: 2.3.2
      rc-motion: 2.7.3(react-dom@18.2.0)(react@18.2.0)
      rc-util: 5.30.0(react-dom@18.2.0)(react@18.2.0)
      react: 18.2.0
      react-dom: 18.2.0(react@18.2.0)

  /rc-drawer@6.1.5(react-dom@18.1.0)(react@18.1.0):
    resolution: {integrity: sha512-MDRomQXFi+tvDuwsRAddJ2Oy2ayLCZ29weMzp3rJFO9UNEVLEVV7nuyx5lEgNJIdM//tE6wWQV95cTUiMVqD6w==}
    peerDependencies:
      react: '>=16.9.0'
      react-dom: '>=16.9.0'
    dependencies:
      '@babel/runtime': 7.21.5
      '@rc-component/portal': 1.1.1(react-dom@18.1.0)(react@18.1.0)
      classnames: 2.3.2
      rc-motion: 2.7.3(react-dom@18.1.0)(react@18.1.0)
      rc-util: 5.30.0(react-dom@18.1.0)(react@18.1.0)
      react: 18.1.0
      react-dom: 18.1.0(react@18.1.0)
    dev: true

  /rc-drawer@6.1.5(react-dom@18.2.0)(react@18.2.0):
    resolution: {integrity: sha512-MDRomQXFi+tvDuwsRAddJ2Oy2ayLCZ29weMzp3rJFO9UNEVLEVV7nuyx5lEgNJIdM//tE6wWQV95cTUiMVqD6w==}
    peerDependencies:
      react: '>=16.9.0'
      react-dom: '>=16.9.0'
    dependencies:
      '@babel/runtime': 7.21.5
      '@rc-component/portal': 1.1.1(react-dom@18.2.0)(react@18.2.0)
      classnames: 2.3.2
      rc-motion: 2.7.3(react-dom@18.2.0)(react@18.2.0)
      rc-util: 5.30.0(react-dom@18.2.0)(react@18.2.0)
      react: 18.2.0
      react-dom: 18.2.0(react@18.2.0)

  /rc-dropdown@4.0.1(react-dom@18.1.0)(react@18.1.0):
    resolution: {integrity: sha512-OdpXuOcme1rm45cR0Jzgfl1otzmU4vuBVb+etXM8vcaULGokAKVpKlw8p6xzspG7jGd/XxShvq+N3VNEfk/l5g==}
    peerDependencies:
      react: '>=16.11.0'
      react-dom: '>=16.11.0'
    dependencies:
      '@babel/runtime': 7.21.5
      classnames: 2.3.2
      rc-trigger: 5.3.4(react-dom@18.1.0)(react@18.1.0)
      rc-util: 5.30.0(react-dom@18.1.0)(react@18.1.0)
      react: 18.1.0
      react-dom: 18.1.0(react@18.1.0)
    dev: true

  /rc-dropdown@4.0.1(react-dom@18.2.0)(react@18.2.0):
    resolution: {integrity: sha512-OdpXuOcme1rm45cR0Jzgfl1otzmU4vuBVb+etXM8vcaULGokAKVpKlw8p6xzspG7jGd/XxShvq+N3VNEfk/l5g==}
    peerDependencies:
      react: '>=16.11.0'
      react-dom: '>=16.11.0'
    dependencies:
      '@babel/runtime': 7.21.5
      classnames: 2.3.2
      rc-trigger: 5.3.4(react-dom@18.2.0)(react@18.2.0)
      rc-util: 5.30.0(react-dom@18.2.0)(react@18.2.0)
      react: 18.2.0
      react-dom: 18.2.0(react@18.2.0)

  /rc-field-form@1.29.2(react-dom@18.1.0)(react@18.1.0):
    resolution: {integrity: sha512-gXNkthHMUjJ7gDKYmD/lJWJrpMqAjiEPQE4QmlOuZoiHF51LybCL/y+iAmLXpdEjPfJ41WtZBH5hZMUEnEnHXA==}
    engines: {node: '>=8.x'}
    peerDependencies:
      react: '>=16.9.0'
      react-dom: '>=16.9.0'
    dependencies:
      '@babel/runtime': 7.21.5
      async-validator: 4.2.5
      rc-util: 5.30.0(react-dom@18.1.0)(react@18.1.0)
      react: 18.1.0
      react-dom: 18.1.0(react@18.1.0)
    dev: true

  /rc-field-form@1.29.2(react-dom@18.2.0)(react@18.2.0):
    resolution: {integrity: sha512-gXNkthHMUjJ7gDKYmD/lJWJrpMqAjiEPQE4QmlOuZoiHF51LybCL/y+iAmLXpdEjPfJ41WtZBH5hZMUEnEnHXA==}
    engines: {node: '>=8.x'}
    peerDependencies:
      react: '>=16.9.0'
      react-dom: '>=16.9.0'
    dependencies:
      '@babel/runtime': 7.21.5
      async-validator: 4.2.5
      rc-util: 5.30.0(react-dom@18.2.0)(react@18.2.0)
      react: 18.2.0
      react-dom: 18.2.0(react@18.2.0)

  /rc-field-form@1.31.0(react-dom@18.1.0)(react@18.1.0):
    resolution: {integrity: sha512-3u6crithuSQMfHaDL3rMvzjG5oXJQIgCTxDfT0pJL9kI/C2LWuR8GrApzOvB9gKcf8VvvnejzmSPnsUJz4YGmQ==}
    engines: {node: '>=8.x'}
    peerDependencies:
      react: '>=16.9.0'
      react-dom: '>=16.9.0'
    dependencies:
      '@babel/runtime': 7.21.5
      async-validator: 4.2.5
      rc-util: 5.30.0(react-dom@18.1.0)(react@18.1.0)
      react: 18.1.0
      react-dom: 18.1.0(react@18.1.0)
    dev: true

  /rc-field-form@1.31.0(react-dom@18.2.0)(react@18.2.0):
    resolution: {integrity: sha512-3u6crithuSQMfHaDL3rMvzjG5oXJQIgCTxDfT0pJL9kI/C2LWuR8GrApzOvB9gKcf8VvvnejzmSPnsUJz4YGmQ==}
    engines: {node: '>=8.x'}
    peerDependencies:
      react: '>=16.9.0'
      react-dom: '>=16.9.0'
    dependencies:
      '@babel/runtime': 7.21.5
      async-validator: 4.2.5
      rc-util: 5.30.0(react-dom@18.2.0)(react@18.2.0)
      react: 18.2.0
      react-dom: 18.2.0(react@18.2.0)

  /rc-image@5.16.0(react-dom@18.1.0)(react@18.1.0):
    resolution: {integrity: sha512-11DOye57IgTXh2yTsmxFNynZJG3tdx8RZnnaqb38eYWrBPPyhVHIuURxyiSZ8B68lEUAggR7SBA0Zb95KP/CyQ==}
    peerDependencies:
      react: '>=16.9.0'
      react-dom: '>=16.9.0'
    dependencies:
      '@babel/runtime': 7.21.5
      '@rc-component/portal': 1.1.1(react-dom@18.1.0)(react@18.1.0)
      classnames: 2.3.2
      rc-dialog: 9.1.0(react-dom@18.1.0)(react@18.1.0)
      rc-motion: 2.7.3(react-dom@18.1.0)(react@18.1.0)
      rc-util: 5.30.0(react-dom@18.1.0)(react@18.1.0)
      react: 18.1.0
      react-dom: 18.1.0(react@18.1.0)
    dev: true

  /rc-image@5.16.0(react-dom@18.2.0)(react@18.2.0):
    resolution: {integrity: sha512-11DOye57IgTXh2yTsmxFNynZJG3tdx8RZnnaqb38eYWrBPPyhVHIuURxyiSZ8B68lEUAggR7SBA0Zb95KP/CyQ==}
    peerDependencies:
      react: '>=16.9.0'
      react-dom: '>=16.9.0'
    dependencies:
      '@babel/runtime': 7.21.5
      '@rc-component/portal': 1.1.1(react-dom@18.2.0)(react@18.2.0)
      classnames: 2.3.2
      rc-dialog: 9.1.0(react-dom@18.2.0)(react@18.2.0)
      rc-motion: 2.7.3(react-dom@18.2.0)(react@18.2.0)
      rc-util: 5.30.0(react-dom@18.2.0)(react@18.2.0)
      react: 18.2.0
      react-dom: 18.2.0(react@18.2.0)

  /rc-input-number@7.4.2(react-dom@18.1.0)(react@18.1.0):
    resolution: {integrity: sha512-yGturTw7WGP+M1GbJ+UTAO7L4buxeW6oilhL9Sq3DezsRS8/9qec4UiXUbeoiX9bzvRXH11JvgskBtxSp4YSNg==}
    peerDependencies:
      react: '>=16.9.0'
      react-dom: '>=16.9.0'
    dependencies:
      '@babel/runtime': 7.21.5
      '@rc-component/mini-decimal': 1.0.1
      classnames: 2.3.2
      rc-util: 5.30.0(react-dom@18.1.0)(react@18.1.0)
      react: 18.1.0
      react-dom: 18.1.0(react@18.1.0)
    dev: true

  /rc-input-number@7.4.2(react-dom@18.2.0)(react@18.2.0):
    resolution: {integrity: sha512-yGturTw7WGP+M1GbJ+UTAO7L4buxeW6oilhL9Sq3DezsRS8/9qec4UiXUbeoiX9bzvRXH11JvgskBtxSp4YSNg==}
    peerDependencies:
      react: '>=16.9.0'
      react-dom: '>=16.9.0'
    dependencies:
      '@babel/runtime': 7.21.5
      '@rc-component/mini-decimal': 1.0.1
      classnames: 2.3.2
      rc-util: 5.30.0(react-dom@18.2.0)(react@18.2.0)
      react: 18.2.0
      react-dom: 18.2.0(react@18.2.0)

  /rc-input@1.0.4(react-dom@18.1.0)(react@18.1.0):
    resolution: {integrity: sha512-clY4oneVHRtKHYf/HCxT/MO+4BGzCIywSNLosXWOm7fcQAS0jQW7n0an8Raa8JMB8kpxc8m28p7SNwFZmlMj6g==}
    peerDependencies:
      react: '>=16.0.0'
      react-dom: '>=16.0.0'
    dependencies:
      '@babel/runtime': 7.21.5
      classnames: 2.3.2
      rc-util: 5.30.0(react-dom@18.1.0)(react@18.1.0)
      react: 18.1.0
      react-dom: 18.1.0(react@18.1.0)
    dev: true

  /rc-input@1.0.4(react-dom@18.2.0)(react@18.2.0):
    resolution: {integrity: sha512-clY4oneVHRtKHYf/HCxT/MO+4BGzCIywSNLosXWOm7fcQAS0jQW7n0an8Raa8JMB8kpxc8m28p7SNwFZmlMj6g==}
    peerDependencies:
      react: '>=16.0.0'
      react-dom: '>=16.0.0'
    dependencies:
      '@babel/runtime': 7.21.5
      classnames: 2.3.2
      rc-util: 5.30.0(react-dom@18.2.0)(react@18.2.0)
      react: 18.2.0
      react-dom: 18.2.0(react@18.2.0)

  /rc-mentions@2.2.0(react-dom@18.1.0)(react@18.1.0):
    resolution: {integrity: sha512-R7ncCldr02uKgJBBPlXdtnOGQIjZ9C3uoIMi4fabU3CPFdmefYlNF6QM4u2AzgcGt8V0KkoHTN5T6HPdUpet8g==}
    peerDependencies:
      react: '>=16.9.0'
      react-dom: '>=16.9.0'
    dependencies:
      '@babel/runtime': 7.21.5
      '@rc-component/trigger': 1.13.1(react-dom@18.1.0)(react@18.1.0)
      classnames: 2.3.2
      rc-input: 1.0.4(react-dom@18.1.0)(react@18.1.0)
      rc-menu: 9.8.4(react-dom@18.1.0)(react@18.1.0)
      rc-textarea: 1.2.3(react-dom@18.1.0)(react@18.1.0)
      rc-util: 5.30.0(react-dom@18.1.0)(react@18.1.0)
      react: 18.1.0
      react-dom: 18.1.0(react@18.1.0)
    dev: true

  /rc-mentions@2.2.0(react-dom@18.2.0)(react@18.2.0):
    resolution: {integrity: sha512-R7ncCldr02uKgJBBPlXdtnOGQIjZ9C3uoIMi4fabU3CPFdmefYlNF6QM4u2AzgcGt8V0KkoHTN5T6HPdUpet8g==}
    peerDependencies:
      react: '>=16.9.0'
      react-dom: '>=16.9.0'
    dependencies:
      '@babel/runtime': 7.21.5
      '@rc-component/trigger': 1.13.1(react-dom@18.2.0)(react@18.2.0)
      classnames: 2.3.2
      rc-input: 1.0.4(react-dom@18.2.0)(react@18.2.0)
      rc-menu: 9.8.4(react-dom@18.2.0)(react@18.2.0)
      rc-textarea: 1.2.3(react-dom@18.2.0)(react@18.2.0)
      rc-util: 5.30.0(react-dom@18.2.0)(react@18.2.0)
      react: 18.2.0
      react-dom: 18.2.0(react@18.2.0)

  /rc-menu@9.8.4(react-dom@18.1.0)(react@18.1.0):
    resolution: {integrity: sha512-lmw2j8I2fhdIzHmC9ajfImfckt0WDb2KVJJBBRIsxPEw2kGkEfjLMUoB1NgiNT/Q5cC8PdjGOGQjHJIJMwyNMw==}
    peerDependencies:
      react: '>=16.9.0'
      react-dom: '>=16.9.0'
    dependencies:
      '@babel/runtime': 7.21.5
      classnames: 2.3.2
      rc-motion: 2.7.3(react-dom@18.1.0)(react@18.1.0)
      rc-overflow: 1.3.0(react-dom@18.1.0)(react@18.1.0)
      rc-trigger: 5.3.4(react-dom@18.1.0)(react@18.1.0)
      rc-util: 5.30.0(react-dom@18.1.0)(react@18.1.0)
      react: 18.1.0
      react-dom: 18.1.0(react@18.1.0)
    dev: true

  /rc-menu@9.8.4(react-dom@18.2.0)(react@18.2.0):
    resolution: {integrity: sha512-lmw2j8I2fhdIzHmC9ajfImfckt0WDb2KVJJBBRIsxPEw2kGkEfjLMUoB1NgiNT/Q5cC8PdjGOGQjHJIJMwyNMw==}
    peerDependencies:
      react: '>=16.9.0'
      react-dom: '>=16.9.0'
    dependencies:
      '@babel/runtime': 7.21.5
      classnames: 2.3.2
      rc-motion: 2.7.3(react-dom@18.2.0)(react@18.2.0)
      rc-overflow: 1.3.0(react-dom@18.2.0)(react@18.2.0)
      rc-trigger: 5.3.4(react-dom@18.2.0)(react@18.2.0)
      rc-util: 5.30.0(react-dom@18.2.0)(react@18.2.0)
      react: 18.2.0
      react-dom: 18.2.0(react@18.2.0)

  /rc-motion@2.7.3(react-dom@18.1.0)(react@18.1.0):
    resolution: {integrity: sha512-2xUvo8yGHdOHeQbdI8BtBsCIrWKchEmFEIskf0nmHtJsou+meLd/JE+vnvSX2JxcBrJtXY2LuBpxAOxrbY/wMQ==}
    peerDependencies:
      react: '>=16.9.0'
      react-dom: '>=16.9.0'
    dependencies:
      '@babel/runtime': 7.21.5
      classnames: 2.3.2
      rc-util: 5.30.0(react-dom@18.1.0)(react@18.1.0)
      react: 18.1.0
      react-dom: 18.1.0(react@18.1.0)
    dev: true

  /rc-motion@2.7.3(react-dom@18.2.0)(react@18.2.0):
    resolution: {integrity: sha512-2xUvo8yGHdOHeQbdI8BtBsCIrWKchEmFEIskf0nmHtJsou+meLd/JE+vnvSX2JxcBrJtXY2LuBpxAOxrbY/wMQ==}
    peerDependencies:
      react: '>=16.9.0'
      react-dom: '>=16.9.0'
    dependencies:
      '@babel/runtime': 7.21.5
      classnames: 2.3.2
      rc-util: 5.30.0(react-dom@18.2.0)(react@18.2.0)
      react: 18.2.0
      react-dom: 18.2.0(react@18.2.0)

  /rc-notification@5.0.4(react-dom@18.1.0)(react@18.1.0):
    resolution: {integrity: sha512-3535oellIRlt1LspERfK8yvCqb8Gio3R02rULciaSc1xe3H7ArTU/khlUTv1ddGzua4HhmF4D4Rwz/+mBxETvg==}
    engines: {node: '>=8.x'}
    peerDependencies:
      react: '>=16.9.0'
      react-dom: '>=16.9.0'
    dependencies:
      '@babel/runtime': 7.21.5
      classnames: 2.3.2
      rc-motion: 2.7.3(react-dom@18.1.0)(react@18.1.0)
      rc-util: 5.30.0(react-dom@18.1.0)(react@18.1.0)
      react: 18.1.0
      react-dom: 18.1.0(react@18.1.0)
    dev: true

  /rc-notification@5.0.4(react-dom@18.2.0)(react@18.2.0):
    resolution: {integrity: sha512-3535oellIRlt1LspERfK8yvCqb8Gio3R02rULciaSc1xe3H7ArTU/khlUTv1ddGzua4HhmF4D4Rwz/+mBxETvg==}
    engines: {node: '>=8.x'}
    peerDependencies:
      react: '>=16.9.0'
      react-dom: '>=16.9.0'
    dependencies:
      '@babel/runtime': 7.21.5
      classnames: 2.3.2
      rc-motion: 2.7.3(react-dom@18.2.0)(react@18.2.0)
      rc-util: 5.30.0(react-dom@18.2.0)(react@18.2.0)
      react: 18.2.0
      react-dom: 18.2.0(react@18.2.0)

  /rc-overflow@1.3.0(react-dom@18.1.0)(react@18.1.0):
    resolution: {integrity: sha512-p2Qt4SWPTHAYl4oAao1THy669Fm5q8pYBDBHRaFOekCvcdcrgIx0ByXQMEkyPm8wUDX4BK6aARWecvCRc/7CTA==}
    peerDependencies:
      react: '>=16.9.0'
      react-dom: '>=16.9.0'
    dependencies:
      '@babel/runtime': 7.21.5
      classnames: 2.3.2
      rc-resize-observer: 1.3.1(react-dom@18.1.0)(react@18.1.0)
      rc-util: 5.30.0(react-dom@18.1.0)(react@18.1.0)
      react: 18.1.0
      react-dom: 18.1.0(react@18.1.0)
    dev: true

  /rc-overflow@1.3.0(react-dom@18.2.0)(react@18.2.0):
    resolution: {integrity: sha512-p2Qt4SWPTHAYl4oAao1THy669Fm5q8pYBDBHRaFOekCvcdcrgIx0ByXQMEkyPm8wUDX4BK6aARWecvCRc/7CTA==}
    peerDependencies:
      react: '>=16.9.0'
      react-dom: '>=16.9.0'
    dependencies:
      '@babel/runtime': 7.21.5
      classnames: 2.3.2
      rc-resize-observer: 1.3.1(react-dom@18.2.0)(react@18.2.0)
      rc-util: 5.30.0(react-dom@18.2.0)(react@18.2.0)
      react: 18.2.0
      react-dom: 18.2.0(react@18.2.0)

  /rc-pagination@3.3.1(react-dom@18.1.0)(react@18.1.0):
    resolution: {integrity: sha512-eI4dSeB3OrFxll7KzWa3ZH63LV2tHxt0AUmZmDwuI6vc3CK5lZhaKUYq0fRowb5586hN+L26j5WZoSz9cwEfjg==}
    peerDependencies:
      react: '>=16.9.0'
      react-dom: '>=16.9.0'
    dependencies:
      '@babel/runtime': 7.21.5
      classnames: 2.3.2
      react: 18.1.0
      react-dom: 18.1.0(react@18.1.0)
    dev: true

  /rc-pagination@3.3.1(react-dom@18.2.0)(react@18.2.0):
    resolution: {integrity: sha512-eI4dSeB3OrFxll7KzWa3ZH63LV2tHxt0AUmZmDwuI6vc3CK5lZhaKUYq0fRowb5586hN+L26j5WZoSz9cwEfjg==}
    peerDependencies:
      react: '>=16.9.0'
      react-dom: '>=16.9.0'
    dependencies:
      '@babel/runtime': 7.21.5
      classnames: 2.3.2
      react: 18.2.0
      react-dom: 18.2.0(react@18.2.0)

  /rc-picker@3.6.2(dayjs@1.11.7)(react-dom@18.1.0)(react@18.1.0):
    resolution: {integrity: sha512-acLNCi2WTNAuvTtcEzKp72mU15ni0sqrIKVlEcj04KgLZxhlVPMabCS+Sc8VuOCPJbOcW0XeOydbNnJbWTvzxg==}
    engines: {node: '>=8.x'}
    peerDependencies:
      date-fns: '>= 2.x'
      dayjs: '>= 1.x'
      luxon: '>= 3.x'
      moment: '>= 2.x'
      react: '>=16.9.0'
      react-dom: '>=16.9.0'
    peerDependenciesMeta:
      date-fns:
        optional: true
      dayjs:
        optional: true
      luxon:
        optional: true
      moment:
        optional: true
    dependencies:
      '@babel/runtime': 7.21.5
      '@rc-component/trigger': 1.13.1(react-dom@18.1.0)(react@18.1.0)
      classnames: 2.3.2
      dayjs: 1.11.7
      rc-util: 5.30.0(react-dom@18.1.0)(react@18.1.0)
      react: 18.1.0
      react-dom: 18.1.0(react@18.1.0)
    dev: true

  /rc-picker@3.6.2(dayjs@1.11.7)(react-dom@18.2.0)(react@18.2.0):
    resolution: {integrity: sha512-acLNCi2WTNAuvTtcEzKp72mU15ni0sqrIKVlEcj04KgLZxhlVPMabCS+Sc8VuOCPJbOcW0XeOydbNnJbWTvzxg==}
    engines: {node: '>=8.x'}
    peerDependencies:
      date-fns: '>= 2.x'
      dayjs: '>= 1.x'
      luxon: '>= 3.x'
      moment: '>= 2.x'
      react: '>=16.9.0'
      react-dom: '>=16.9.0'
    peerDependenciesMeta:
      date-fns:
        optional: true
      dayjs:
        optional: true
      luxon:
        optional: true
      moment:
        optional: true
    dependencies:
      '@babel/runtime': 7.21.5
      '@rc-component/trigger': 1.13.1(react-dom@18.2.0)(react@18.2.0)
      classnames: 2.3.2
      dayjs: 1.11.7
      rc-util: 5.30.0(react-dom@18.2.0)(react@18.2.0)
      react: 18.2.0
      react-dom: 18.2.0(react@18.2.0)

  /rc-progress@3.4.1(react-dom@18.1.0)(react@18.1.0):
    resolution: {integrity: sha512-eAFDHXlk8aWpoXl0llrenPMt9qKHQXphxcVsnKs0FHC6eCSk1ebJtyaVjJUzKe0233ogiLDeEFK1Uihz3s67hw==}
    peerDependencies:
      react: '>=16.9.0'
      react-dom: '>=16.9.0'
    dependencies:
      '@babel/runtime': 7.21.5
      classnames: 2.3.2
      rc-util: 5.30.0(react-dom@18.1.0)(react@18.1.0)
      react: 18.1.0
      react-dom: 18.1.0(react@18.1.0)
    dev: true

  /rc-progress@3.4.1(react-dom@18.2.0)(react@18.2.0):
    resolution: {integrity: sha512-eAFDHXlk8aWpoXl0llrenPMt9qKHQXphxcVsnKs0FHC6eCSk1ebJtyaVjJUzKe0233ogiLDeEFK1Uihz3s67hw==}
    peerDependencies:
      react: '>=16.9.0'
      react-dom: '>=16.9.0'
    dependencies:
      '@babel/runtime': 7.21.5
      classnames: 2.3.2
      rc-util: 5.30.0(react-dom@18.2.0)(react@18.2.0)
      react: 18.2.0
      react-dom: 18.2.0(react@18.2.0)

  /rc-rate@2.10.0(react-dom@18.1.0)(react@18.1.0):
    resolution: {integrity: sha512-TCjEpKPeN1m0EnGDDbb1KyxjNTJRzoReiPdtbrBJEey4Ryf/UGOQ6vqmz2yC6DJdYVDVUoZPdoz043ryh0t/nQ==}
    engines: {node: '>=8.x'}
    peerDependencies:
      react: '>=16.9.0'
      react-dom: '>=16.9.0'
    dependencies:
      '@babel/runtime': 7.21.5
      classnames: 2.3.2
      rc-util: 5.30.0(react-dom@18.1.0)(react@18.1.0)
      react: 18.1.0
      react-dom: 18.1.0(react@18.1.0)
    dev: true

  /rc-rate@2.10.0(react-dom@18.2.0)(react@18.2.0):
    resolution: {integrity: sha512-TCjEpKPeN1m0EnGDDbb1KyxjNTJRzoReiPdtbrBJEey4Ryf/UGOQ6vqmz2yC6DJdYVDVUoZPdoz043ryh0t/nQ==}
    engines: {node: '>=8.x'}
    peerDependencies:
      react: '>=16.9.0'
      react-dom: '>=16.9.0'
    dependencies:
      '@babel/runtime': 7.21.5
      classnames: 2.3.2
      rc-util: 5.30.0(react-dom@18.2.0)(react@18.2.0)
      react: 18.2.0
      react-dom: 18.2.0(react@18.2.0)

  /rc-resize-observer@0.2.6(react-dom@18.1.0)(react@18.1.0):
    resolution: {integrity: sha512-YX6nYnd6fk7zbuvT6oSDMKiZjyngjHoy+fz+vL3Tez38d/G5iGdaDJa2yE7345G6sc4Mm1IGRUIwclvltddhmA==}
    peerDependencies:
      react: '>=16.9.0'
      react-dom: '>=16.9.0'
    dependencies:
      '@babel/runtime': 7.21.5
      classnames: 2.3.2
      rc-util: 5.30.0(react-dom@18.1.0)(react@18.1.0)
      react: 18.1.0
      react-dom: 18.1.0(react@18.1.0)
      resize-observer-polyfill: 1.5.1
    dev: true

  /rc-resize-observer@0.2.6(react-dom@18.2.0)(react@18.2.0):
    resolution: {integrity: sha512-YX6nYnd6fk7zbuvT6oSDMKiZjyngjHoy+fz+vL3Tez38d/G5iGdaDJa2yE7345G6sc4Mm1IGRUIwclvltddhmA==}
    peerDependencies:
      react: '>=16.9.0'
      react-dom: '>=16.9.0'
    dependencies:
      '@babel/runtime': 7.21.5
      classnames: 2.3.2
      rc-util: 5.30.0(react-dom@18.2.0)(react@18.2.0)
      react: 18.2.0
      react-dom: 18.2.0(react@18.2.0)
      resize-observer-polyfill: 1.5.1

  /rc-resize-observer@1.3.1(react-dom@18.1.0)(react@18.1.0):
    resolution: {integrity: sha512-iFUdt3NNhflbY3mwySv5CA1TC06zdJ+pfo0oc27xpf4PIOvfZwZGtD9Kz41wGYqC4SLio93RVAirSSpYlV/uYg==}
    peerDependencies:
      react: '>=16.9.0'
      react-dom: '>=16.9.0'
    dependencies:
      '@babel/runtime': 7.21.5
      classnames: 2.3.2
      rc-util: 5.30.0(react-dom@18.1.0)(react@18.1.0)
      react: 18.1.0
      react-dom: 18.1.0(react@18.1.0)
      resize-observer-polyfill: 1.5.1
    dev: true

  /rc-resize-observer@1.3.1(react-dom@18.2.0)(react@18.2.0):
    resolution: {integrity: sha512-iFUdt3NNhflbY3mwySv5CA1TC06zdJ+pfo0oc27xpf4PIOvfZwZGtD9Kz41wGYqC4SLio93RVAirSSpYlV/uYg==}
    peerDependencies:
      react: '>=16.9.0'
      react-dom: '>=16.9.0'
    dependencies:
      '@babel/runtime': 7.21.5
      classnames: 2.3.2
      rc-util: 5.30.0(react-dom@18.2.0)(react@18.2.0)
      react: 18.2.0
      react-dom: 18.2.0(react@18.2.0)
      resize-observer-polyfill: 1.5.1

  /rc-segmented@2.1.2(react-dom@18.1.0)(react@18.1.0):
    resolution: {integrity: sha512-qGo1bCr83ESXpXVOCXjFe1QJlCAQXyi9KCiy8eX3rIMYlTeJr/ftySIaTnYsitL18SvWf5ZEHsfqIWoX0EMfFQ==}
    peerDependencies:
      react: '>=16.0.0'
      react-dom: '>=16.0.0'
    dependencies:
      '@babel/runtime': 7.21.5
      classnames: 2.3.2
      rc-motion: 2.7.3(react-dom@18.1.0)(react@18.1.0)
      rc-util: 5.30.0(react-dom@18.1.0)(react@18.1.0)
      react: 18.1.0
      react-dom: 18.1.0(react@18.1.0)
    dev: true

  /rc-segmented@2.1.2(react-dom@18.2.0)(react@18.2.0):
    resolution: {integrity: sha512-qGo1bCr83ESXpXVOCXjFe1QJlCAQXyi9KCiy8eX3rIMYlTeJr/ftySIaTnYsitL18SvWf5ZEHsfqIWoX0EMfFQ==}
    peerDependencies:
      react: '>=16.0.0'
      react-dom: '>=16.0.0'
    dependencies:
      '@babel/runtime': 7.21.5
      classnames: 2.3.2
      rc-motion: 2.7.3(react-dom@18.2.0)(react@18.2.0)
      rc-util: 5.30.0(react-dom@18.2.0)(react@18.2.0)
      react: 18.2.0
      react-dom: 18.2.0(react@18.2.0)

  /rc-select@14.4.3(react-dom@18.1.0)(react@18.1.0):
    resolution: {integrity: sha512-qoz4gNqm3SN+4dYKSCRiRkxKSEEdbS3jC6gdFYoYwEjDZ9sdQFo5jHlfQbF+hhai01HOoj1Hf8Gq6tpUvU+Gmw==}
    engines: {node: '>=8.x'}
    peerDependencies:
      react: '*'
      react-dom: '*'
    dependencies:
      '@babel/runtime': 7.21.5
      '@rc-component/trigger': 1.13.1(react-dom@18.1.0)(react@18.1.0)
      classnames: 2.3.2
      rc-motion: 2.7.3(react-dom@18.1.0)(react@18.1.0)
      rc-overflow: 1.3.0(react-dom@18.1.0)(react@18.1.0)
      rc-util: 5.30.0(react-dom@18.1.0)(react@18.1.0)
      rc-virtual-list: 3.5.2(react-dom@18.1.0)(react@18.1.0)
      react: 18.1.0
      react-dom: 18.1.0(react@18.1.0)
    dev: true

  /rc-select@14.4.3(react-dom@18.2.0)(react@18.2.0):
    resolution: {integrity: sha512-qoz4gNqm3SN+4dYKSCRiRkxKSEEdbS3jC6gdFYoYwEjDZ9sdQFo5jHlfQbF+hhai01HOoj1Hf8Gq6tpUvU+Gmw==}
    engines: {node: '>=8.x'}
    peerDependencies:
      react: '*'
      react-dom: '*'
    dependencies:
      '@babel/runtime': 7.21.5
      '@rc-component/trigger': 1.13.1(react-dom@18.2.0)(react@18.2.0)
      classnames: 2.3.2
      rc-motion: 2.7.3(react-dom@18.2.0)(react@18.2.0)
      rc-overflow: 1.3.0(react-dom@18.2.0)(react@18.2.0)
      rc-util: 5.30.0(react-dom@18.2.0)(react@18.2.0)
      rc-virtual-list: 3.5.2(react-dom@18.2.0)(react@18.2.0)
      react: 18.2.0
      react-dom: 18.2.0(react@18.2.0)

  /rc-slider@10.1.1(react-dom@18.1.0)(react@18.1.0):
    resolution: {integrity: sha512-gn8oXazZISEhnmRinI89Z/JD/joAaM35jp+gDtIVSTD/JJMCCBqThqLk1SVJmvtfeiEF/kKaFY0+qt4SDHFUDw==}
    engines: {node: '>=8.x'}
    peerDependencies:
      react: '>=16.9.0'
      react-dom: '>=16.9.0'
    dependencies:
      '@babel/runtime': 7.21.5
      classnames: 2.3.2
      rc-util: 5.30.0(react-dom@18.1.0)(react@18.1.0)
      react: 18.1.0
      react-dom: 18.1.0(react@18.1.0)
    dev: true

  /rc-slider@10.1.1(react-dom@18.2.0)(react@18.2.0):
    resolution: {integrity: sha512-gn8oXazZISEhnmRinI89Z/JD/joAaM35jp+gDtIVSTD/JJMCCBqThqLk1SVJmvtfeiEF/kKaFY0+qt4SDHFUDw==}
    engines: {node: '>=8.x'}
    peerDependencies:
      react: '>=16.9.0'
      react-dom: '>=16.9.0'
    dependencies:
      '@babel/runtime': 7.21.5
      classnames: 2.3.2
      rc-util: 5.30.0(react-dom@18.2.0)(react@18.2.0)
      react: 18.2.0
      react-dom: 18.2.0(react@18.2.0)

  /rc-steps@6.0.0(react-dom@18.1.0)(react@18.1.0):
    resolution: {integrity: sha512-+KfMZIty40mYCQSDvYbZ1jwnuObLauTiIskT1hL4FFOBHP6ZOr8LK0m143yD3kEN5XKHSEX1DIwCj3AYZpoeNQ==}
    engines: {node: '>=8.x'}
    peerDependencies:
      react: '>=16.9.0'
      react-dom: '>=16.9.0'
    dependencies:
      '@babel/runtime': 7.21.5
      classnames: 2.3.2
      rc-util: 5.30.0(react-dom@18.1.0)(react@18.1.0)
      react: 18.1.0
      react-dom: 18.1.0(react@18.1.0)
    dev: true

  /rc-steps@6.0.0(react-dom@18.2.0)(react@18.2.0):
    resolution: {integrity: sha512-+KfMZIty40mYCQSDvYbZ1jwnuObLauTiIskT1hL4FFOBHP6ZOr8LK0m143yD3kEN5XKHSEX1DIwCj3AYZpoeNQ==}
    engines: {node: '>=8.x'}
    peerDependencies:
      react: '>=16.9.0'
      react-dom: '>=16.9.0'
    dependencies:
      '@babel/runtime': 7.21.5
      classnames: 2.3.2
      rc-util: 5.30.0(react-dom@18.2.0)(react@18.2.0)
      react: 18.2.0
      react-dom: 18.2.0(react@18.2.0)

  /rc-switch@4.0.0(react-dom@18.1.0)(react@18.1.0):
    resolution: {integrity: sha512-IfrYC99vN0gKaTyjQdqYuADU0eH00SAFHg3jOp8HrmUpJruhV1SohJzrCbPqPraZeX/6X/QKkdLfkdnUub05WA==}
    peerDependencies:
      react: '>=16.9.0'
      react-dom: '>=16.9.0'
    dependencies:
      '@babel/runtime': 7.21.5
      classnames: 2.3.2
      rc-util: 5.30.0(react-dom@18.1.0)(react@18.1.0)
      react: 18.1.0
      react-dom: 18.1.0(react@18.1.0)
    dev: true

  /rc-switch@4.0.0(react-dom@18.2.0)(react@18.2.0):
    resolution: {integrity: sha512-IfrYC99vN0gKaTyjQdqYuADU0eH00SAFHg3jOp8HrmUpJruhV1SohJzrCbPqPraZeX/6X/QKkdLfkdnUub05WA==}
    peerDependencies:
      react: '>=16.9.0'
      react-dom: '>=16.9.0'
    dependencies:
      '@babel/runtime': 7.21.5
      classnames: 2.3.2
      rc-util: 5.30.0(react-dom@18.2.0)(react@18.2.0)
      react: 18.2.0
      react-dom: 18.2.0(react@18.2.0)

  /rc-table@7.31.1(react-dom@18.1.0)(react@18.1.0):
    resolution: {integrity: sha512-KZPi35aGpv2VaL1Jbc58FBJo063HtKyVjhOFWX4AkBV7tjHHQokMdUoua5E+GPJh6QZUpK/a8PjKa9IZzPLIEA==}
    engines: {node: '>=8.x'}
    peerDependencies:
      react: '>=16.9.0'
      react-dom: '>=16.9.0'
    dependencies:
      '@babel/runtime': 7.21.5
      '@rc-component/context': 1.3.0(react-dom@18.1.0)(react@18.1.0)
      classnames: 2.3.2
      rc-resize-observer: 1.3.1(react-dom@18.1.0)(react@18.1.0)
      rc-util: 5.30.0(react-dom@18.1.0)(react@18.1.0)
      react: 18.1.0
      react-dom: 18.1.0(react@18.1.0)
    dev: true

  /rc-table@7.31.1(react-dom@18.2.0)(react@18.2.0):
    resolution: {integrity: sha512-KZPi35aGpv2VaL1Jbc58FBJo063HtKyVjhOFWX4AkBV7tjHHQokMdUoua5E+GPJh6QZUpK/a8PjKa9IZzPLIEA==}
    engines: {node: '>=8.x'}
    peerDependencies:
      react: '>=16.9.0'
      react-dom: '>=16.9.0'
    dependencies:
      '@babel/runtime': 7.21.5
      '@rc-component/context': 1.3.0(react-dom@18.2.0)(react@18.2.0)
      classnames: 2.3.2
      rc-resize-observer: 1.3.1(react-dom@18.2.0)(react@18.2.0)
      rc-util: 5.30.0(react-dom@18.2.0)(react@18.2.0)
      react: 18.2.0
      react-dom: 18.2.0(react@18.2.0)

  /rc-tabs@12.5.10(react-dom@18.1.0)(react@18.1.0):
    resolution: {integrity: sha512-Ay0l0jtd4eXepFH9vWBvinBjqOpqzcsJTerBGwJy435P2S90Uu38q8U/mvc1sxUEVOXX5ZCFbxcWPnfG3dH+tQ==}
    engines: {node: '>=8.x'}
    peerDependencies:
      react: '>=16.9.0'
      react-dom: '>=16.9.0'
    dependencies:
      '@babel/runtime': 7.21.5
      classnames: 2.3.2
      rc-dropdown: 4.0.1(react-dom@18.1.0)(react@18.1.0)
      rc-menu: 9.8.4(react-dom@18.1.0)(react@18.1.0)
      rc-motion: 2.7.3(react-dom@18.1.0)(react@18.1.0)
      rc-resize-observer: 1.3.1(react-dom@18.1.0)(react@18.1.0)
      rc-util: 5.30.0(react-dom@18.1.0)(react@18.1.0)
      react: 18.1.0
      react-dom: 18.1.0(react@18.1.0)
    dev: true

  /rc-tabs@12.5.10(react-dom@18.2.0)(react@18.2.0):
    resolution: {integrity: sha512-Ay0l0jtd4eXepFH9vWBvinBjqOpqzcsJTerBGwJy435P2S90Uu38q8U/mvc1sxUEVOXX5ZCFbxcWPnfG3dH+tQ==}
    engines: {node: '>=8.x'}
    peerDependencies:
      react: '>=16.9.0'
      react-dom: '>=16.9.0'
    dependencies:
      '@babel/runtime': 7.21.5
      classnames: 2.3.2
      rc-dropdown: 4.0.1(react-dom@18.2.0)(react@18.2.0)
      rc-menu: 9.8.4(react-dom@18.2.0)(react@18.2.0)
      rc-motion: 2.7.3(react-dom@18.2.0)(react@18.2.0)
      rc-resize-observer: 1.3.1(react-dom@18.2.0)(react@18.2.0)
      rc-util: 5.30.0(react-dom@18.2.0)(react@18.2.0)
      react: 18.2.0
      react-dom: 18.2.0(react@18.2.0)

  /rc-textarea@1.2.3(react-dom@18.1.0)(react@18.1.0):
    resolution: {integrity: sha512-YvN8IskIVBRRzcS4deT0VAMim31+T3IoVX4yoCJ+b/iVCvw7yf0usR7x8OaHiUOUoURKcn/3lfGjmtzplcy99g==}
    peerDependencies:
      react: '>=16.9.0'
      react-dom: '>=16.9.0'
    dependencies:
      '@babel/runtime': 7.21.5
      classnames: 2.3.2
      rc-input: 1.0.4(react-dom@18.1.0)(react@18.1.0)
      rc-resize-observer: 1.3.1(react-dom@18.1.0)(react@18.1.0)
      rc-util: 5.30.0(react-dom@18.1.0)(react@18.1.0)
      react: 18.1.0
      react-dom: 18.1.0(react@18.1.0)
    dev: true

  /rc-textarea@1.2.3(react-dom@18.2.0)(react@18.2.0):
    resolution: {integrity: sha512-YvN8IskIVBRRzcS4deT0VAMim31+T3IoVX4yoCJ+b/iVCvw7yf0usR7x8OaHiUOUoURKcn/3lfGjmtzplcy99g==}
    peerDependencies:
      react: '>=16.9.0'
      react-dom: '>=16.9.0'
    dependencies:
      '@babel/runtime': 7.21.5
      classnames: 2.3.2
      rc-input: 1.0.4(react-dom@18.2.0)(react@18.2.0)
      rc-resize-observer: 1.3.1(react-dom@18.2.0)(react@18.2.0)
      rc-util: 5.30.0(react-dom@18.2.0)(react@18.2.0)
      react: 18.2.0
      react-dom: 18.2.0(react@18.2.0)

  /rc-tooltip@6.0.1(react-dom@18.1.0)(react@18.1.0):
    resolution: {integrity: sha512-MdvPlsD1fDSxKp9+HjXrc/CxLmA/s11QYIh1R7aExxfodKP7CZA++DG1AjrW80F8IUdHYcR43HAm0Y2BYPelHA==}
    peerDependencies:
      react: '>=16.9.0'
      react-dom: '>=16.9.0'
    dependencies:
      '@babel/runtime': 7.21.5
      '@rc-component/trigger': 1.13.1(react-dom@18.1.0)(react@18.1.0)
      classnames: 2.3.2
      react: 18.1.0
      react-dom: 18.1.0(react@18.1.0)
    dev: true

  /rc-tooltip@6.0.1(react-dom@18.2.0)(react@18.2.0):
    resolution: {integrity: sha512-MdvPlsD1fDSxKp9+HjXrc/CxLmA/s11QYIh1R7aExxfodKP7CZA++DG1AjrW80F8IUdHYcR43HAm0Y2BYPelHA==}
    peerDependencies:
      react: '>=16.9.0'
      react-dom: '>=16.9.0'
    dependencies:
      '@babel/runtime': 7.21.5
      '@rc-component/trigger': 1.13.1(react-dom@18.2.0)(react@18.2.0)
      classnames: 2.3.2
      react: 18.2.0
      react-dom: 18.2.0(react@18.2.0)

  /rc-tree-select@5.8.0(react-dom@18.1.0)(react@18.1.0):
    resolution: {integrity: sha512-NozrkVLR8k3cpx8R5/YFmJMptgOacR5zEQHZGMQg31bD6jEgGiJeOn2cGRI6x0Xdyvi1CSqCbUsIoqiej74wzw==}
    peerDependencies:
      react: '*'
      react-dom: '*'
    dependencies:
      '@babel/runtime': 7.21.5
      classnames: 2.3.2
      rc-select: 14.4.3(react-dom@18.1.0)(react@18.1.0)
      rc-tree: 5.7.3(react-dom@18.1.0)(react@18.1.0)
      rc-util: 5.30.0(react-dom@18.1.0)(react@18.1.0)
      react: 18.1.0
      react-dom: 18.1.0(react@18.1.0)
    dev: true

  /rc-tree-select@5.8.0(react-dom@18.2.0)(react@18.2.0):
    resolution: {integrity: sha512-NozrkVLR8k3cpx8R5/YFmJMptgOacR5zEQHZGMQg31bD6jEgGiJeOn2cGRI6x0Xdyvi1CSqCbUsIoqiej74wzw==}
    peerDependencies:
      react: '*'
      react-dom: '*'
    dependencies:
      '@babel/runtime': 7.21.5
      classnames: 2.3.2
      rc-select: 14.4.3(react-dom@18.2.0)(react@18.2.0)
      rc-tree: 5.7.3(react-dom@18.2.0)(react@18.2.0)
      rc-util: 5.30.0(react-dom@18.2.0)(react@18.2.0)
      react: 18.2.0
      react-dom: 18.2.0(react@18.2.0)

  /rc-tree@5.7.3(react-dom@18.1.0)(react@18.1.0):
    resolution: {integrity: sha512-Oql2S9+ZmT+mfTp5SNo1XM0QvkENjc0mPRFsHWRFSPuKird0OYMZZKmLznUJ+0aGDeFFWN42wiUZJtMFhrLgLw==}
    engines: {node: '>=10.x'}
    peerDependencies:
      react: '*'
      react-dom: '*'
    dependencies:
      '@babel/runtime': 7.21.5
      classnames: 2.3.2
      rc-motion: 2.7.3(react-dom@18.1.0)(react@18.1.0)
      rc-util: 5.30.0(react-dom@18.1.0)(react@18.1.0)
      rc-virtual-list: 3.5.2(react-dom@18.1.0)(react@18.1.0)
      react: 18.1.0
      react-dom: 18.1.0(react@18.1.0)
    dev: true

  /rc-tree@5.7.3(react-dom@18.2.0)(react@18.2.0):
    resolution: {integrity: sha512-Oql2S9+ZmT+mfTp5SNo1XM0QvkENjc0mPRFsHWRFSPuKird0OYMZZKmLznUJ+0aGDeFFWN42wiUZJtMFhrLgLw==}
    engines: {node: '>=10.x'}
    peerDependencies:
      react: '*'
      react-dom: '*'
    dependencies:
      '@babel/runtime': 7.21.5
      classnames: 2.3.2
      rc-motion: 2.7.3(react-dom@18.2.0)(react@18.2.0)
      rc-util: 5.30.0(react-dom@18.2.0)(react@18.2.0)
      rc-virtual-list: 3.5.2(react-dom@18.2.0)(react@18.2.0)
      react: 18.2.0
      react-dom: 18.2.0(react@18.2.0)

  /rc-trigger@5.3.4(react-dom@18.1.0)(react@18.1.0):
    resolution: {integrity: sha512-mQv+vas0TwKcjAO2izNPkqR4j86OemLRmvL2nOzdP9OWNWA1ivoTt5hzFqYNW9zACwmTezRiN8bttrC7cZzYSw==}
    engines: {node: '>=8.x'}
    peerDependencies:
      react: '>=16.9.0'
      react-dom: '>=16.9.0'
    dependencies:
      '@babel/runtime': 7.21.5
      classnames: 2.3.2
      rc-align: 4.0.15(react-dom@18.1.0)(react@18.1.0)
      rc-motion: 2.7.3(react-dom@18.1.0)(react@18.1.0)
      rc-util: 5.30.0(react-dom@18.1.0)(react@18.1.0)
      react: 18.1.0
      react-dom: 18.1.0(react@18.1.0)
    dev: true

  /rc-trigger@5.3.4(react-dom@18.2.0)(react@18.2.0):
    resolution: {integrity: sha512-mQv+vas0TwKcjAO2izNPkqR4j86OemLRmvL2nOzdP9OWNWA1ivoTt5hzFqYNW9zACwmTezRiN8bttrC7cZzYSw==}
    engines: {node: '>=8.x'}
    peerDependencies:
      react: '>=16.9.0'
      react-dom: '>=16.9.0'
    dependencies:
      '@babel/runtime': 7.21.5
      classnames: 2.3.2
      rc-align: 4.0.15(react-dom@18.2.0)(react@18.2.0)
      rc-motion: 2.7.3(react-dom@18.2.0)(react@18.2.0)
      rc-util: 5.30.0(react-dom@18.2.0)(react@18.2.0)
      react: 18.2.0
      react-dom: 18.2.0(react@18.2.0)

  /rc-upload@4.3.4(react-dom@18.1.0)(react@18.1.0):
    resolution: {integrity: sha512-uVbtHFGNjHG/RyAfm9fluXB6pvArAGyAx8z7XzXXyorEgVIWj6mOlriuDm0XowDHYz4ycNK0nE0oP3cbFnzxiQ==}
    peerDependencies:
      react: '>=16.9.0'
      react-dom: '>=16.9.0'
    dependencies:
      '@babel/runtime': 7.21.5
      classnames: 2.3.2
      rc-util: 5.30.0(react-dom@18.1.0)(react@18.1.0)
      react: 18.1.0
      react-dom: 18.1.0(react@18.1.0)
    dev: true

  /rc-upload@4.3.4(react-dom@18.2.0)(react@18.2.0):
    resolution: {integrity: sha512-uVbtHFGNjHG/RyAfm9fluXB6pvArAGyAx8z7XzXXyorEgVIWj6mOlriuDm0XowDHYz4ycNK0nE0oP3cbFnzxiQ==}
    peerDependencies:
      react: '>=16.9.0'
      react-dom: '>=16.9.0'
    dependencies:
      '@babel/runtime': 7.21.5
      classnames: 2.3.2
      rc-util: 5.30.0(react-dom@18.2.0)(react@18.2.0)
      react: 18.2.0
      react-dom: 18.2.0(react@18.2.0)

  /rc-util@4.21.1:
    resolution: {integrity: sha512-Z+vlkSQVc1l8O2UjR3WQ+XdWlhj5q9BMQNLk2iOBch75CqPfrJyGtcWMcnhRlNuDu0Ndtt4kLVO8JI8BrABobg==}
    dependencies:
      add-dom-event-listener: 1.1.0
      prop-types: 15.8.1
      react-is: 16.13.1
      react-lifecycles-compat: 3.0.4
      shallowequal: 1.1.0

  /rc-util@5.30.0(react-dom@18.1.0)(react@18.1.0):
    resolution: {integrity: sha512-uaWpF/CZGyXuhQG71MWxkU+0bWkPEgqZUxEv251Cu7p3kpHDNm5+Ygu/U8ux0a/zbfGW8PsKcJL0XVBOMrlIZg==}
    peerDependencies:
      react: '>=16.9.0'
      react-dom: '>=16.9.0'
    dependencies:
      '@babel/runtime': 7.21.5
      react: 18.1.0
      react-dom: 18.1.0(react@18.1.0)
      react-is: 16.13.1
    dev: true

  /rc-util@5.30.0(react-dom@18.2.0)(react@18.2.0):
    resolution: {integrity: sha512-uaWpF/CZGyXuhQG71MWxkU+0bWkPEgqZUxEv251Cu7p3kpHDNm5+Ygu/U8ux0a/zbfGW8PsKcJL0XVBOMrlIZg==}
    peerDependencies:
      react: '>=16.9.0'
      react-dom: '>=16.9.0'
    dependencies:
      '@babel/runtime': 7.21.5
      react: 18.2.0
      react-dom: 18.2.0(react@18.2.0)
      react-is: 16.13.1

  /rc-virtual-list@3.5.2(react-dom@18.1.0)(react@18.1.0):
    resolution: {integrity: sha512-sE2G9hTPjVmatQni8OP2Kx33+Oth6DMKm67OblBBmgMBJDJQOOFpSGH7KZ6Pm85rrI2IGxDRXZCr0QhYOH2pfQ==}
    engines: {node: '>=8.x'}
    peerDependencies:
      react: '*'
      react-dom: '*'
    dependencies:
      '@babel/runtime': 7.21.5
      classnames: 2.3.2
      rc-resize-observer: 1.3.1(react-dom@18.1.0)(react@18.1.0)
      rc-util: 5.30.0(react-dom@18.1.0)(react@18.1.0)
      react: 18.1.0
      react-dom: 18.1.0(react@18.1.0)
    dev: true

  /rc-virtual-list@3.5.2(react-dom@18.2.0)(react@18.2.0):
    resolution: {integrity: sha512-sE2G9hTPjVmatQni8OP2Kx33+Oth6DMKm67OblBBmgMBJDJQOOFpSGH7KZ6Pm85rrI2IGxDRXZCr0QhYOH2pfQ==}
    engines: {node: '>=8.x'}
    peerDependencies:
      react: '*'
      react-dom: '*'
    dependencies:
      '@babel/runtime': 7.21.5
      classnames: 2.3.2
      rc-resize-observer: 1.3.1(react-dom@18.2.0)(react@18.2.0)
      rc-util: 5.30.0(react-dom@18.2.0)(react@18.2.0)
      react: 18.2.0
      react-dom: 18.2.0(react@18.2.0)

  /react-dom@18.1.0(react@18.1.0):
    resolution: {integrity: sha512-fU1Txz7Budmvamp7bshe4Zi32d0ll7ect+ccxNu9FlObT605GOEB8BfO4tmRJ39R5Zj831VCpvQ05QPBW5yb+w==}
    peerDependencies:
      react: ^18.1.0
    dependencies:
      loose-envify: 1.4.0
      react: 18.1.0
      scheduler: 0.22.0
    dev: true

  /react-dom@18.2.0(react@18.2.0):
    resolution: {integrity: sha512-6IMTriUmvsjHUjNtEDudZfuDQUoWXVxKHhlEGSk81n4YFS+r/Kl99wXiwlVXtPBtJenozv2P+hxDsw9eA7Xo6g==}
    peerDependencies:
      react: ^18.2.0
    dependencies:
      loose-envify: 1.4.0
      react: 18.2.0
      scheduler: 0.23.0

  /react-error-overlay@6.0.9:
    resolution: {integrity: sha512-nQTTcUu+ATDbrSD1BZHr5kgSD4oF8OFjxun8uAaL8RwPBacGBNPf/yAuVVdx17N8XNzRDMrZ9XcKZHCjPW+9ew==}
    dev: true

  /react-fast-compare@3.2.2:
    resolution: {integrity: sha512-nsO+KSNgo1SbJqJEYRE9ERzo7YtYbou/OqjSQKxV7jcKox7+usiUVZOAC+XnDOABXggQTno0Y1CpVnuWEc1boQ==}
    dev: true

  /react-helmet-async@1.3.0(react-dom@18.1.0)(react@18.1.0):
    resolution: {integrity: sha512-9jZ57/dAn9t3q6hneQS0wukqC2ENOBgMNVEhb/ZG9ZSxUetzVIw4iAmEU38IaVg3QGYauQPhSeUTuIUtFglWpg==}
    peerDependencies:
      react: ^16.6.0 || ^17.0.0 || ^18.0.0
      react-dom: ^16.6.0 || ^17.0.0 || ^18.0.0
    dependencies:
      '@babel/runtime': 7.21.5
      invariant: 2.2.4
      prop-types: 15.8.1
      react: 18.1.0
      react-dom: 18.1.0(react@18.1.0)
      react-fast-compare: 3.2.2
      shallowequal: 1.1.0
    dev: true

  /react-intl@3.12.1(react@18.1.0):
    resolution: {integrity: sha512-cgumW29mwROIqyp8NXStYsoIm27+8FqnxykiLSawWjOxGIBeLuN/+p2srei5SRIumcJefOkOIHP+NDck05RgHg==}
    peerDependencies:
      react: ^16.3.0
    dependencies:
      '@formatjs/intl-displaynames': 1.2.10
      '@formatjs/intl-listformat': 1.4.8
      '@formatjs/intl-relativetimeformat': 4.5.16
      '@formatjs/intl-unified-numberformat': 3.3.7
      '@formatjs/intl-utils': 2.3.0
      '@types/hoist-non-react-statics': 3.3.1
      '@types/invariant': 2.2.35
      hoist-non-react-statics: 3.3.2
      intl-format-cache: 4.3.1
      intl-messageformat: 7.8.4
      intl-messageformat-parser: 3.6.4
      react: 18.1.0
      shallow-equal: 1.2.1
    dev: true

  /react-is@16.13.1:
    resolution: {integrity: sha512-24e6ynE2H+OKt4kqsOvNd8kBpV65zoxbA4BVsEOB3ARVWQki/DHzaUoC5KuON/BiccDaCCTZBuOcfZs70kR8bQ==}

  /react-is@18.2.0:
    resolution: {integrity: sha512-xWGDIW6x921xtzPkhiULtthJHoJvBbF3q26fzloPCK0hsvxtPVelvftw3zjbHWSkR2km9Z+4uxbDDK/6Zw9B8w==}

  /react-lifecycles-compat@3.0.4:
    resolution: {integrity: sha512-fBASbA6LnOU9dOU2eW7aQ8xmYBSXUIWr+UmF9b1efZBazGNO+rcXT/icdKnYm2pTwcRylVUYwW7H1PHfLekVzA==}

  /react-merge-refs@1.1.0:
    resolution: {integrity: sha512-alTKsjEL0dKH/ru1Iyn7vliS2QRcBp9zZPGoWxUOvRGWPUYgjo+V01is7p04It6KhgrzhJGnIj9GgX8W4bZoCQ==}
    dev: true

  /react-redux@5.1.2(react@18.1.0)(redux@3.7.2):
    resolution: {integrity: sha512-Ns1G0XXc8hDyH/OcBHOxNgQx9ayH3SPxBnFCOidGKSle8pKihysQw2rG/PmciUQRoclhVBO8HMhiRmGXnDja9Q==}
    peerDependencies:
      react: ^0.14.0 || ^15.0.0-0 || ^16.0.0-0
      redux: ^2.0.0 || ^3.0.0 || ^4.0.0-0
    dependencies:
      '@babel/runtime': 7.21.5
      hoist-non-react-statics: 3.3.2
      invariant: 2.2.4
      loose-envify: 1.4.0
      prop-types: 15.8.1
      react: 18.1.0
      react-is: 16.13.1
      react-lifecycles-compat: 3.0.4
      redux: 3.7.2
    dev: true

  /react-redux@8.0.7(@types/react-dom@18.2.4)(@types/react@18.2.7)(react-dom@18.1.0)(react@18.1.0)(redux@4.2.1):
    resolution: {integrity: sha512-1vRQuCQI5Y2uNmrMXg81RXKiBHY3jBzvCvNmZF437O/Z9/pZ+ba2uYHbemYXb3g8rjsacBGo+/wmfrQKzMhJsg==}
    peerDependencies:
      '@reduxjs/toolkit': ^1 || ^2.0.0-beta.0
      '@types/react': ^16.8 || ^17.0 || ^18.0
      '@types/react-dom': ^16.8 || ^17.0 || ^18.0
      react: ^16.8 || ^17.0 || ^18.0
      react-dom: ^16.8 || ^17.0 || ^18.0
      react-native: '>=0.59'
      redux: ^4 || ^5.0.0-beta.0
    peerDependenciesMeta:
      '@reduxjs/toolkit':
        optional: true
      '@types/react':
        optional: true
      '@types/react-dom':
        optional: true
      react-dom:
        optional: true
      react-native:
        optional: true
      redux:
        optional: true
    dependencies:
      '@babel/runtime': 7.21.5
      '@types/hoist-non-react-statics': 3.3.1
      '@types/react': 18.2.7
      '@types/react-dom': 18.2.4
      '@types/use-sync-external-store': 0.0.3
      hoist-non-react-statics: 3.3.2
      react: 18.1.0
      react-dom: 18.1.0(react@18.1.0)
      react-is: 18.2.0
      redux: 4.2.1
      use-sync-external-store: 1.2.0(react@18.1.0)
    dev: true

  /react-refresh@0.14.0:
    resolution: {integrity: sha512-wViHqhAd8OHeLS/IRMJjTSDHF3U9eWi62F/MledQGPdJGDhodXJ9PBLNGr6WWL7qlH12Mt3TyTpbS+hGXMjCzQ==}
    engines: {node: '>=0.10.0'}

  /react-router-dom@4.3.1(react@18.1.0):
    resolution: {integrity: sha512-c/MlywfxDdCp7EnB7YfPMOfMD3tOtIjrQlj/CKfNMBxdmpJP8xcz5P/UAFn3JbnQCNUxsHyVVqllF9LhgVyFCA==}
    peerDependencies:
      react: '>=15'
    dependencies:
      history: 4.10.1
      invariant: 2.2.4
      loose-envify: 1.4.0
      prop-types: 15.8.1
      react: 18.1.0
      react-router: 4.3.1(react@18.1.0)
      warning: 4.0.3
    dev: true

  /react-router-dom@6.10.0(react-dom@18.2.0)(react@18.2.0):
    resolution: {integrity: sha512-E5dfxRPuXKJqzwSe/qGcqdwa18QiWC6f3H3cWXM24qj4N0/beCIf/CWTipop2xm7mR0RCS99NnaqPNjHtrAzCg==}
    engines: {node: '>=14'}
    peerDependencies:
      react: '>=16.8'
      react-dom: '>=16.8'
    dependencies:
      '@remix-run/router': 1.5.0
      react: 18.2.0
      react-dom: 18.2.0(react@18.2.0)
      react-router: 6.10.0(react@18.2.0)

  /react-router-dom@6.3.0(react-dom@18.1.0)(react@18.1.0):
    resolution: {integrity: sha512-uaJj7LKytRxZNQV8+RbzJWnJ8K2nPsOOEuX7aQstlMZKQT0164C+X2w6bnkqU3sjtLvpd5ojrezAyfZ1+0sStw==}
    peerDependencies:
      react: '>=16.8'
      react-dom: '>=16.8'
    dependencies:
      history: 5.3.0
      react: 18.1.0
      react-dom: 18.1.0(react@18.1.0)
      react-router: 6.3.0(react@18.1.0)
    dev: true

  /react-router-redux@5.0.0-alpha.9(react@18.1.0):
    resolution: {integrity: sha512-euSgNIANnRXr4GydIuwA7RZCefrLQzIw5WdXspS8NPYbV+FxrKSS9MKG7U9vb6vsKHONnA4VxrVNWfnMUnUQAw==}
    deprecated: This project is no longer maintained.
    peerDependencies:
      react: '>=15'
    dependencies:
      history: 4.10.1
      prop-types: 15.8.1
      react: 18.1.0
      react-router: 4.3.1(react@18.1.0)
    dev: true

  /react-router@4.3.1(react@18.1.0):
    resolution: {integrity: sha512-yrvL8AogDh2X42Dt9iknk4wF4V8bWREPirFfS9gLU1huk6qK41sg7Z/1S81jjTrGHxa3B8R3J6xIkDAA6CVarg==}
    peerDependencies:
      react: '>=15'
    dependencies:
      history: 4.10.1
      hoist-non-react-statics: 2.5.5
      invariant: 2.2.4
      loose-envify: 1.4.0
      path-to-regexp: 1.7.0
      prop-types: 15.8.1
      react: 18.1.0
      warning: 4.0.3
    dev: true

  /react-router@6.10.0(react@18.2.0):
    resolution: {integrity: sha512-Nrg0BWpQqrC3ZFFkyewrflCud9dio9ME3ojHCF/WLsprJVzkq3q3UeEhMCAW1dobjeGbWgjNn/PVF6m46ANxXQ==}
    engines: {node: '>=14'}
    peerDependencies:
      react: '>=16.8'
    dependencies:
      '@remix-run/router': 1.5.0
      react: 18.2.0

  /react-router@6.3.0(react@18.1.0):
    resolution: {integrity: sha512-7Wh1DzVQ+tlFjkeo+ujvjSqSJmkt1+8JO+T5xklPlgrh70y7ogx75ODRW0ThWhY7S+6yEDks8TYrtQe/aoboBQ==}
    peerDependencies:
      react: '>=16.8'
    dependencies:
      history: 5.3.0
      react: 18.1.0
    dev: true

  /react-sortable-hoc@2.0.0(prop-types@15.8.1)(react-dom@18.1.0)(react@18.1.0):
    resolution: {integrity: sha512-JZUw7hBsAHXK7PTyErJyI7SopSBFRcFHDjWW5SWjcugY0i6iH7f+eJkY8cJmGMlZ1C9xz1J3Vjz0plFpavVeRg==}
    peerDependencies:
      prop-types: ^15.5.7
      react: ^16.3.0 || ^17.0.0
      react-dom: ^16.3.0 || ^17.0.0
    dependencies:
      '@babel/runtime': 7.21.5
      invariant: 2.2.4
      prop-types: 15.8.1
      react: 18.1.0
      react-dom: 18.1.0(react@18.1.0)
    dev: true

  /react-sortable-hoc@2.0.0(prop-types@15.8.1)(react-dom@18.2.0)(react@18.2.0):
    resolution: {integrity: sha512-JZUw7hBsAHXK7PTyErJyI7SopSBFRcFHDjWW5SWjcugY0i6iH7f+eJkY8cJmGMlZ1C9xz1J3Vjz0plFpavVeRg==}
    peerDependencies:
      prop-types: ^15.5.7
      react: ^16.3.0 || ^17.0.0
      react-dom: ^16.3.0 || ^17.0.0
    dependencies:
      '@babel/runtime': 7.21.5
      invariant: 2.2.4
      prop-types: 15.8.1
      react: 18.2.0
      react-dom: 18.2.0(react@18.2.0)

  /react@18.1.0:
    resolution: {integrity: sha512-4oL8ivCz5ZEPyclFQXaNksK3adutVS8l2xzZU0cqEFrE9Sb7fC0EFK5uEk74wIreL1DERyjvsU915j1pcT2uEQ==}
    engines: {node: '>=0.10.0'}
    dependencies:
      loose-envify: 1.4.0
    dev: true

  /react@18.2.0:
    resolution: {integrity: sha512-/3IjMdb2L9QbBdWiW5e3P2/npwMBaU9mHCSCUzNln0ZCYbcfTsGbTJrU/kGemdH2IWmB2ioZ+zkxtmq6g09fGQ==}
    engines: {node: '>=0.10.0'}
    dependencies:
      loose-envify: 1.4.0

  /reactcss@1.2.3(react@18.1.0):
    resolution: {integrity: sha512-KiwVUcFu1RErkI97ywr8nvx8dNOpT03rbnma0SSalTYjkrPYaEajR4a/MRt6DZ46K6arDRbWMNHF+xH7G7n/8A==}
    peerDependencies:
      react: '*'
    dependencies:
      lodash: 4.17.21
      react: 18.1.0
    dev: true

  /reactcss@1.2.3(react@18.2.0):
    resolution: {integrity: sha512-KiwVUcFu1RErkI97ywr8nvx8dNOpT03rbnma0SSalTYjkrPYaEajR4a/MRt6DZ46K6arDRbWMNHF+xH7G7n/8A==}
    peerDependencies:
      react: '*'
    dependencies:
      lodash: 4.17.21
      react: 18.2.0

  /read-pkg-up@7.0.1:
    resolution: {integrity: sha512-zK0TB7Xd6JpCLmlLmufqykGE+/TlOePD6qKClNW7hHDKFh/J7/7gCWGR7joEQEW1bKq3a3yUZSObOoWLFQ4ohg==}
    engines: {node: '>=8'}
    dependencies:
      find-up: 4.1.0
      read-pkg: 5.2.0
      type-fest: 0.8.1
    dev: true

  /read-pkg@5.2.0:
    resolution: {integrity: sha512-Ug69mNOpfvKDAc2Q8DRpMjjzdtrnv9HcSMX+4VsZxD1aZ6ZzrIE7rlzXBtWTyhULSMKg076AW6WR5iZpD0JiOg==}
    engines: {node: '>=8'}
    dependencies:
      '@types/normalize-package-data': 2.4.1
      normalize-package-data: 2.5.0
      parse-json: 5.2.0
      type-fest: 0.6.0
    dev: true

  /readable-stream@2.3.8:
    resolution: {integrity: sha512-8p0AUk4XODgIewSi0l8Epjs+EVnWiK7NoDIEGU0HhE7+ZyY8D1IMY7odu5lRrFXGg71L15KG8QrPmum45RTtdA==}
    dependencies:
      core-util-is: 1.0.3
      inherits: 2.0.4
      isarray: 1.0.0
      process-nextick-args: 2.0.1
      safe-buffer: 5.1.2
      string_decoder: 1.1.1
      util-deprecate: 1.0.2

  /readable-stream@3.6.2:
    resolution: {integrity: sha512-9u/sniCrY3D5WdsERHzHE4G2YCXqoG5FTHUiCC4SIbr6XcLZBY05ya9EKjYek9O5xOAwjGq+1JdGBAS7Q9ScoA==}
    engines: {node: '>= 6'}
    dependencies:
      inherits: 2.0.4
      string_decoder: 1.3.0
      util-deprecate: 1.0.2

  /readdirp@3.6.0:
    resolution: {integrity: sha512-hOS089on8RduqdbhvQ5Z37A0ESjsqz6qnRcffsMU3495FuTdqSm+7bhJ29JvIOsBDEEnan5DPu9t3To9VRlMzA==}
    engines: {node: '>=8.10.0'}
    dependencies:
      picomatch: 2.3.1
    dev: true

  /real-require@0.1.0:
    resolution: {integrity: sha512-r/H9MzAWtrv8aSVjPCMFpDMl5q66GqtmmRkRjpHTsp4zBAa+snZyiQNlMONiUmEJcsnaw0wCauJ2GWODr/aFkg==}
    engines: {node: '>= 12.13.0'}
    dev: true

  /redent@3.0.0:
    resolution: {integrity: sha512-6tDA8g98We0zd0GvVeMT9arEOnTw9qM03L9cJXaCjrip1OO764RDBLBfrB4cwzNGDj5OA5ioymC9GkizgWJDUg==}
    engines: {node: '>=8'}
    dependencies:
      indent-string: 4.0.0
      strip-indent: 3.0.0
    dev: true

  /redux-saga@0.16.2:
    resolution: {integrity: sha512-iIjKnRThI5sKPEASpUvySemjzwqwI13e3qP7oLub+FycCRDysLSAOwt958niZW6LhxfmS6Qm1BzbU70w/Koc4w==}
    dev: true

  /redux@3.7.2:
    resolution: {integrity: sha512-pNqnf9q1hI5HHZRBkj3bAngGZW/JMCmexDlOxw4XagXY2o1327nHH54LoTjiPJ0gizoqPDRqWyX/00g0hD6w+A==}
    dependencies:
      lodash: 4.17.21
      lodash-es: 4.17.21
      loose-envify: 1.4.0
      symbol-observable: 1.2.0
    dev: true

  /redux@4.2.1:
    resolution: {integrity: sha512-LAUYz4lc+Do8/g7aeRa8JkyDErK6ekstQaqWQrNRW//MY1TvCEpMtpTWvlQ+FPbWCx+Xixu/6SHt5N0HR+SB4w==}
    dependencies:
      '@babel/runtime': 7.21.5
    dev: true

  /reflect.getprototypeof@1.0.3:
    resolution: {integrity: sha512-TTAOZpkJ2YLxl7mVHWrNo3iDMEkYlva/kgFcXndqMgbo/AZUmmavEkdXV+hXtE4P8xdyEKRzalaFqZVuwIk/Nw==}
    engines: {node: '>= 0.4'}
    dependencies:
      call-bind: 1.0.2
      define-properties: 1.2.0
      es-abstract: 1.21.2
      get-intrinsic: 1.2.1
      globalthis: 1.0.3
      which-builtin-type: 1.1.3
    dev: true

  /regenerate-unicode-properties@10.1.0:
    resolution: {integrity: sha512-d1VudCLoIGitcU/hEg2QqvyGZQmdC0Lf8BqdOMXGFSvJP4bNV1+XqbPQeHHLD51Jh4QJJ225dlIFvY4Ly6MXmQ==}
    engines: {node: '>=4'}
    dependencies:
      regenerate: 1.4.2
    dev: true

  /regenerate@1.4.2:
    resolution: {integrity: sha512-zrceR/XhGYU/d/opr2EKO7aRHUeiBI8qjtfHqADTwZd6Szfy16la6kqD0MIUs5z5hx6AaKa+PixpPrR289+I0A==}
    dev: true

  /regenerator-runtime@0.13.11:
    resolution: {integrity: sha512-kY1AZVr2Ra+t+piVaJ4gxaFaReZVH40AKNo7UCX6W+dEwBo/2oZJzqfuN1qLq1oL45o56cPaTXELwrTh8Fpggg==}

  /regenerator-transform@0.15.1:
    resolution: {integrity: sha512-knzmNAcuyxV+gQCufkYcvOqX/qIIfHLv0u5x79kRxuGojfYVky1f15TzZEu2Avte8QGepvUNTnLskf8E6X6Vyg==}
    dependencies:
      '@babel/runtime': 7.21.5
    dev: true

  /regexp.prototype.flags@1.5.0:
    resolution: {integrity: sha512-0SutC3pNudRKgquxGoRGIz946MZVHqbNfPjBdxeOhBrdgDKlRoXmYLQN9xRbrR09ZXWeGAdPuif7egofn6v5LA==}
    engines: {node: '>= 0.4'}
    dependencies:
      call-bind: 1.0.2
      define-properties: 1.2.0
      functions-have-names: 1.2.3
    dev: true

  /regexpp@3.2.0:
    resolution: {integrity: sha512-pq2bWo9mVD43nbts2wGv17XLiNLya+GklZ8kaDLV2Z08gDCsGpnKn9BFMepvWuHCbyVvY7J5o5+BVvoQbmlJLg==}
    engines: {node: '>=8'}
    dev: true

  /regexpu-core@5.3.2:
    resolution: {integrity: sha512-RAM5FlZz+Lhmo7db9L298p2vHP5ZywrVXmVXpmAD9GuL5MPH6t9ROw1iA/wfHkQ76Qe7AaPF0nGuim96/IrQMQ==}
    engines: {node: '>=4'}
    dependencies:
      '@babel/regjsgen': 0.8.0
      regenerate: 1.4.2
      regenerate-unicode-properties: 10.1.0
      regjsparser: 0.9.1
      unicode-match-property-ecmascript: 2.0.0
      unicode-match-property-value-ecmascript: 2.1.0
    dev: true

  /regjsparser@0.9.1:
    resolution: {integrity: sha512-dQUtn90WanSNl+7mQKcXAgZxvUe7Z0SqXlgzv0za4LwiUhyzBC58yQO3liFoUgu8GiJVInAhJjkj1N0EtQ5nkQ==}
    hasBin: true
    dependencies:
      jsesc: 0.5.0
    dev: true

  /relateurl@0.2.7:
    resolution: {integrity: sha512-G08Dxvm4iDN3MLM0EsP62EDV9IuhXPR6blNz6Utcp7zyV3tr4HVNINt6MpaRWbxoOHT3Q7YN2P+jaHX8vUbgog==}
    engines: {node: '>= 0.10'}
    dev: true

  /remove-accents@0.4.2:
    resolution: {integrity: sha512-7pXIJqJOq5tFgG1A2Zxti3Ht8jJF337m4sowbuHsW30ZnkQFnDzy9qBNhgzX8ZLW4+UBcXiiR7SwR6pokHsxiA==}
    dev: true

  /renderkid@3.0.0:
    resolution: {integrity: sha512-q/7VIQA8lmM1hF+jn+sFSPWGlMkSAeNYcPLmDQx2zzuiDfaLrOmumR8iaUKlenFgh0XRPIUeSPlH3A+AW3Z5pg==}
    dependencies:
      css-select: 4.3.0
      dom-converter: 0.2.0
      htmlparser2: 6.1.0
      lodash: 4.17.21
      strip-ansi: 6.0.1
    dev: true

  /require-directory@2.1.1:
    resolution: {integrity: sha512-fGxEI7+wsG9xrvdjsrlmL22OMTTiHRwAMroiEeMgq8gzoLC/PQr7RsRDSTLUg/bZAZtF+TVIkHc6/4RIKrui+Q==}
    engines: {node: '>=0.10.0'}
    dev: true

  /require-from-string@2.0.2:
    resolution: {integrity: sha512-Xf0nWe6RseziFMu+Ap9biiUbmplq6S9/p+7w7YXP/JBHhrUDDUhwa+vANyubuqfZWTveU//DYVGsDG7RKL/vEw==}
    engines: {node: '>=0.10.0'}
    dev: true

  /resize-observer-polyfill@1.5.1:
    resolution: {integrity: sha512-LwZrotdHOo12nQuZlHEmtuXdqGoOD0OhaxopaNFxWzInpEgaLWoVuAMbTzixuosCx2nEG58ngzW3vxdWoxIgdg==}

  /resolve-cwd@3.0.0:
    resolution: {integrity: sha512-OrZaX2Mb+rJCpH/6CpSqt9xFVpN++x01XnN2ie9g6P5/3xelLAkXWVADpdz1IHD/KFfEXyE6V0U01OQ3UO2rEg==}
    engines: {node: '>=8'}
    dependencies:
      resolve-from: 5.0.0
    dev: true

  /resolve-from@4.0.0:
    resolution: {integrity: sha512-pb/MYmXstAkysRFx8piNI1tGFNQIFA3vkE3Gq4EuA1dF6gHp/+vgZqsCGJapvy8N3Q+4o7FwvquPJcnZ7RYy4g==}
    engines: {node: '>=4'}
    dev: true

  /resolve-from@5.0.0:
    resolution: {integrity: sha512-qYg9KP24dD5qka9J47d0aVky0N+b4fTU89LN9iDnjB5waksiC49rvMB0PrUJQGoTmH50XPiqOvAjDfaijGxYZw==}
    engines: {node: '>=8'}
    dev: true

  /resolve-pathname@3.0.0:
    resolution: {integrity: sha512-C7rARubxI8bXFNB/hqcp/4iUeIXJhJZvFPFPiSPRnhU5UPxzMFIl+2E6yY6c4k9giDJAhtV+enfA+G89N6Csng==}
    dev: true

  /resolve-pkg-maps@1.0.0:
    resolution: {integrity: sha512-seS2Tj26TBVOC2NIc2rOe2y2ZO7efxITtLZcGSOnHHNOQ7CkiUBfw0Iw2ck6xkIhPwLhKNLS8BO+hEpngQlqzw==}
    dev: true

  /resolve@1.22.2:
    resolution: {integrity: sha512-Sb+mjNHOULsBv818T40qSPeRiuWLyaGMa5ewydRLFimneixmVy2zdivRl+AF6jaYPC8ERxGDmFSiqui6SfPd+g==}
    hasBin: true
    dependencies:
      is-core-module: 2.12.1
      path-parse: 1.0.7
      supports-preserve-symlinks-flag: 1.0.0
    dev: true

  /resolve@2.0.0-next.4:
    resolution: {integrity: sha512-iMDbmAWtfU+MHpxt/I5iWI7cY6YVEZUQ3MBgPQ++XD1PELuJHIl82xBmObyP2KyQmkNB2dsqF7seoQQiAn5yDQ==}
    hasBin: true
    dependencies:
      is-core-module: 2.12.1
      path-parse: 1.0.7
      supports-preserve-symlinks-flag: 1.0.0
    dev: true

  /reusify@1.0.4:
    resolution: {integrity: sha512-U9nH88a3fc/ekCF1l0/UP1IosiuIjyTh7hBvXVMHYgVcfGvt897Xguj2UOLDeI5BG2m7/uwyaLVT6fbtCwTyzw==}
    engines: {iojs: '>=1.0.0', node: '>=0.10.0'}
    dev: true

  /rimraf@3.0.2:
    resolution: {integrity: sha512-JZkJMZkAGFFPP2YqXZXPbMlMBgsxzE8ILs4lMIX/2o0L9UBw9O/Y3o6wFw/i9YLapcUJWwqbi3kdxIPdC62TIA==}
    hasBin: true
    dependencies:
      glob: 7.2.3
    dev: true

  /rimraf@5.0.1:
    resolution: {integrity: sha512-OfFZdwtd3lZ+XZzYP/6gTACubwFcHdLRqS9UX3UwpU2dnGQYkPFISRwvM3w9IiB2w7bW5qGo/uAwE4SmXXSKvg==}
    engines: {node: '>=14'}
    hasBin: true
    dependencies:
      glob: 10.2.6
    dev: false

  /ripemd160@2.0.2:
    resolution: {integrity: sha512-ii4iagi25WusVoiC4B4lq7pbXfAp3D9v5CwfkY33vffw2+pkDjY1D8GaN7spsxvCSx8dkPqOZCEZyfxcmJG2IA==}
    dependencies:
      hash-base: 3.1.0
      inherits: 2.0.4

  /rollup-plugin-visualizer@5.9.0:
    resolution: {integrity: sha512-bbDOv47+Bw4C/cgs0czZqfm8L82xOZssk4ayZjG40y9zbXclNk7YikrZTDao6p7+HDiGxrN0b65SgZiVm9k1Cg==}
    engines: {node: '>=14'}
    hasBin: true
    peerDependencies:
      rollup: 2.x || 3.x
    peerDependenciesMeta:
      rollup:
        optional: true
    dependencies:
      open: 8.4.2
      picomatch: 2.3.1
      source-map: 0.7.4
      yargs: 17.7.2
    dev: true

  /rollup@3.23.0:
    resolution: {integrity: sha512-h31UlwEi7FHihLe1zbk+3Q7z1k/84rb9BSwmBSr/XjOCEaBJ2YyedQDuM0t/kfOS0IxM+vk1/zI9XxYj9V+NJQ==}
    engines: {node: '>=14.18.0', npm: '>=8.0.0'}
    hasBin: true
    optionalDependencies:
      fsevents: 2.3.2
    dev: true

  /rome@12.0.0:
    resolution: {integrity: sha512-w/tLvLj5PGUCx3R+Kna08BMq4zL83Xzh9spvrqoWa3Nkzk16SkD8JSpyWWP9WhI2r3qv3Xvc7FnYZ4QDnjAiYg==}
    engines: {node: '>=14.*'}
    hasBin: true
    requiresBuild: true
    optionalDependencies:
      '@rometools/cli-darwin-arm64': 12.0.0
      '@rometools/cli-darwin-x64': 12.0.0
      '@rometools/cli-linux-arm64': 12.0.0
      '@rometools/cli-linux-x64': 12.0.0
      '@rometools/cli-win32-arm64': 12.0.0
      '@rometools/cli-win32-x64': 12.0.0
    dev: true

  /run-applescript@5.0.0:
    resolution: {integrity: sha512-XcT5rBksx1QdIhlFOCtgZkB99ZEouFZ1E2Kc2LHqNW13U3/74YGdkQRmThTwxy4QIyookibDKYZOPqX//6BlAg==}
    engines: {node: '>=12'}
    dependencies:
      execa: 5.1.1
    dev: true

  /run-parallel@1.2.0:
    resolution: {integrity: sha512-5l4VyZR86LZ/lDxZTR6jqL8AFE2S0IFLMP26AbjsLVADxHdhB/c0GUsH+y39UfCi3dzz8OlQuPmnaJOMoDHQBA==}
    dependencies:
      queue-microtask: 1.2.3
    dev: true

  /safe-buffer@5.1.2:
    resolution: {integrity: sha512-Gd2UZBJDkXlY7GbJxfsE8/nvKkUEU1G38c1siN6QP6a9PT9MmHB8GnpscSmMJSoF8LOIrt8ud/wPtojys4G6+g==}

  /safe-buffer@5.2.1:
    resolution: {integrity: sha512-rp3So07KcdmmKbGvgaNxQSJr7bGVSVk5S9Eq1F+ppbRo70+YeaDxkw5Dd8NPN+GD6bjnYm2VuPuCXmpuYvmCXQ==}

  /safe-regex-test@1.0.0:
    resolution: {integrity: sha512-JBUUzyOgEwXQY1NuPtvcj/qcBDbDmEvWufhlnXZIm75DEHp+afM1r1ujJpJsV/gSM4t59tpDyPi1sd6ZaPFfsA==}
    dependencies:
      call-bind: 1.0.2
      get-intrinsic: 1.2.1
      is-regex: 1.1.4
    dev: true

  /safe-stable-stringify@2.4.3:
    resolution: {integrity: sha512-e2bDA2WJT0wxseVd4lsDP4+3ONX6HpMXQa1ZhFQ7SU+GjvORCmShbCMltrtIDfkYhVHrOcPtj+KhmDBdPdZD1g==}
    engines: {node: '>=10'}
    dev: true

  /safer-buffer@2.1.2:
    resolution: {integrity: sha512-YZo3K82SD7Riyi0E1EQPojLz7kpepnSQI9IyPbHHg1XXXevb5dJI7tpyN2ADxGcQbHG7vcyRHk0cbwqcQriUtg==}

  /sax@1.2.4:
    resolution: {integrity: sha512-NqVDv9TpANUjFm0N8uM5GxL36UgKi9/atZw+x7YFnQ8ckwFGKrl4xX4yWtrey3UJm5nP1kUbnYgLopqWNSRhWw==}
    dev: true
    optional: true

  /scheduler@0.22.0:
    resolution: {integrity: sha512-6QAm1BgQI88NPYymgGQLCZgvep4FyePDWFpXVK+zNSUgHwlqpJy8VEh8Et0KxTACS4VWwMousBElAZOH9nkkoQ==}
    dependencies:
      loose-envify: 1.4.0
    dev: true

  /scheduler@0.23.0:
    resolution: {integrity: sha512-CtuThmgHNg7zIZWAXi3AsyIzA3n4xx7aNyjwC2VJldO2LMVDhFK+63xGqq6CsJH4rTAt6/M+N4GhZiDYPx9eUw==}
    dependencies:
      loose-envify: 1.4.0

  /schema-utils@3.1.2:
    resolution: {integrity: sha512-pvjEHOgWc9OWA/f/DE3ohBWTD6EleVLf7iFUkoSwAxttdBhB9QUebQgxER2kWueOvRJXPHNnyrvvh9eZINB8Eg==}
    engines: {node: '>= 10.13.0'}
    dependencies:
      '@types/json-schema': 7.0.12
      ajv: 6.12.6
      ajv-keywords: 3.5.2(ajv@6.12.6)
    dev: true

  /scroll-into-view-if-needed@3.0.10:
    resolution: {integrity: sha512-t44QCeDKAPf1mtQH3fYpWz8IM/DyvHLjs8wUvvwMYxk5moOqCzrMSxK6HQVD0QVmVjXFavoFIPRVrMuJPKAvtg==}
    dependencies:
      compute-scroll-into-view: 3.0.3

  /select-hose@2.0.0:
    resolution: {integrity: sha512-mEugaLK+YfkijB4fx0e6kImuJdCIt2LxCRcbEYPqRGCs4F2ogyfZU5IAZRdjCP8JPq2AtdNoC/Dux63d9Kiryg==}
    dev: true

  /semver@5.7.1:
    resolution: {integrity: sha512-sauaDf/PZdVgrLTNYHRtpXa1iRiKcaebiKQ1BJdpQlWH2lCvexQdX55snPFyK7QzpudqbCI0qXFfOasHdyNDGQ==}
    hasBin: true
    dev: true

  /semver@6.3.0:
    resolution: {integrity: sha512-b39TBaTSfV6yBrapU89p5fKekE2m/NwnDocOVruQFS1/veMgdzuPcnOM34M6CwxW8jH/lxEa5rBoDeUwu5HHTw==}
    hasBin: true
    dev: true

  /semver@7.5.1:
    resolution: {integrity: sha512-Wvss5ivl8TMRZXXESstBA4uR5iXgEN/VC5/sOcuXdVLzcdkz4HWetIoRfG5gb5X+ij/G9rw9YoGn3QoQ8OCSpw==}
    engines: {node: '>=10'}
    hasBin: true
    dependencies:
      lru-cache: 6.0.0
    dev: true

  /send@0.18.0:
    resolution: {integrity: sha512-qqWzuOjSFOuqPjFe4NOsMLafToQQwBSOEpS+FwEt3A2V3vKubTquT3vmLTQpFgMXp8AlFWFuP1qKaJZOtPpVXg==}
    engines: {node: '>= 0.8.0'}
    dependencies:
      debug: 2.6.9
      depd: 2.0.0
      destroy: 1.2.0
      encodeurl: 1.0.2
      escape-html: 1.0.3
      etag: 1.8.1
      fresh: 0.5.2
      http-errors: 2.0.0
      mime: 1.6.0
      ms: 2.1.3
      on-finished: 2.4.1
      range-parser: 1.2.1
      statuses: 2.0.1
    transitivePeerDependencies:
      - supports-color
    dev: false

  /serialize-error@7.0.1:
    resolution: {integrity: sha512-8I8TjW5KMOKsZQTvoxjuSIa7foAwPWGOts+6o7sgjz41/qMD9VQHEDxi6PBvK2l0MXUmqZyNpUK+T2tQaaElvw==}
    engines: {node: '>=10'}
    dependencies:
      type-fest: 0.13.1
    dev: true

  /serialize-javascript@6.0.1:
    resolution: {integrity: sha512-owoXEFjWRllis8/M1Q+Cw5k8ZH40e3zhp/ovX+Xr/vi1qj6QesbyXXViFbpNvWvPNAD62SutwEXavefrLJWj7w==}
    dependencies:
      randombytes: 2.1.0
    dev: true

  /serve-static@1.15.0:
    resolution: {integrity: sha512-XGuRDNjXUijsUL0vl6nSD7cwURuzEgglbOaFuZM9g3kwDXOWVTck0jLzjPzGD+TazWbboZYu52/9/XPdUgne9g==}
    engines: {node: '>= 0.8.0'}
    dependencies:
      encodeurl: 1.0.2
      escape-html: 1.0.3
      parseurl: 1.3.3
      send: 0.18.0
    transitivePeerDependencies:
      - supports-color
    dev: false

  /setimmediate@1.0.5:
    resolution: {integrity: sha512-MATJdZp8sLqDl/68LfQmbP8zKPLQNV6BIZoIgrscFDQ+RsvK/BxeDQOgyxKKoh0y/8h3BqVFnCqQ/gd+reiIXA==}

  /setprototypeof@1.2.0:
    resolution: {integrity: sha512-E5LDX7Wrp85Kil5bhZv46j8jOeboKq5JMmYM3gVGdGH8xFpPWXUMsNrlODCrkoxMEeNi/XZIwuRvY4XNwYMJpw==}
    dev: false

  /sha.js@2.4.11:
    resolution: {integrity: sha512-QMEp5B7cftE7APOjk5Y6xgrbWu+WkLVQwk8JNjZ8nKRciZaByEW6MubieAiToS7+dwvrjGhH8jRXz3MVd0AYqQ==}
    hasBin: true
    dependencies:
      inherits: 2.0.4
      safe-buffer: 5.2.1

  /shallow-equal@1.2.1:
    resolution: {integrity: sha512-S4vJDjHHMBaiZuT9NPb616CSmLf618jawtv3sufLl6ivK8WocjAo58cXwbRV1cgqxH0Qbv+iUt6m05eqEa2IRA==}
    dev: true

  /shallowequal@1.1.0:
    resolution: {integrity: sha512-y0m1JoUZSlPAjXVtPPW70aZWfIL/dSP7AFkRnniLCrK/8MDKog3TySTBmckD+RObVxH0v4Tox67+F14PdED2oQ==}

  /shebang-command@2.0.0:
    resolution: {integrity: sha512-kHxr2zZpYtdmrN1qDjrrX/Z1rR1kG8Dx+gkpK1G4eXmvXswmcE1hTWBWYUzlraYw1/yZp6YuDY77YtvbN0dmDA==}
    engines: {node: '>=8'}
    dependencies:
      shebang-regex: 3.0.0

  /shebang-regex@3.0.0:
    resolution: {integrity: sha512-7++dFhtcx3353uBaq8DDR4NuxBetBzC7ZQOhmTQInHEd6bSrXdiEyzCvG07Z44UYdLShWUyXt5M/yhz8ekcb1A==}
    engines: {node: '>=8'}

  /side-channel@1.0.4:
    resolution: {integrity: sha512-q5XPytqFEIKHkGdiMIrY10mvLRvnQh42/+GoBlFW3b2LXLE2xxJpZFdm94we0BaoV3RwJyGqg5wS7epxTv0Zvw==}
    dependencies:
      call-bind: 1.0.2
      get-intrinsic: 1.2.1
      object-inspect: 1.12.3

  /signal-exit@3.0.7:
    resolution: {integrity: sha512-wnD2ZE+l+SPC/uoS0vXeE9L1+0wuaMqKlfz9AMUo38JsyLSBWSFcHR1Rri62LZc12vLr1gb3jl7iwQhgwpAbGQ==}
    dev: true

  /signal-exit@4.0.2:
    resolution: {integrity: sha512-MY2/qGx4enyjprQnFaZsHib3Yadh3IXyV2C321GY0pjGfVBu4un0uDJkwgdxqO+Rdx8JMT8IfJIRwbYVz3Ob3Q==}
    engines: {node: '>=14'}

  /single-spa@5.9.4:
    resolution: {integrity: sha512-QkEoh0AzGuU82qnbUUk0ydF78QbU5wMKqKKJn7uUQfBiOYlRQEfIOpLM4m23Sab+kTOLI1kbYhYeiQ7fX5KVVw==}
    dev: true

  /slash@2.0.0:
    resolution: {integrity: sha512-ZYKh3Wh2z1PpEXWr0MpSBZ0V6mZHAQfYevttO11c51CaWjGTaadiKZ+wVt1PbMlDV5qhMFslpZCemhwOK7C89A==}
    engines: {node: '>=6'}
    dev: true

  /slash@3.0.0:
    resolution: {integrity: sha512-g9Q1haeby36OSStwb4ntCGGGaKsaVSjQ68fBxoQcutl5fS1vuY18H3wSt3jFyFtrkx+Kz0V1G85A4MyAdDMi2Q==}
    engines: {node: '>=8'}
    dev: true

  /slash@4.0.0:
    resolution: {integrity: sha512-3dOsAHXXUkQTpOYcoAxLIorMTp4gIQr5IW3iVb7A7lFIp0VHhnynm9izx6TssdrIcVIESAlVjtnO2K8bg+Coew==}
    engines: {node: '>=12'}
    dev: true

  /slice-ansi@4.0.0:
    resolution: {integrity: sha512-qMCMfhY040cVHT43K9BFygqYbUPFZKHOg7K73mtTWJRb8pyP3fzf4Ixd5SzdEJQ6MRUg/WBnOLxghZtKKurENQ==}
    engines: {node: '>=10'}
    dependencies:
      ansi-styles: 4.3.0
      astral-regex: 2.0.0
      is-fullwidth-code-point: 3.0.0
    dev: true

  /slice-ansi@5.0.0:
    resolution: {integrity: sha512-FC+lgizVPfie0kkhqUScwRu1O/lF6NOgJmlCgK+/LYxDCTk8sGelYaHDhFcDN+Sn3Cv+3VSa4Byeo+IMCzpMgQ==}
    engines: {node: '>=12'}
    dependencies:
      ansi-styles: 6.2.1
      is-fullwidth-code-point: 4.0.0
    dev: true

  /sonic-boom@2.8.0:
    resolution: {integrity: sha512-kuonw1YOYYNOve5iHdSahXPOK49GqwA+LZhI6Wz/l0rP57iKyXXIHaRagOBHAPmGwJC6od2Z9zgvZ5loSgMlVg==}
    dependencies:
      atomic-sleep: 1.0.0
    dev: true

  /sort-object-keys@1.1.3:
    resolution: {integrity: sha512-855pvK+VkU7PaKYPc+Jjnmt4EzejQHyhhF33q31qG8x7maDzkeFhAAThdCYay11CISO+qAMwjOBP+fPZe0IPyg==}
    dev: true

  /sort-package-json@2.4.1:
    resolution: {integrity: sha512-Nd3rgLBJcZ4iw7tpuOhwBupG6SvUDU0Fy1cZGAMorA2JmDUb+29Dg5phJK9gapa2Ak9d15w/RuMl/viwX+nKwQ==}
    hasBin: true
    dependencies:
      detect-indent: 7.0.1
      detect-newline: 4.0.0
      git-hooks-list: 3.1.0
      globby: 13.1.4
      is-plain-obj: 4.1.0
      sort-object-keys: 1.1.3
    dev: true

  /source-map-js@1.0.2:
    resolution: {integrity: sha512-R0XvVJ9WusLiqTCEiGCmICCMplcCkIwwR11mOSD9CR5u+IXYdiseeEuXCVAjS54zqwkLcPNnmU4OeJ6tUrWhDw==}
    engines: {node: '>=0.10.0'}
    dev: true

  /source-map-support@0.5.21:
    resolution: {integrity: sha512-uBHU3L3czsIyYXKX88fdrGovxdSCoTGDRZ6SYXtSRxLZUzHg5P/66Ht6uoUlHu9EZod+inXhKo3qQgwXUT/y1w==}
    dependencies:
      buffer-from: 1.1.2
      source-map: 0.6.1
    dev: true

  /source-map@0.6.1:
    resolution: {integrity: sha512-UjgapumWlbMhkBgzT7Ykc5YXUT46F0iKu8SGXq0bcwP5dz/h0Plj6enJqjz1Zbq2l5WaqYnrVbwWOWMyF3F47g==}
    engines: {node: '>=0.10.0'}
    dev: true

  /source-map@0.7.4:
    resolution: {integrity: sha512-l3BikUxvPOcn5E74dZiq5BGsTb5yEwhaTSzccU6t4sDOH8NWJCstKO5QT2CvtFoK6F0saL7p9xHAqHOlCPJygA==}
    engines: {node: '>= 8'}
    dev: true

  /spdx-correct@3.2.0:
    resolution: {integrity: sha512-kN9dJbvnySHULIluDHy32WHRUu3Og7B9sbY7tsFLctQkIqnMh3hErYgdMjTYuqmcXX+lK5T1lnUt3G7zNswmZA==}
    dependencies:
      spdx-expression-parse: 3.0.1
      spdx-license-ids: 3.0.13
    dev: true

  /spdx-exceptions@2.3.0:
    resolution: {integrity: sha512-/tTrYOC7PPI1nUAgx34hUpqXuyJG+DTHJTnIULG4rDygi4xu/tfgmq1e1cIRwRzwZgo4NLySi+ricLkZkw4i5A==}
    dev: true

  /spdx-expression-parse@3.0.1:
    resolution: {integrity: sha512-cbqHunsQWnJNE6KhVSMsMeH5H/L9EpymbzqTQ3uLwNCLZ1Q481oWaofqH7nO6V07xlXwY6PhQdQ2IedWx/ZK4Q==}
    dependencies:
      spdx-exceptions: 2.3.0
      spdx-license-ids: 3.0.13
    dev: true

  /spdx-license-ids@3.0.13:
    resolution: {integrity: sha512-XkD+zwiqXHikFZm4AX/7JSCXA98U5Db4AFd5XUg/+9UNtnH75+Z9KxtpYiJZx36mUDVOwH83pl7yvCer6ewM3w==}
    dev: true

  /spdy-transport@3.0.0:
    resolution: {integrity: sha512-hsLVFE5SjA6TCisWeJXFKniGGOpBgMLmerfO2aCyCU5s7nJ/rpAepqmFifv/GCbSbueEeAJJnmSQ2rKC/g8Fcw==}
    dependencies:
      debug: 4.3.4(supports-color@5.5.0)
      detect-node: 2.1.0
      hpack.js: 2.1.6
      obuf: 1.1.2
      readable-stream: 3.6.2
      wbuf: 1.7.3
    transitivePeerDependencies:
      - supports-color
    dev: true

  /spdy@4.0.2:
    resolution: {integrity: sha512-r46gZQZQV+Kl9oItvl1JZZqJKGr+oEkB08A6BzkiR7593/7IbtuncXHd2YoYeTsG4157ZssMu9KYvUHLcjcDoA==}
    engines: {node: '>=6.0.0'}
    dependencies:
      debug: 4.3.4(supports-color@5.5.0)
      handle-thing: 2.0.1
      http-deceiver: 1.2.7
      select-hose: 2.0.0
      spdy-transport: 3.0.0
    transitivePeerDependencies:
      - supports-color
    dev: true

  /split-on-first@1.1.0:
    resolution: {integrity: sha512-43ZssAJaMusuKWL8sKUBQXHWOpq8d6CfN/u1p4gUzfJkM05C8rxTmYrkIPTXapZpORA6LkkzcUulJ8FqA7Uudw==}
    engines: {node: '>=6'}
    dev: true

  /split2@4.2.0:
    resolution: {integrity: sha512-UcjcJOWknrNkF6PLX83qcHM6KHgVKNkV62Y8a5uYDVv9ydGQVwAHMKqHdJje1VTWpljG0WYpCDhrCdAOYH4TWg==}
    engines: {node: '>= 10.x'}
    dev: true

  /sprintf-js@1.0.3:
    resolution: {integrity: sha512-D9cPgkvLlV3t3IzL0D0YLvGA9Ahk4PcvVwUbN0dSGr1aP0Nrt4AEnTUbuGvquEC0mA64Gqt1fzirlRs5ibXx8g==}
    dev: true

  /stable@0.1.8:
    resolution: {integrity: sha512-ji9qxRnOVfcuLDySj9qzhGSEFVobyt1kIOSkj1qZzYLzq7Tos/oUUWvotUPQLlrsidqsK6tBH89Bc9kL5zHA6w==}
    deprecated: 'Modern JS already guarantees Array#sort() is a stable sort, so this library is deprecated. See the compatibility table on MDN: https://developer.mozilla.org/en-US/docs/Web/JavaScript/Reference/Global_Objects/Array/sort#browser_compatibility'
    dev: true

  /stack-utils@2.0.6:
    resolution: {integrity: sha512-XlkWvfIm6RmsWtNJx+uqtKLS8eqFbxUg0ZzLXqY0caEy9l7hruX8IpiDnjsLavoBgqCCR71TqWO8MaXYheJ3RQ==}
    engines: {node: '>=10'}
    dependencies:
      escape-string-regexp: 2.0.0
    dev: true

  /stackframe@1.3.4:
    resolution: {integrity: sha512-oeVtt7eWQS+Na6F//S4kJ2K2VbRlS9D43mAlMyVpVWovy9o+jfgH8O9agzANzaiLjclA0oYzUXEM4PurhSUChw==}
    dev: true

  /state-local@1.0.7:
    resolution: {integrity: sha512-HTEHMNieakEnoe33shBYcZ7NX83ACUjCu8c40iOGEZsngj9zRnkqS9j1pqQPXwobB0ZcVTk27REb7COQ0UR59w==}

  /statuses@2.0.1:
    resolution: {integrity: sha512-RwNA9Z/7PrK06rYLIzFMlaF+l73iwpzsqRIFgbMLbTcLD6cOao82TaWefPXQvB2fOC4AjuYSEndS7N/mTCbkdQ==}
    engines: {node: '>= 0.8'}
    dev: false

  /stop-iteration-iterator@1.0.0:
    resolution: {integrity: sha512-iCGQj+0l0HOdZ2AEeBADlsRC+vsnDsZsbdSiH1yNSjcfKM7fdpCMfqAL/dwF5BLiw/XhRft/Wax6zQbhq2BcjQ==}
    engines: {node: '>= 0.4'}
    dependencies:
      internal-slot: 1.0.5
    dev: true

  /stream-browserify@2.0.2:
    resolution: {integrity: sha512-nX6hmklHs/gr2FuxYDltq8fJA1GDlxKQCz8O/IM4atRqBH8OORmBNgfvW5gG10GT/qQ9u0CzIvr2X5Pkt6ntqg==}
    dependencies:
      inherits: 2.0.4
      readable-stream: 2.3.8

  /stream-http@2.8.3:
    resolution: {integrity: sha512-+TSkfINHDo4J+ZobQLWiMouQYB+UVYFttRA94FpEzzJ7ZdqcL4uUUQ7WkdkI4DSozGmgBUE/a47L+38PenXhUw==}
    dependencies:
      builtin-status-codes: 3.0.0
      inherits: 2.0.4
      readable-stream: 2.3.8
      to-arraybuffer: 1.0.1
      xtend: 4.0.2

  /stream-shift@1.0.1:
    resolution: {integrity: sha512-AiisoFqQ0vbGcZgQPY1cdP2I76glaVA/RauYR4G4thNFgkTqr90yXTo4LYX60Jl+sIlPNHHdGSwo01AvbKUSVQ==}
    dev: true

  /strict-uri-encode@2.0.0:
    resolution: {integrity: sha512-QwiXZgpRcKkhTj2Scnn++4PKtWsH0kpzZ62L2R6c/LUVYv7hVnZqcg2+sMuT6R7Jusu1vviK/MFsu6kNJfWlEQ==}
    engines: {node: '>=4'}
    dev: true

  /string-convert@0.2.1:
    resolution: {integrity: sha512-u/1tdPl4yQnPBjnVrmdLo9gtuLvELKsAoRapekWggdiQNvvvum+jYF329d84NAa660KQw7pB2n36KrIKVoXa3A==}

  /string-width@4.2.3:
    resolution: {integrity: sha512-wKyQRQpjJ0sIp62ErSZdGsjMJWsap5oRNihHhu6G7JVO/9jIB6UyevL+tXuOqrng8j/cxKTWyWUwvSTriiZz/g==}
    engines: {node: '>=8'}
    dependencies:
      emoji-regex: 8.0.0
      is-fullwidth-code-point: 3.0.0
      strip-ansi: 6.0.1

  /string-width@5.1.2:
    resolution: {integrity: sha512-HnLOCR3vjcY8beoNLtcjZ5/nxn2afmME6lhrDrebokqMap+XbeW8n9TXpPDOqdGK5qcI3oT0GKTW6wC7EMiVqA==}
    engines: {node: '>=12'}
    dependencies:
      eastasianwidth: 0.2.0
      emoji-regex: 9.2.2
      strip-ansi: 7.1.0

  /string.prototype.matchall@4.0.8:
    resolution: {integrity: sha512-6zOCOcJ+RJAQshcTvXPHoxoQGONa3e/Lqx90wUA+wEzX78sg5Bo+1tQo4N0pohS0erG9qtCqJDjNCQBjeWVxyg==}
    dependencies:
      call-bind: 1.0.2
      define-properties: 1.2.0
      es-abstract: 1.21.2
      get-intrinsic: 1.2.1
      has-symbols: 1.0.3
      internal-slot: 1.0.5
      regexp.prototype.flags: 1.5.0
      side-channel: 1.0.4
    dev: true

  /string.prototype.trim@1.2.7:
    resolution: {integrity: sha512-p6TmeT1T3411M8Cgg9wBTMRtY2q9+PNy9EV1i2lIXUN/btt763oIfxwN3RR8VU6wHX8j/1CFy0L+YuThm6bgOg==}
    engines: {node: '>= 0.4'}
    dependencies:
      call-bind: 1.0.2
      define-properties: 1.2.0
      es-abstract: 1.21.2
    dev: true

  /string.prototype.trimend@1.0.6:
    resolution: {integrity: sha512-JySq+4mrPf9EsDBEDYMOb/lM7XQLulwg5R/m1r0PXEFqrV0qHvl58sdTilSXtKOflCsK2E8jxf+GKC0T07RWwQ==}
    dependencies:
      call-bind: 1.0.2
      define-properties: 1.2.0
      es-abstract: 1.21.2
    dev: true

  /string.prototype.trimstart@1.0.6:
    resolution: {integrity: sha512-omqjMDaY92pbn5HOX7f9IccLA+U1tA9GvtU4JrodiXFfYB7jPzzHpRzpglLAjtUV6bB557zwClJezTqnAiYnQA==}
    dependencies:
      call-bind: 1.0.2
      define-properties: 1.2.0
      es-abstract: 1.21.2
    dev: true

  /string_decoder@1.1.1:
    resolution: {integrity: sha512-n/ShnvDi6FHbbVfviro+WojiFzv+s8MPMHBczVePfUpDJLwoLT0ht1l4YwBCbi8pJAveEEdnkHyPyTP/mzRfwg==}
    dependencies:
      safe-buffer: 5.1.2

  /string_decoder@1.3.0:
    resolution: {integrity: sha512-hkRX8U1WjJFd8LsDJ2yQ/wWWxaopEsABU1XfkM8A+j0+85JAGppt16cr1Whg6KIbb4okU6Mql6BOj+uup/wKeA==}
    dependencies:
      safe-buffer: 5.2.1

  /strip-ansi@6.0.1:
    resolution: {integrity: sha512-Y38VPSHcqkFrCpFnQ9vuSXmquuv5oXOKpGeT6aGrr3o3Gc9AlVa6JBfUSOCnbxGGZF+/0ooI7KrPuUSztUdU5A==}
    engines: {node: '>=8'}
    dependencies:
      ansi-regex: 5.0.1

  /strip-ansi@7.1.0:
    resolution: {integrity: sha512-iq6eVVI64nQQTRYq2KtEg2d2uU7LElhTJwsH4YzIHZshxlgZms/wIc4VoDQTlG/IvVIrBKG06CrZnp0qv7hkcQ==}
    engines: {node: '>=12'}
    dependencies:
      ansi-regex: 6.0.1

  /strip-final-newline@2.0.0:
    resolution: {integrity: sha512-BrpvfNAE3dcvq7ll3xVumzjKjZQ5tI1sEUIKr3Uoks0XUl45St3FlatVqef9prk4jRDzhW6WZg+3bk93y6pLjA==}
    engines: {node: '>=6'}
    dev: true

  /strip-final-newline@3.0.0:
    resolution: {integrity: sha512-dOESqjYr96iWYylGObzd39EuNTa5VJxyvVAEm5Jnh7KGo75V43Hk1odPQkNDyXNmUR6k+gEiDVXnjB8HJ3crXw==}
    engines: {node: '>=12'}
    dev: true

  /strip-indent@3.0.0:
    resolution: {integrity: sha512-laJTa3Jb+VQpaC6DseHhF7dXVqHTfJPCRDaEbid/drOhgitgYku/letMUqOXFoWV0zIIUbjpdH2t+tYj4bQMRQ==}
    engines: {node: '>=8'}
    dependencies:
      min-indent: 1.0.1
    dev: true

  /strip-json-comments@3.1.1:
    resolution: {integrity: sha512-6fPc+R4ihwqP6N/aIv2f1gMH8lOVtWQHoqC4yK6oSDVVocumAsfCqjkXnqiYMhmMwS/mEHLp7Vehlt3ql6lEig==}
    engines: {node: '>=8'}
    dev: true

  /style-search@0.1.0:
    resolution: {integrity: sha512-Dj1Okke1C3uKKwQcetra4jSuk0DqbzbYtXipzFlFMZtowbF1x7BKJwB9AayVMyFARvU8EDrZdcax4At/452cAg==}
    dev: true

  /styled-components@5.3.10(react-dom@18.1.0)(react-is@18.2.0)(react@18.1.0):
    resolution: {integrity: sha512-3kSzSBN0TiCnGJM04UwO1HklIQQSXW7rCARUk+VyMR7clz8XVlA3jijtf5ypqoDIdNMKx3la4VvaPFR855SFcg==}
    engines: {node: '>=10'}
    peerDependencies:
      react: '>= 16.8.0'
      react-dom: '>= 16.8.0'
      react-is: '>= 16.8.0'
    dependencies:
      '@babel/helper-module-imports': 7.21.4
      '@babel/traverse': 7.22.4(supports-color@5.5.0)
      '@emotion/is-prop-valid': 1.2.1
      '@emotion/stylis': 0.8.5
      '@emotion/unitless': 0.7.5
      babel-plugin-styled-components: 2.1.3(styled-components@5.3.10)
      css-to-react-native: 3.2.0
      hoist-non-react-statics: 3.3.2
      react: 18.1.0
      react-dom: 18.1.0(react@18.1.0)
      react-is: 18.2.0
      shallowequal: 1.1.0
      supports-color: 5.5.0
    dev: true

  /styled-components@5.3.10(react-dom@18.2.0)(react-is@18.2.0)(react@18.2.0):
    resolution: {integrity: sha512-3kSzSBN0TiCnGJM04UwO1HklIQQSXW7rCARUk+VyMR7clz8XVlA3jijtf5ypqoDIdNMKx3la4VvaPFR855SFcg==}
    engines: {node: '>=10'}
    peerDependencies:
      react: '>= 16.8.0'
      react-dom: '>= 16.8.0'
      react-is: '>= 16.8.0'
    dependencies:
      '@babel/helper-module-imports': 7.21.4
      '@babel/traverse': 7.22.4(supports-color@5.5.0)
      '@emotion/is-prop-valid': 1.2.1
      '@emotion/stylis': 0.8.5
      '@emotion/unitless': 0.7.5
      babel-plugin-styled-components: 2.1.3(styled-components@5.3.10)
      css-to-react-native: 3.2.0
      hoist-non-react-statics: 3.3.2
      react: 18.2.0
      react-dom: 18.2.0(react@18.2.0)
      react-is: 18.2.0
      shallowequal: 1.1.0
      supports-color: 5.5.0

  /styled-components@6.0.0-rc.0(react-dom@18.1.0)(react@18.1.0):
    resolution: {integrity: sha512-3+Lnu1NC5JuieYi8dV/nhmlK7/yzqZW43u4P7WgIJfu5Dq5AiPU3t4efu0nWLmlMEmWrSXdrinxfbDnqnpP6hg==}
    engines: {node: '>= 14'}
    peerDependencies:
      babel-plugin-styled-components: '>= 2'
      react: '>= 16.8.0'
      react-dom: '>= 16.8.0'
    peerDependenciesMeta:
      babel-plugin-styled-components:
        optional: true
    dependencies:
      '@babel/cli': 7.21.5(@babel/core@7.22.1)
      '@babel/core': 7.22.1
      '@babel/helper-module-imports': 7.21.4
      '@babel/plugin-external-helpers': 7.18.6(@babel/core@7.22.1)
      '@babel/plugin-proposal-class-properties': 7.18.6(@babel/core@7.22.1)
      '@babel/plugin-proposal-object-rest-spread': 7.20.7(@babel/core@7.22.1)
      '@babel/preset-env': 7.22.4(@babel/core@7.22.1)
      '@babel/preset-react': 7.22.3(@babel/core@7.22.1)
      '@babel/preset-typescript': 7.21.5(@babel/core@7.22.1)
      '@babel/traverse': 7.22.4(supports-color@5.5.0)
      '@emotion/unitless': 0.8.1
      css-to-react-native: 3.2.0
      react: 18.1.0
      react-dom: 18.1.0(react@18.1.0)
      shallowequal: 1.1.0
      stylis: 4.2.0
      tslib: 2.5.0
    transitivePeerDependencies:
      - supports-color
    dev: true

  /stylelint-config-recommended@7.0.0(stylelint@14.16.1):
    resolution: {integrity: sha512-yGn84Bf/q41J4luis1AZ95gj0EQwRX8lWmGmBwkwBNSkpGSpl66XcPTulxGa/Z91aPoNGuIGBmFkcM1MejMo9Q==}
    peerDependencies:
      stylelint: ^14.4.0
    dependencies:
      stylelint: 14.16.1
    dev: true

  /stylelint-config-standard@25.0.0(stylelint@14.16.1):
    resolution: {integrity: sha512-21HnP3VSpaT1wFjFvv9VjvOGDtAviv47uTp3uFmzcN+3Lt+RYRv6oAplLaV51Kf792JSxJ6svCJh/G18E9VnCA==}
    peerDependencies:
      stylelint: ^14.4.0
    dependencies:
      stylelint: 14.16.1
      stylelint-config-recommended: 7.0.0(stylelint@14.16.1)
    dev: true

  /stylelint@14.16.1:
    resolution: {integrity: sha512-ErlzR/T3hhbV+a925/gbfc3f3Fep9/bnspMiJPorfGEmcBbXdS+oo6LrVtoUZ/w9fqD6o6k7PtUlCOsCRdjX/A==}
    engines: {node: ^12.20.0 || ^14.13.1 || >=16.0.0}
    hasBin: true
    dependencies:
      '@csstools/selector-specificity': 2.2.0(postcss-selector-parser@6.0.13)
      balanced-match: 2.0.0
      colord: 2.9.3
      cosmiconfig: 7.1.0
      css-functions-list: 3.1.0
      debug: 4.3.4(supports-color@5.5.0)
      fast-glob: 3.2.12
      fastest-levenshtein: 1.0.16
      file-entry-cache: 6.0.1
      global-modules: 2.0.0
      globby: 11.1.0
      globjoin: 0.1.4
      html-tags: 3.3.1
      ignore: 5.2.4
      import-lazy: 4.0.0
      imurmurhash: 0.1.4
      is-plain-object: 5.0.0
      known-css-properties: 0.26.0
      mathml-tag-names: 2.1.3
      meow: 9.0.0
      micromatch: 4.0.5
      normalize-path: 3.0.0
      picocolors: 1.0.0
      postcss: 8.4.24
      postcss-media-query-parser: 0.2.3
      postcss-resolve-nested-selector: 0.1.1
      postcss-safe-parser: 6.0.0(postcss@8.4.24)
      postcss-selector-parser: 6.0.13
      postcss-value-parser: 4.2.0
      resolve-from: 5.0.0
      string-width: 4.2.3
      strip-ansi: 6.0.1
      style-search: 0.1.0
      supports-hyperlinks: 2.3.0
      svg-tags: 1.0.0
      table: 6.8.1
      v8-compile-cache: 2.3.0
      write-file-atomic: 4.0.2
    transitivePeerDependencies:
      - supports-color
    dev: true

  /stylis@4.2.0:
    resolution: {integrity: sha512-Orov6g6BB1sDfYgzWfTHDOxamtX1bE/zo104Dh9e6fqJ3PooipYyfJ0pUmrZO2wAvO8YbEyeFrkV91XTsGMSrw==}

  /superjson@1.12.3:
    resolution: {integrity: sha512-0j+U70KUtP8+roVPbwfqkyQI7lBt7ETnuA7KXbTDX3mCKiD/4fXs2ldKSMdt0MCfpTwiMxo20yFU3vu6ewETpQ==}
    engines: {node: '>=10'}
    dependencies:
      copy-anything: 3.0.5
    dev: true

  /supertap@3.0.1:
    resolution: {integrity: sha512-u1ZpIBCawJnO+0QePsEiOknOfCRq0yERxiAchT0i4li0WHNUJbf0evXXSXOcCAR4M8iMDoajXYmstm/qO81Isw==}
    engines: {node: ^12.20.0 || ^14.13.1 || >=16.0.0}
    dependencies:
      indent-string: 5.0.0
      js-yaml: 3.14.1
      serialize-error: 7.0.1
      strip-ansi: 7.1.0
    dev: true

  /supports-color@5.5.0:
    resolution: {integrity: sha512-QjVjwdXIt408MIiAqCX4oUKsgU2EqAGzs2Ppkm4aQYbjm+ZEWEcW4SfFNTr4uMNZma0ey4f5lgLrkB0aX0QMow==}
    engines: {node: '>=4'}
    dependencies:
      has-flag: 3.0.0

  /supports-color@7.2.0:
    resolution: {integrity: sha512-qpCAvRl9stuOHveKsn7HncJRvv501qIacKzQlO/+Lwxc9+0q2wLyv4Dfvt80/DPn2pqOBsJdDiogXGR9+OvwRw==}
    engines: {node: '>=8'}
    dependencies:
      has-flag: 4.0.0

  /supports-color@8.1.1:
    resolution: {integrity: sha512-MpUEN2OodtUzxvKQl72cUF7RQ5EiHsGvSsVG0ia9c5RbWGL2CI4C7EpPS8UTBIplnlzZiNuV56w+FuNxy3ty2Q==}
    engines: {node: '>=10'}
    dependencies:
      has-flag: 4.0.0
    dev: true

  /supports-hyperlinks@2.3.0:
    resolution: {integrity: sha512-RpsAZlpWcDwOPQA22aCH4J0t7L8JmAvsCxfOSEwm7cQs3LshN36QaTkwd70DnBOXDWGssw2eUoc8CaRWT0XunA==}
    engines: {node: '>=8'}
    dependencies:
      has-flag: 4.0.0
      supports-color: 7.2.0
    dev: true

  /supports-preserve-symlinks-flag@1.0.0:
    resolution: {integrity: sha512-ot0WnXS9fgdkgIcePe6RHNk1WA8+muPa6cSjeR3V8K27q9BB1rTE3R1p7Hv0z1ZyAc8s6Vvv8DIyWf681MAt0w==}
    engines: {node: '>= 0.4'}
    dev: true

  /svg-parser@2.0.4:
    resolution: {integrity: sha512-e4hG1hRwoOdRb37cIMSgzNsxyzKfayW6VOflrwvR+/bzrkyxY/31WkbgnQpgtrNp1SdpJvpUAGTa/ZoiPNDuRQ==}
    dev: true

  /svg-tags@1.0.0:
    resolution: {integrity: sha512-ovssysQTa+luh7A5Weu3Rta6FJlFBBbInjOh722LIt6klpU2/HtdUbszju/G4devcvk8PGt7FCLv5wftu3THUA==}
    dev: true

  /svgo@2.8.0:
    resolution: {integrity: sha512-+N/Q9kV1+F+UeWYoSiULYo4xYSDQlTgb+ayMobAXPwMnLvop7oxKMo9OzIrX5x3eS4L4f2UHhc9axXwY8DpChg==}
    engines: {node: '>=10.13.0'}
    hasBin: true
    dependencies:
      '@trysound/sax': 0.2.0
      commander: 7.2.0
      css-select: 4.3.0
      css-tree: 1.1.3
      csso: 4.2.0
      picocolors: 1.0.0
      stable: 0.1.8
    dev: true

  /swr@2.1.5(react@18.1.0):
    resolution: {integrity: sha512-/OhfZMcEpuz77KavXST5q6XE9nrOBOVcBLWjMT+oAE/kQHyE3PASrevXCtQDZ8aamntOfFkbVJp7Il9tNBQWrw==}
    peerDependencies:
      react: ^16.11.0 || ^17.0.0 || ^18.0.0
    dependencies:
      react: 18.1.0
      use-sync-external-store: 1.2.0(react@18.1.0)
    dev: true

  /swr@2.1.5(react@18.2.0):
    resolution: {integrity: sha512-/OhfZMcEpuz77KavXST5q6XE9nrOBOVcBLWjMT+oAE/kQHyE3PASrevXCtQDZ8aamntOfFkbVJp7Il9tNBQWrw==}
    peerDependencies:
      react: ^16.11.0 || ^17.0.0 || ^18.0.0
    dependencies:
      react: 18.2.0
      use-sync-external-store: 1.2.0(react@18.2.0)

  /symbol-observable@1.2.0:
    resolution: {integrity: sha512-e900nM8RRtGhlV36KGEU9k65K3mPb1WV70OdjfxlG2EAuM1noi/E/BaW/uMhL7bPEssK8QV57vN3esixjUvcXQ==}
    engines: {node: '>=0.10.0'}
    dev: true

  /synckit@0.8.5:
    resolution: {integrity: sha512-L1dapNV6vu2s/4Sputv8xGsCdAVlb5nRDMFU/E27D44l5U6cw1g0dGd45uLc+OXjNMmF4ntiMdCimzcjFKQI8Q==}
    engines: {node: ^14.18.0 || >=16.0.0}
    dependencies:
      '@pkgr/utils': 2.4.1
      tslib: 2.5.0
    dev: true

  /table@6.8.1:
    resolution: {integrity: sha512-Y4X9zqrCftUhMeH2EptSSERdVKt/nEdijTOacGD/97EKjhQ/Qs8RTlEGABSJNNN8lac9kheH+af7yAkEWlgneA==}
    engines: {node: '>=10.0.0'}
    dependencies:
      ajv: 8.12.0
      lodash.truncate: 4.4.2
      slice-ansi: 4.0.0
      string-width: 4.2.3
      strip-ansi: 6.0.1
    dev: true

  /tapable@2.2.1:
    resolution: {integrity: sha512-GNzQvQTOIP6RyTfE2Qxb8ZVlNmw0n88vp1szwWRimP02mnTsx3Wtn5qRdqY9w2XduFNUgvOwhNnQsjwCp+kqaQ==}
    engines: {node: '>=6'}
    dev: true

  /temp-dir@3.0.0:
    resolution: {integrity: sha512-nHc6S/bwIilKHNRgK/3jlhDoIHcp45YgyiwcAk46Tr0LfEqGBVpmiAyuiuxeVE44m3mXnEeVhaipLOEWmH+Njw==}
    engines: {node: '>=14.16'}
    dev: true

  /terser-webpack-plugin@5.3.9(webpack@5.84.1):
    resolution: {integrity: sha512-ZuXsqE07EcggTWQjXUj+Aot/OMcD0bMKGgF63f7UxYcu5/AJF53aIpK1YoP5xR9l6s/Hy2b+t1AM0bLNPRuhwA==}
    engines: {node: '>= 10.13.0'}
    peerDependencies:
      '@swc/core': '*'
      esbuild: '*'
      uglify-js: '*'
      webpack: ^5.1.0
    peerDependenciesMeta:
      '@swc/core':
        optional: true
      esbuild:
        optional: true
      uglify-js:
        optional: true
    dependencies:
      '@jridgewell/trace-mapping': 0.3.18
      jest-worker: 27.5.1
      schema-utils: 3.1.2
      serialize-javascript: 6.0.1
      terser: 5.17.6
      webpack: 5.84.1
    dev: true

  /terser@5.17.6:
    resolution: {integrity: sha512-V8QHcs8YuyLkLHsJO5ucyff1ykrLVsR4dNnS//L5Y3NiSXpbK1J+WMVUs67eI0KTxs9JtHhgEQpXQVHlHI92DQ==}
    engines: {node: '>=10'}
    hasBin: true
    dependencies:
      '@jridgewell/source-map': 0.3.3
      acorn: 8.8.2
      commander: 2.20.3
      source-map-support: 0.5.21
    dev: true

  /test-exclude@6.0.0:
    resolution: {integrity: sha512-cAGWPIyOHU6zlmg88jwm7VRyXnMN7iV68OGAbYDk/Mh/xC/pzVPlQtY6ngoIH/5/tciuhGfvESU8GrHrcxD56w==}
    engines: {node: '>=8'}
    dependencies:
      '@istanbuljs/schema': 0.1.3
      glob: 7.2.3
      minimatch: 3.1.2
    dev: true

  /text-table@0.2.0:
    resolution: {integrity: sha512-N+8UisAXDGk8PFXP4HAzVR9nbfmVJ3zYLAWiTIoqC5v5isinhr+r5uaO8+7r3BMfuNIufIsA7RdpVgacC2cSpw==}
    dev: true

  /thread-stream@0.15.2:
    resolution: {integrity: sha512-UkEhKIg2pD+fjkHQKyJO3yoIvAP3N6RlNFt2dUhcS1FGvCD1cQa1M/PGknCLFIyZdtJOWQjejp7bdNqmN7zwdA==}
    dependencies:
      real-require: 0.1.0
    dev: true

  /three@0.153.0:
    resolution: {integrity: sha512-OCP2/uQR6GcDpSLnJt/3a4mdS0kNWcbfUXIwLoEMgLzEUIVIYsSDwskpmOii/AkDM+BBwrl6+CKgrjX9+E2aWg==}
    dev: false

  /throttle-debounce@5.0.0:
    resolution: {integrity: sha512-2iQTSgkkc1Zyk0MeVrt/3BvuOXYPl/R8Z0U2xxo9rjwNciaHDG3R+Lm6dh4EeUci49DanvBnuqI6jshoQQRGEg==}
    engines: {node: '>=12.22'}

  /time-zone@1.0.0:
    resolution: {integrity: sha512-TIsDdtKo6+XrPtiTm1ssmMngN1sAhyKnTO2kunQWqNPWIVvCm15Wmw4SWInwTVgJ5u/Tr04+8Ei9TNcw4x4ONA==}
    engines: {node: '>=4'}
    dev: true

  /timers-browserify@2.0.12:
    resolution: {integrity: sha512-9phl76Cqm6FhSX9Xe1ZUAMLtm1BLkKj2Qd5ApyWkXzsMRaA7dgr81kf4wJmQf/hAvg8EEyJxDo3du/0KlhPiKQ==}
    engines: {node: '>=0.6.0'}
    dependencies:
      setimmediate: 1.0.5

  /tiny-invariant@1.3.1:
    resolution: {integrity: sha512-AD5ih2NlSssTCwsMznbvwMZpJ1cbhkGd2uueNxzv2jDlEeZdU04JQfRnggJQ8DrcVBGjAsCKwFBbDlVNtEMlzw==}
    dev: true

  /tiny-warning@1.0.3:
    resolution: {integrity: sha512-lBN9zLN/oAf68o3zNXYrdCt1kP8WsiGW8Oo2ka41b2IM5JL/S1CTyX1rW0mb/zSuJun0ZUrDxx4sqvYS2FWzPA==}
    dev: true

  /tinycolor2@1.6.0:
    resolution: {integrity: sha512-XPaBkWQJdsf3pLKJV9p4qN/S+fm2Oj8AIPo1BTUhg5oxkvm9+SVEGFdhyOz7tTdUTfvxMiAs4sp6/eZO2Ew+pw==}

  /titleize@3.0.0:
    resolution: {integrity: sha512-KxVu8EYHDPBdUYdKZdKtU2aj2XfEx9AfjXxE/Aj0vT06w2icA09Vus1rh6eSu1y01akYg6BjIK/hxyLJINoMLQ==}
    engines: {node: '>=12'}
    dev: true

  /tmpl@1.0.5:
    resolution: {integrity: sha512-3f0uOEAQwIqGuWW2MVzYg8fV/QNnc/IpuJNG837rLuczAaLVHslWHZQj4IGiEl5Hs3kkbhwL9Ab7Hrsmuj+Smw==}
    dev: true

  /to-arraybuffer@1.0.1:
    resolution: {integrity: sha512-okFlQcoGTi4LQBG/PgSYblw9VOyptsz2KJZqc6qtgGdes8VktzUQkj4BI2blit072iS8VODNcMA+tvnS9dnuMA==}

  /to-fast-properties@2.0.0:
    resolution: {integrity: sha512-/OaKK0xYrs3DmxRYqL/yDc+FxFUVYhDlXMhRmv3z915w2HF1tnN1omB354j8VUGO/hbRzyD6Y3sA7v7GS/ceog==}
    engines: {node: '>=4'}

  /to-regex-range@5.0.1:
    resolution: {integrity: sha512-65P7iz6X5yEr1cwcgvQxbbIw7Uk3gOy5dIdtZ4rDveLqhrdJP+Li/Hx6tyK0NEb+2GCyneCMJiGqrADCSNk8sQ==}
    engines: {node: '>=8.0'}
    dependencies:
      is-number: 7.0.0
    dev: true

  /toggle-selection@1.0.6:
    resolution: {integrity: sha512-BiZS+C1OS8g/q2RRbJmy59xpyghNBqrr6k5L/uKBGRsTfxmu3ffiRnd8mlGPUVayg8pvfi5urfnu8TU7DVOkLQ==}

  /toidentifier@1.0.1:
    resolution: {integrity: sha512-o5sSPKEkg/DIQNmH43V0/uerLrpzVedkUh8tGNvaeXpfpuwjKenlSox/2O/BTlZUtEe+JG7s5YhEz608PlAHRA==}
    engines: {node: '>=0.6'}
    dev: false

  /trim-newlines@3.0.1:
    resolution: {integrity: sha512-c1PTsA3tYrIsLGkJkzHF+w9F2EyxfXGo4UyJc4pFL++FMjnq0HJS69T3M7d//gKrFKwy429bouPescbjecU+Zw==}
    engines: {node: '>=8'}
    dev: true

  /tslib@1.14.1:
    resolution: {integrity: sha512-Xni35NKzjgMrwevysHTCArtLDpPvye8zV/0E4EyYn43P7/7qvQwPh9BGkHewbMulVntbigmcT7rdX3BNo9wRJg==}
    dev: true

  /tslib@2.5.0:
    resolution: {integrity: sha512-336iVw3rtn2BUK7ORdIAHTyxHGRIHVReokCR3XjbckJMK7ms8FysBfhLR8IXnAgy7T0PTPNBWKiH514FOW/WSg==}

  /tslib@2.5.2:
    resolution: {integrity: sha512-5svOrSA2w3iGFDs1HibEVBGbDrAY82bFQ3HZ3ixB+88nsbsWQoKqDRb5UBYAUPEzbBn6dAp5gRNXglySbx1MlA==}

  /tsutils@3.21.0(typescript@5.0.4):
    resolution: {integrity: sha512-mHKK3iUXL+3UF6xL5k0PEhKRUBKPBCv/+RkEOpjRWxxx27KKRBmmA60A9pgOUvMi8GKhRMPEmjBRPzs2W7O1OA==}
    engines: {node: '>= 6'}
    peerDependencies:
      typescript: '>=2.8.0 || >= 3.2.0-dev || >= 3.3.0-dev || >= 3.4.0-dev || >= 3.5.0-dev || >= 3.6.0-dev || >= 3.6.0-beta || >= 3.7.0-dev || >= 3.7.0-beta'
    dependencies:
      tslib: 1.14.1
      typescript: 5.0.4
    dev: true

  /tsx@3.12.7:
    resolution: {integrity: sha512-C2Ip+jPmqKd1GWVQDvz/Eyc6QJbGfE7NrR3fx5BpEHMZsEHoIxHL1j+lKdGobr8ovEyqeNkPLSKp6SCSOt7gmw==}
    hasBin: true
    dependencies:
      '@esbuild-kit/cjs-loader': 2.4.2
      '@esbuild-kit/core-utils': 3.1.0
      '@esbuild-kit/esm-loader': 2.5.5
    optionalDependencies:
      fsevents: 2.3.2
    dev: true

  /tty-browserify@0.0.0:
    resolution: {integrity: sha512-JVa5ijo+j/sOoHGjw0sxw734b1LhBkQ3bvUGNdxnVXDCX81Yx7TFgnZygxrIIWn23hbfTaMYLwRmAxFyDuFmIw==}

  /type-check@0.4.0:
    resolution: {integrity: sha512-XleUoc9uwGXqjWwXaUTZAmzMcFZ5858QA2vvx1Ur5xIcixXIP+8LnFDgRplU30us6teqdlskFfu+ae4K79Ooew==}
    engines: {node: '>= 0.8.0'}
    dependencies:
      prelude-ls: 1.2.1
    dev: true

  /type-fest@0.13.1:
    resolution: {integrity: sha512-34R7HTnG0XIJcBSn5XhDd7nNFPRcXYRZrBB2O2jdKqYODldSzBAqzsWoZYYvduky73toYS/ESqxPvkDf/F0XMg==}
    engines: {node: '>=10'}
    dev: true

  /type-fest@0.18.1:
    resolution: {integrity: sha512-OIAYXk8+ISY+qTOwkHtKqzAuxchoMiD9Udx+FSGQDuiRR+PJKJHc2NJAXlbhkGwTt/4/nKZxELY1w3ReWOL8mw==}
    engines: {node: '>=10'}
    dev: true

  /type-fest@0.20.2:
    resolution: {integrity: sha512-Ne+eE4r0/iWnpAxD852z3A+N0Bt5RN//NjJwRd2VFHEmrywxf5vsZlh4R6lixl6B+wz/8d+maTSAkN1FIkI3LQ==}
    engines: {node: '>=10'}
    dev: true

  /type-fest@0.6.0:
    resolution: {integrity: sha512-q+MB8nYR1KDLrgr4G5yemftpMC7/QLqVndBmEEdqzmNj5dcFOO4Oo8qlwZE3ULT3+Zim1F8Kq4cBnikNhlCMlg==}
    engines: {node: '>=8'}
    dev: true

  /type-fest@0.8.1:
    resolution: {integrity: sha512-4dbzIzqvjtgiM5rw1k5rEHtBANKmdudhGyBEajN01fEyhaAIhsoKNy6y7+IN93IfpFtwY9iqi7kD+xwKhQsNJA==}
    engines: {node: '>=8'}
    dev: true

  /type-is@1.6.18:
    resolution: {integrity: sha512-TkRKr9sUTxEH8MdfuCSP7VizJyzRNMjj2J2do2Jr3Kym598JVdEksuzPQCnlFPW4ky9Q+iA+ma9BGm06XQBy8g==}
    engines: {node: '>= 0.6'}
    dependencies:
      media-typer: 0.3.0
      mime-types: 2.1.35
    dev: false

  /type@1.2.0:
    resolution: {integrity: sha512-+5nt5AAniqsCnu2cEQQdpzCAh33kVx8n0VoFidKpB1dVVLAN/F+bgVOqOJqOnEnrhp222clB5p3vUlD+1QAnfg==}
    dev: true

  /type@2.7.2:
    resolution: {integrity: sha512-dzlvlNlt6AXU7EBSfpAscydQ7gXB+pPGsPnfJnZpiNJBDj7IaJzQlBZYGdEi4R9HmPdBv2XmWJ6YUtoTa7lmCw==}
    dev: true

  /typed-array-length@1.0.4:
    resolution: {integrity: sha512-KjZypGq+I/H7HI5HlOoGHkWUUGq+Q0TPhQurLbyrVrvnKTBgzLhIJ7j6J/XTQOi0d1RjyZ0wdas8bKs2p0x3Ng==}
    dependencies:
      call-bind: 1.0.2
      for-each: 0.3.3
      is-typed-array: 1.1.10
    dev: true

  /typescript@5.0.4:
    resolution: {integrity: sha512-cW9T5W9xY37cc+jfEnaUvX91foxtHkza3Nw3wkoF4sSlKn0MONdkdEndig/qPBWXNkmplh3NzayQzCiHM4/hqw==}
    engines: {node: '>=12.20'}
    hasBin: true
    dev: true

  /umi@4.0.70(@babel/core@7.22.1)(@types/react@18.2.7)(eslint@8.41.0)(postcss@8.4.24)(prettier@2.8.8)(react-dom@18.1.0)(react@18.1.0)(styled-components@5.3.10)(stylelint@14.16.1)(typescript@5.0.4)(webpack@5.84.1):
    resolution: {integrity: sha512-e6GwzZXC1U+XPJhLaOMIr6IBWpi8mGap6ExRkApidfbYZ8HxilvrVHnaLUYSykp206RhZBnJWI7r99mYu3e5eQ==}
    engines: {node: '>=14'}
    hasBin: true
    dependencies:
      '@babel/runtime': 7.21.0
      '@umijs/bundler-utils': 4.0.70
      '@umijs/bundler-webpack': 4.0.70(styled-components@5.3.10)(typescript@5.0.4)(webpack@5.84.1)
      '@umijs/core': 4.0.70
      '@umijs/lint': 4.0.70(eslint@8.41.0)(styled-components@5.3.10)(stylelint@14.16.1)(typescript@5.0.4)
      '@umijs/preset-umi': 4.0.70(@types/react@18.2.7)(postcss@8.4.24)(styled-components@5.3.10)(typescript@5.0.4)(webpack@5.84.1)
      '@umijs/renderer-react': 4.0.70(react-dom@18.1.0)(react@18.1.0)
      '@umijs/server': 4.0.70
      '@umijs/test': 4.0.70(@babel/core@7.22.1)
      '@umijs/utils': 4.0.70
      prettier-plugin-organize-imports: 3.2.2(prettier@2.8.8)(typescript@5.0.4)
      prettier-plugin-packagejson: 2.4.3(prettier@2.8.8)
    transitivePeerDependencies:
      - '@babel/core'
      - '@types/node'
      - '@types/react'
      - '@types/webpack'
      - '@volar/vue-language-plugin-pug'
      - '@volar/vue-typescript'
      - eslint
      - jest
      - postcss
      - postcss-html
      - postcss-jsx
      - postcss-less
      - postcss-markdown
      - postcss-scss
      - prettier
      - react
      - react-dom
      - rollup
      - sass
      - sockjs-client
      - styled-components
      - stylelint
      - stylus
      - sugarss
      - supports-color
      - terser
      - type-fest
      - typescript
      - webpack
      - webpack-dev-server
      - webpack-hot-middleware
      - webpack-plugin-serve
    dev: true

  /unbox-primitive@1.0.2:
    resolution: {integrity: sha512-61pPlCD9h51VoreyJ0BReideM3MDKMKnh6+V9L08331ipq6Q8OFXZYiqP6n/tbHx4s5I9uRhcye6BrbkizkBDw==}
    dependencies:
      call-bind: 1.0.2
      has-bigints: 1.0.2
      has-symbols: 1.0.3
      which-boxed-primitive: 1.0.2
    dev: true

  /unfetch@5.0.0:
    resolution: {integrity: sha512-3xM2c89siXg0nHvlmYsQ2zkLASvVMBisZm5lF3gFDqfF2xonNStDJyMpvaOBe0a1Edxmqrf2E0HBdmy9QyZaeg==}
    dev: true

  /unicode-canonical-property-names-ecmascript@2.0.0:
    resolution: {integrity: sha512-yY5PpDlfVIU5+y/BSCxAJRBIS1Zc2dDG3Ujq+sR0U+JjUevW2JhocOF+soROYDSaAezOzOKuyyixhD6mBknSmQ==}
    engines: {node: '>=4'}
    dev: true

  /unicode-match-property-ecmascript@2.0.0:
    resolution: {integrity: sha512-5kaZCrbp5mmbz5ulBkDkbY0SsPOjKqVS35VpL9ulMPfSl0J0Xsm+9Evphv9CoIZFwre7aJoa94AY6seMKGVN5Q==}
    engines: {node: '>=4'}
    dependencies:
      unicode-canonical-property-names-ecmascript: 2.0.0
      unicode-property-aliases-ecmascript: 2.1.0
    dev: true

  /unicode-match-property-value-ecmascript@2.1.0:
    resolution: {integrity: sha512-qxkjQt6qjg/mYscYMC0XKRn3Rh0wFPlfxB0xkt9CfyTvpX1Ra0+rAmdX2QyAobptSEvuy4RtpPRui6XkV+8wjA==}
    engines: {node: '>=4'}
    dev: true

  /unicode-property-aliases-ecmascript@2.1.0:
    resolution: {integrity: sha512-6t3foTQI9qne+OZoVQB/8x8rk2k1eVy1gRXhV3oFQ5T6R1dqQ1xtin3XqSlx3+ATBkliTaR/hHyJBm+LVPNM8w==}
    engines: {node: '>=4'}
    dev: true

  /universalify@2.0.0:
    resolution: {integrity: sha512-hAZsKq7Yy11Zu1DE0OzWjw7nnLZmJZYTDZZyEFHZdUhV8FkH5MCfoU1XMaxXovpyW5nq5scPqq0ZDP9Zyl04oQ==}
    engines: {node: '>= 10.0.0'}
    dev: true

  /unpipe@1.0.0:
    resolution: {integrity: sha512-pjy2bYhSsufwWlKwPc+l3cN7+wuJlK6uz0YdJEOlQDbl6jo/YlPi4mb8agUkVC8BF7V8NuzeyPNqRksA3hztKQ==}
    engines: {node: '>= 0.8'}
    dev: false

  /untildify@4.0.0:
    resolution: {integrity: sha512-KK8xQ1mkzZeg9inewmFVDNkg3l5LUhoq9kN6iWYB/CC9YMG8HA+c1Q8HwDe6dEX7kErrEVNVBO3fWsVq5iDgtw==}
    engines: {node: '>=8'}
    dev: true

  /update-browserslist-db@1.0.11(browserslist@4.21.7):
    resolution: {integrity: sha512-dCwEFf0/oT85M1fHBg4F0jtLwJrutGoHSQXCh7u4o2t1drG+c0a9Flnqww6XUKSfQMPpJBRjU8d4RXB09qtvaA==}
    hasBin: true
    peerDependencies:
      browserslist: '>= 4.21.0'
    dependencies:
      browserslist: 4.21.7
      escalade: 3.1.1
      picocolors: 1.0.0
    dev: true

  /uri-js@4.4.1:
    resolution: {integrity: sha512-7rKUyy33Q1yc98pQ1DAmLtwX109F7TIfWlW1Ydo8Wl1ii1SeHieeh0HHfPeL2fMXK6z0s8ecKs9frCuLJvndBg==}
    dependencies:
      punycode: 2.3.0
    dev: true

  /url@0.11.0:
    resolution: {integrity: sha512-kbailJa29QrtXnxgq+DdCEGlbTeYM2eJUxsz6vjZavrCYPMIFHMKQmSKYAIuUK2i7hgPm28a8piX5NTUtM/LKQ==}
    dependencies:
      punycode: 1.3.2
      querystring: 0.2.0

  /use-isomorphic-layout-effect@1.1.2(@types/react@18.2.7)(react@18.1.0):
    resolution: {integrity: sha512-49L8yCO3iGT/ZF9QttjwLF/ZD9Iwto5LnH5LmEdk/6cFmXddqi2ulF0edxTwjj+7mqvpVVGQWvbXZdn32wRSHA==}
    peerDependencies:
      '@types/react': '*'
      react: ^16.8.0 || ^17.0.0 || ^18.0.0
    peerDependenciesMeta:
      '@types/react':
        optional: true
    dependencies:
      '@types/react': 18.2.7
      react: 18.1.0
    dev: true

  /use-json-comparison@1.0.6(react@18.1.0):
    resolution: {integrity: sha512-xPadt5yMRbEmVfOSGFSMqjjICrq7nLbfSH3rYIXsrtcuFX7PmbYDN/ku8ObBn3v8o/yZelO1OxUS5+5TI3+fUw==}
    peerDependencies:
      react: '>=16.9.0'
    dependencies:
      react: 18.1.0
    dev: true

  /use-json-comparison@1.0.6(react@18.2.0):
    resolution: {integrity: sha512-xPadt5yMRbEmVfOSGFSMqjjICrq7nLbfSH3rYIXsrtcuFX7PmbYDN/ku8ObBn3v8o/yZelO1OxUS5+5TI3+fUw==}
    peerDependencies:
      react: '>=16.9.0'
    dependencies:
      react: 18.2.0

  /use-media-antd-query@1.1.0(react@18.1.0):
    resolution: {integrity: sha512-B6kKZwNV4R+l4Rl11sWO7HqOay9alzs1Vp1b4YJqjz33YxbltBCZtt/yxXxkXN9rc1S7OeEL/GbwC30Wmqhw6Q==}
    peerDependencies:
      react: '>=16.9.0'
    dependencies:
      react: 18.1.0
    dev: true

  /use-media-antd-query@1.1.0(react@18.2.0):
    resolution: {integrity: sha512-B6kKZwNV4R+l4Rl11sWO7HqOay9alzs1Vp1b4YJqjz33YxbltBCZtt/yxXxkXN9rc1S7OeEL/GbwC30Wmqhw6Q==}
    peerDependencies:
      react: '>=16.9.0'
    dependencies:
      react: 18.2.0

  /use-sync-external-store@1.2.0(react@18.1.0):
    resolution: {integrity: sha512-eEgnFxGQ1Ife9bzYs6VLi8/4X6CObHMw9Qr9tPY43iKwsPw8xE8+EFsf/2cFZ5S3esXgpWgtSCtLNS41F+sKPA==}
    peerDependencies:
      react: ^16.8.0 || ^17.0.0 || ^18.0.0
    dependencies:
      react: 18.1.0
    dev: true

  /use-sync-external-store@1.2.0(react@18.2.0):
    resolution: {integrity: sha512-eEgnFxGQ1Ife9bzYs6VLi8/4X6CObHMw9Qr9tPY43iKwsPw8xE8+EFsf/2cFZ5S3esXgpWgtSCtLNS41F+sKPA==}
    peerDependencies:
      react: ^16.8.0 || ^17.0.0 || ^18.0.0
    dependencies:
      react: 18.2.0

  /util-deprecate@1.0.2:
    resolution: {integrity: sha512-EPD5q1uXyFxJpCrLnCc1nHnq3gOa6DZBocAIiI2TaSCA7VCJ1UJDMagCzIkXNsUYfD1daK//LTEQ8xiIbrHtcw==}

  /util@0.10.3:
    resolution: {integrity: sha512-5KiHfsmkqacuKjkRkdV7SsfDJ2EGiPsK92s2MhNSY0craxjTdKTtqKsJaCWp4LW33ZZ0OPUv1WO/TFvNQRiQxQ==}
    dependencies:
      inherits: 2.0.1

  /util@0.11.1:
    resolution: {integrity: sha512-HShAsny+zS2TZfaXxD9tYj4HQGlBezXZMZuM/S5PKLLoZkShZiGk9o5CzukI1LVHZvjdvZ2Sj1aW/Ndn2NB/HQ==}
    dependencies:
      inherits: 2.0.3

  /utila@0.4.0:
    resolution: {integrity: sha512-Z0DbgELS9/L/75wZbro8xAnT50pBVFQZ+hUEueGDU5FN51YSCYM+jdxsfCiHjwNP/4LCDD0i/graKpeBnOXKRA==}
    dev: true

  /utils-merge@1.0.1:
    resolution: {integrity: sha512-pMZTvIkT1d+TFGvDOqodOclx0QWkkgi6Tdoa8gC8ffGAAqz9pzPTZWAybbsHHoED/ztMtkv/VoYTYyShUn81hA==}
    engines: {node: '>= 0.4.0'}
    dev: false

  /v8-compile-cache@2.3.0:
    resolution: {integrity: sha512-l8lCEmLcLYZh4nbunNZvQCJc5pv7+RCwa8q/LdUx8u7lsWvPDKmpodJAJNwkAhJC//dFY48KuIEmjtd4RViDrA==}
    dev: true

  /validate-npm-package-license@3.0.4:
    resolution: {integrity: sha512-DpKm2Ui/xN7/HQKCtpZxoRWBhZ9Z0kqtygG8XCgNQ8ZlDnxuQmWhj566j8fN4Cu3/JmbhsDo7fcAJq4s9h27Ew==}
    dependencies:
      spdx-correct: 3.2.0
      spdx-expression-parse: 3.0.1
    dev: true

  /valtio@1.10.4(react@18.2.0):
    resolution: {integrity: sha512-gqGWh0DjtDMAy8Jaui8ufFoxlQB1k1NiA/QHrpKoTUk9EeY331WKeYhvtGn1u703RcefrDCez7PT+qeCu9lWEw==}
    engines: {node: '>=12.20.0'}
    peerDependencies:
      react: '>=16.8'
    peerDependenciesMeta:
      react:
        optional: true
    dependencies:
      proxy-compare: 2.5.0
      react: 18.2.0
      use-sync-external-store: 1.2.0(react@18.2.0)

  /valtio@1.9.0(react@18.1.0):
    resolution: {integrity: sha512-mQLFsAlKbYascZygFQh6lXuDjU5WHLoeZ8He4HqMnWfasM96V6rDbeFkw1XeG54xycmDonr/Jb4xgviHtuySrA==}
    engines: {node: '>=12.20.0'}
    peerDependencies:
      react: '>=16.8'
    peerDependenciesMeta:
      react:
        optional: true
    dependencies:
      proxy-compare: 2.4.0
      react: 18.1.0
      use-sync-external-store: 1.2.0(react@18.1.0)
    dev: true

  /value-equal@1.0.1:
    resolution: {integrity: sha512-NOJ6JZCAWr0zlxZt+xqCHNTEKOsrks2HQd4MqhP1qy4z1SkbEP467eNx6TgDKXMvUOb+OENfJCZwM+16n7fRfw==}
    dev: true

  /vary@1.1.2:
    resolution: {integrity: sha512-BNGbWLfd0eUPabhkXUVm0j8uuvREyTh5ovRa/dyow/BqAbZJyC+5fU+IzQOzmAKzYqYRAISoRhdQr3eIZ/PXqg==}
    engines: {node: '>= 0.8'}

  /vite@4.3.1(less@4.1.3):
    resolution: {integrity: sha512-EPmfPLAI79Z/RofuMvkIS0Yr091T2ReUoXQqc5ppBX/sjFRhHKiPPF/R46cTdoci/XgeQpB23diiJxq5w30vdg==}
    engines: {node: ^14.18.0 || >=16.0.0}
    hasBin: true
    peerDependencies:
      '@types/node': '>= 14'
      less: '*'
      sass: '*'
      stylus: '*'
      sugarss: '*'
      terser: ^5.4.0
    peerDependenciesMeta:
      '@types/node':
        optional: true
      less:
        optional: true
      sass:
        optional: true
      stylus:
        optional: true
      sugarss:
        optional: true
      terser:
        optional: true
    dependencies:
      esbuild: 0.17.19
      less: 4.1.3
      postcss: 8.4.24
      rollup: 3.23.0
    optionalDependencies:
      fsevents: 2.3.2
    dev: true

  /vm-browserify@1.1.2:
    resolution: {integrity: sha512-2ham8XPWTONajOR0ohOKOHXkm3+gaBmGut3SRuu75xLd/RRaY6vqgh8NBYYk7+RW3u5AtzPQZG8F10LHkl0lAQ==}

  /walker@1.0.8:
    resolution: {integrity: sha512-ts/8E8l5b7kY0vlWLewOkDXMmPdLcVV4GmOQLyxuSswIJsweeFZtAsMF7k1Nszz+TYBQrlYRmzOnr398y1JemQ==}
    dependencies:
      makeerror: 1.0.12
    dev: true

  /warning@3.0.0:
    resolution: {integrity: sha512-jMBt6pUrKn5I+OGgtQ4YZLdhIeJmObddh6CsibPxyQ5yPZm1XExSyzC1LCNX7BzhxWgiHmizBWJTHJIjMjTQYQ==}
    dependencies:
      loose-envify: 1.4.0
    dev: true

  /warning@4.0.3:
    resolution: {integrity: sha512-rpJyN222KWIvHJ/F53XSZv0Zl/accqHR8et1kpaMTD/fLCRxtV8iX8czMzY7sVZupTI3zcUTg8eycS2kNF9l6w==}
    dependencies:
      loose-envify: 1.4.0

  /watchpack@2.4.0:
    resolution: {integrity: sha512-Lcvm7MGST/4fup+ifyKi2hjyIAwcdI4HRgtvTpIUxBRhB+RFtUh8XtDOxUfctVCnhVi+QQj49i91OyvzkJl6cg==}
    engines: {node: '>=10.13.0'}
    dependencies:
      glob-to-regexp: 0.4.1
      graceful-fs: 4.2.11
    dev: true

  /wbuf@1.7.3:
    resolution: {integrity: sha512-O84QOnr0icsbFGLS0O3bI5FswxzRr8/gHwWkDlQFskhSPryQXvrTMxjxGP4+iWYoauLoBvfDpkrOauZ+0iZpDA==}
    dependencies:
      minimalistic-assert: 1.0.1
    dev: true

  /web-streams-polyfill@3.2.1:
    resolution: {integrity: sha512-e0MO3wdXWKrLbL0DgGnUV7WHVuw9OUvL4hjgnPkIeEvESk74gAITi5G606JtZPp39cd8HA9VQzCIvA49LpPN5Q==}
    engines: {node: '>= 8'}
    dev: true

  /webpack-sources@3.2.3:
    resolution: {integrity: sha512-/DyMEOrDgLKKIG0fmvtz+4dUX/3Ghozwgm6iPp8KRhvn+eQf9+Q7GWxVNMk3+uCPWfdXYC4ExGBckIXdFEfH1w==}
    engines: {node: '>=10.13.0'}
    dev: true

  /webpack@5.84.1:
    resolution: {integrity: sha512-ZP4qaZ7vVn/K8WN/p990SGATmrL1qg4heP/MrVneczYtpDGJWlrgZv55vxaV2ul885Kz+25MP2kSXkPe3LZfmg==}
    engines: {node: '>=10.13.0'}
    hasBin: true
    peerDependencies:
      webpack-cli: '*'
    peerDependenciesMeta:
      webpack-cli:
        optional: true
    dependencies:
      '@types/eslint-scope': 3.7.4
      '@types/estree': 1.0.1
      '@webassemblyjs/ast': 1.11.6
      '@webassemblyjs/wasm-edit': 1.11.6
      '@webassemblyjs/wasm-parser': 1.11.6
      acorn: 8.8.2
      acorn-import-assertions: 1.9.0(acorn@8.8.2)
      browserslist: 4.21.7
      chrome-trace-event: 1.0.3
      enhanced-resolve: 5.14.1
      es-module-lexer: 1.2.1
      eslint-scope: 5.1.1
      events: 3.3.0
      glob-to-regexp: 0.4.1
      graceful-fs: 4.2.11
      json-parse-even-better-errors: 2.3.1
      loader-runner: 4.3.0
      mime-types: 2.1.35
      neo-async: 2.6.2
      schema-utils: 3.1.2
      tapable: 2.2.1
      terser-webpack-plugin: 5.3.9(webpack@5.84.1)
      watchpack: 2.4.0
      webpack-sources: 3.2.3
    transitivePeerDependencies:
      - '@swc/core'
      - esbuild
      - uglify-js
    dev: true

  /well-known-symbols@2.0.0:
    resolution: {integrity: sha512-ZMjC3ho+KXo0BfJb7JgtQ5IBuvnShdlACNkKkdsqBmYw3bPAaJfPeYUo6tLUaT5tG/Gkh7xkpBhKRQ9e7pyg9Q==}
    engines: {node: '>=6'}
    dev: true

  /whatwg-fetch@3.6.2:
    resolution: {integrity: sha512-bJlen0FcuU/0EMLrdbJ7zOnW6ITZLrZMIarMUVmdKtsGvZna8vxKYaexICWPfZ8qwf9fzNq+UEIZrnSaApt6RA==}
    dev: true

  /which-boxed-primitive@1.0.2:
    resolution: {integrity: sha512-bwZdv0AKLpplFY2KZRX6TvyuN7ojjr7lwkg6ml0roIy9YeuSr7JS372qlNW18UQYzgYK9ziGcerWqZOmEn9VNg==}
    dependencies:
      is-bigint: 1.0.4
      is-boolean-object: 1.1.2
      is-number-object: 1.0.7
      is-string: 1.0.7
      is-symbol: 1.0.4
    dev: true

  /which-builtin-type@1.1.3:
    resolution: {integrity: sha512-YmjsSMDBYsM1CaFiayOVT06+KJeXf0o5M/CAd4o1lTadFAtacTUM49zoYxr/oroopFDfhvN6iEcBxUyc3gvKmw==}
    engines: {node: '>= 0.4'}
    dependencies:
      function.prototype.name: 1.1.5
      has-tostringtag: 1.0.0
      is-async-function: 2.0.0
      is-date-object: 1.0.5
      is-finalizationregistry: 1.0.2
      is-generator-function: 1.0.10
      is-regex: 1.1.4
      is-weakref: 1.0.2
      isarray: 2.0.5
      which-boxed-primitive: 1.0.2
      which-collection: 1.0.1
      which-typed-array: 1.1.9
    dev: true

  /which-collection@1.0.1:
    resolution: {integrity: sha512-W8xeTUwaln8i3K/cY1nGXzdnVZlidBcagyNFtBdD5kxnb4TvGKR7FfSIS3mYpwWS1QUCutfKz8IY8RjftB0+1A==}
    dependencies:
      is-map: 2.0.2
      is-set: 2.0.2
      is-weakmap: 2.0.1
      is-weakset: 2.0.2
    dev: true

  /which-typed-array@1.1.9:
    resolution: {integrity: sha512-w9c4xkx6mPidwp7180ckYWfMmvxpjlZuIudNtDf4N/tTAUB8VJbX25qZoAsrtGuYNnGw3pa0AXgbGKRB8/EceA==}
    engines: {node: '>= 0.4'}
    dependencies:
      available-typed-arrays: 1.0.5
      call-bind: 1.0.2
      for-each: 0.3.3
      gopd: 1.0.1
      has-tostringtag: 1.0.0
      is-typed-array: 1.1.10
    dev: true

  /which@1.3.1:
    resolution: {integrity: sha512-HxJdYWq1MTIQbJ3nw0cqssHoTNU267KlrDuGZ1WYlxDStUtKUhOaJmh112/TZmHxxUfuJqPXSOm7tDyas0OSIQ==}
    hasBin: true
    dependencies:
      isexe: 2.0.0
    dev: true

  /which@2.0.2:
    resolution: {integrity: sha512-BLI3Tl1TW3Pvl70l3yq3Y64i+awpwXqsGBYWkkqMtnbXgrMD+yj7rhW0kuEDxzJaYXGjEW5ogapKNMEKNMjibA==}
    engines: {node: '>= 8'}
    hasBin: true
    dependencies:
      isexe: 2.0.0

  /word-wrap@1.2.3:
    resolution: {integrity: sha512-Hz/mrNwitNRh/HUAtM/VT/5VH+ygD6DV7mYKZAtHOrbs8U7lvPS6xf7EJKMF0uW1KJCl0H701g3ZGus+muE5vQ==}
    engines: {node: '>=0.10.0'}
    dev: true

  /wrap-ansi@7.0.0:
    resolution: {integrity: sha512-YVGIj2kamLSTxw6NsZjoBxfSwsn0ycdesmc4p+Q21c5zPuZ1pl+NfxVdxPtdHvmNVOQ6XSYG4AUtyt/Fi7D16Q==}
    engines: {node: '>=10'}
    dependencies:
      ansi-styles: 4.3.0
      string-width: 4.2.3
      strip-ansi: 6.0.1

  /wrap-ansi@8.1.0:
    resolution: {integrity: sha512-si7QWI6zUMq56bESFvagtmzMdGOtoxfR+Sez11Mobfc7tm+VkUckk9bW2UeffTGVUbOksxmSw0AA2gs8g71NCQ==}
    engines: {node: '>=12'}
    dependencies:
      ansi-styles: 6.2.1
      string-width: 5.1.2
      strip-ansi: 7.1.0
    dev: false

  /wrappy@1.0.2:
    resolution: {integrity: sha512-l4Sp/DRseor9wL6EvV2+TuQn63dMkPjZ/sp9XkghTEbV9KlPS1xUsZ3u7/IQO4wxtcFB4bgpQPRcR3QCvezPcQ==}
    dev: true

  /write-file-atomic@4.0.2:
    resolution: {integrity: sha512-7KxauUdBmSdWnmpaGFg+ppNjKF8uNLry8LyzjauQDOVONfFLNKrKvQOxZ/VuTIcS/gge/YNahf5RIIQWTSarlg==}
    engines: {node: ^12.13.0 || ^14.15.0 || >=16.0.0}
    dependencies:
      imurmurhash: 0.1.4
      signal-exit: 3.0.7
    dev: true

  /write-file-atomic@5.0.1:
    resolution: {integrity: sha512-+QU2zd6OTD8XWIJCbffaiQeH9U73qIqafo1x6V1snCWYGJf6cVE0cDR4D8xRzcEnfI21IFrUPzPGtcPf8AC+Rw==}
    engines: {node: ^14.17.0 || ^16.13.0 || >=18.0.0}
    dependencies:
      imurmurhash: 0.1.4
      signal-exit: 4.0.2
    dev: true

  /xtend@4.0.2:
    resolution: {integrity: sha512-LKYU1iAXJXUgAXn9URjiu+MWhyUXHsvfp7mcuYm9dSUKK0/CjtrUwFAxD82/mCWbtLsGjFIad0wIsod4zrTAEQ==}
    engines: {node: '>=0.4'}

  /y18n@5.0.8:
    resolution: {integrity: sha512-0pfFzegeDWJHJIAmTLRP2DwHjdF5s7jo9tuztdQxAhINCdvS+3nGINqPd00AphqJR/0LhANUS6/+7SCb98YOfA==}
    engines: {node: '>=10'}
    dev: true

  /yallist@3.1.1:
    resolution: {integrity: sha512-a4UGQaWPH59mOXUYnAG2ewncQS4i4F43Tv3JoAM+s2VDAmS9NsK8GpDMLrCHPksFT7h3K6TOoUNn2pb7RoXx4g==}
    dev: true

  /yallist@4.0.0:
    resolution: {integrity: sha512-3wdGidZyq5PB084XLES5TpOSRA3wjXAlIWMhum2kRcv/41Sn2emQ0dycQW4uZXLejwKvg6EsvbdlVL+FYEct7A==}
    dev: true

  /yaml@1.10.2:
    resolution: {integrity: sha512-r3vXyErRCYJ7wg28yvBY5VSoAF8ZvlcW9/BwUzEtUsjvX/DKs24dIkuwjtuprwJJHsbyUbLApepYTR1BN4uHrg==}
    engines: {node: '>= 6'}
    dev: true

  /yargs-parser@20.2.9:
    resolution: {integrity: sha512-y11nGElTIV+CT3Zv9t7VKl+Q3hTQoT9a1Qzezhhl6Rp21gJ/IVTW7Z3y9EWXhuUBC2Shnf+DX0antecpAwSP8w==}
    engines: {node: '>=10'}
    dev: true

  /yargs-parser@21.1.1:
    resolution: {integrity: sha512-tVpsJW7DdjecAiFpbIB1e3qxIQsE6NoPc5/eTdrbbIC4h0LVsWhnoa3g+m2HclBIujHzsxZ4VJVA+GUuc2/LBw==}
    engines: {node: '>=12'}
    dev: true

  /yargs@17.7.2:
    resolution: {integrity: sha512-7dSzzRQ++CKnNI/krKnYRV7JKKPUXMEh61soaHKg9mrWEhzFWhFnxPxGl+69cD1Ou63C13NUPCnmIcrvqCuM6w==}
    engines: {node: '>=12'}
    dependencies:
      cliui: 8.0.1
      escalade: 3.1.1
      get-caller-file: 2.0.5
      require-directory: 2.1.1
      string-width: 4.2.3
      y18n: 5.0.8
      yargs-parser: 21.1.1
    dev: true

  /yocto-queue@0.1.0:
    resolution: {integrity: sha512-rVksvsnNCdJ/ohGc6xgPwyN8eheCxsiLM8mxuE/t/mOVqJewPuO1miLpTHQiRgTKCLexL4MeAFVagts7HmNZ2Q==}
    engines: {node: '>=10'}
    dev: true

  /yocto-queue@1.0.0:
    resolution: {integrity: sha512-9bnSc/HEW2uRy67wc+T8UwauLuPJVn28jb+GtJY16iiKWyvmYJRXVT4UamsAEGQfPohgr2q4Tq0sQbQlxTfi1g==}
    engines: {node: '>=12.20'}
    dev: true<|MERGE_RESOLUTION|>--- conflicted
+++ resolved
@@ -186,13 +186,8 @@
   packages/bundler-okam:
     dependencies:
       '@okamjs/okam':
-<<<<<<< HEAD
-        specifier: 0.0.0
-        version: link:../../crates/node
-=======
         specifier: 0.0.1-alpha.2
         version: 0.0.1-alpha.2
->>>>>>> f272a50b
       '@swc/helpers':
         specifier: 0.5.1
         version: 0.5.1
