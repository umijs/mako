## 0.4.9

`2024-04-01`

> @alipay/bigfish@4.1.23

<<<<<<< HEAD
* 修复 chunk 优化中出现孤立 chunk 的问题 by @Jinbao1001 in #988
* 修复 entry chunk hash 不稳定的问题 by @xusd320 in #1003
* 修复 concatenateModules 无法合并多个外部模块的问题 @stormslowly in #1005
=======
* 修复 chunk 优化中出现孤立 chunk 的问题 by [@Jinbao1001](https://github.com/Jinbao1001) in [#988](https://github.com/umijs/mako/pull/988)
* 修复 entry chunk hash 不稳定的问题 by [@xusd320](https://github.com/xusd320) in [#1003](https://github.com/umijs/mako/pull/1003)
* 修复 concatenateModules 无法合并多个外部模块的问题 [@stormslowly](https://github.com/stormslowly) in [#1005](https://github.com/umijs/mako/pull/1005)
>>>>>>> b106e286

## 0.4.8

`2024-03-23`

> @alipay/bigfish@4.1.17

* 新增 scope hoist 功能，配置开启 by @stormslowly in #922
* 修复 js hook 应该使用完整 path 的问题 by @Jinbao1001 in #987
* 减少 tree shaking 阶段的性能开销 by @xusd320 in #980
* 删除 node_polyfill 里的正则以提升性能 by @sorrycc in #998
* 重构 generate cache hash 的处理 by @xusd320 in #992

## 0.4.7

`2024-03-22`

> @alipay/bigfish@4.1.17

* 修复 fast refresh 在函数内生成组件时的边界场景 by [@sorrycc](https://github.com/sorrycc) in [#972](https://github.com/umijs/mako/pull/972)
* 修复引用 assets 带 query 时的场景 by [@sorrycc](https://github.com/sorrycc) in [#975](https://github.com/umijs/mako/pull/975)

## 0.4.6

`2024-03-20`

> @alipay/bigfish@4.1.17

* 修复 resolve fragment 问题，支持 a#b.ts 的场景 by [@sorrycc](https://github.com/sorrycc) in [#966](https://github.com/umijs/mako/pull/966)

## 0.4.5

`2024-03-20`

> @alipay/bigfish@4.1.17

* 重构 build 部分的代码 by [@sorrycc](https://github.com/sorrycc) in [#923](https://github.com/umijs/mako/pull/923)
* 新增 HMR Fast Refresh 支持匿名函数的场景 by [@JackGuiYang12](https://github.com/JackGuiYang12) in [#947](https://github.com/umijs/mako/pull/947)
* 新增 inline_css 配置，实现类 style-loader 的能力 by [@sorrycc](https://github.com/sorrycc) in [#957](https://github.com/umijs/mako/pull/957)
* 优化 rayon 使用，generate 复用 build 阶段的 rayon 线程 by [@xusd320](https://github.com/xusd320) in [#959](https://github.com/umijs/mako/pull/959)
* 优化 minifish inject 功能，支持 include 配置项 by [@stormslowly](https://github.com/stormslowly) in [#930](https://github.com/umijs/mako/pull/930)
* 修复 async chunk 不应该拆分 root module by [@PeachScript](https://github.com/PeachScript) in [#929](https://github.com/umijs/mako/pull/929)
* 修复 css url() 应该支持 # 前缀 by [@sorrycc](https://github.com/sorrycc) in [#949](https://github.com/umijs/mako/pull/949)
* 修复 async module 的实现 by [@stormslowly](https://github.com/stormslowly) in [#943](https://github.com/umijs/mako/pull/943)
* 修复 js 和 css resolve 依赖时对 # fragment 的支持 by [@sorrycc](https://github.com/sorrycc) in [#952](https://github.com/umijs/mako/pull/952)
* 修复非 ascii 路径的支持，比如空格和中文 by [@sorrycc](https://github.com/sorrycc) in [#958](https://github.com/umijs/mako/pull/958)
* 修复 ignored 模块应该被编译成空的 es 模块 by [@xusd320](https://github.com/xusd320) in [#946](https://github.com/umijs/mako/pull/946)
* 修复 context module 场景下 async import 应该被拆分的问题 by [@xusd320](https://github.com/xusd320) in [#940](https://github.com/umijs/mako/pull/940)
* 修复 sync chunk 的 stats 信息 by [@PeachScript](https://github.com/PeachScript) in [#928](https://github.com/umijs/mako/pull/928)

## 0.4.4

`2024-02-29`

> @alipay/bigfish@4.1.17

- 修复在 call_expr 中的动态 require/import 未被正常转换的问题 by [@PeachScript](https://github.com/PeachScript) in [#898](https://github.com/umijs/mako/pull/898)
- 兼容 extraBabelPlugins: ['@emotion'] 插件配置 by [@sorrycc](https://github.com/sorrycc) in [#908](https://github.com/umijs/mako/pull/908)
- 使用更高效的内存分配器（mimalloc-rust、tikv-jemallocator），m1 pro yuyanAssets build 稳定提升 2500ms 左右 by [@xusd320](https://github.com/xusd320) in [#912](https://github.com/umijs/mako/pull/912)
- 优化 external 特性中正则表达式实例化的开销，m1 pro yuyanAssets build 稳定提升 3900ms 左右 by [@PeachScript](https://github.com/PeachScript) in [#916](https://github.com/umijs/mako/pull/916)
- 调用 onBuildComplete hook 时传入全量的 stats compilation 数据 by [@PeachScript](https://github.com/PeachScript) in [#917](https://github.com/umijs/mako/pull/917)
- 从 nodejs-resolver 切换至 oxc_resolver by [@xusd320](https://github.com/xusd320) in [#919](https://github.com/umijs/mako/pull/919)

## 0.4.3

`2024-02-01`

> @alipay/bigfish@4.1.17

- 修复 skipModules 在边界情况下找错导出来源的问题 by [@stormslowly](https://github.com/stormslowly) in [#906](https://github.com/umijs/mako/pull/906)
- 回滚 SWC 升级的 PR [#876](https://github.com/umijs/mako/pull/876) by [@stormslowly](https://github.com/stormslowly) in [#907](https://github.com/umijs/mako/pull/907)

## 0.4.2

`2024-01-31`

> @alipay/bigfish@4.1.17

- 修复 lessLoader.modifyVars dev 环境不生效的问题 by [@sorrycc](https://github.com/sorrycc) in [#900](https://github.com/umijs/mako/pull/900)
- 修复 node binding 因为 stout/stderr 模式不匹配导致的 OS error 35 by [@sorrycc](https://github.com/sorrycc) in [#901](https://github.com/umijs/mako/pull/901)
- 修复 package.json 中 sideEffects 配置为相对路径时，sideEffects 匹配错误的 bug by [@stormslowly](https://github.com/stormslowly) in [#902](https://github.com/umijs/mako/pull/902)

## 0.4.1

`2024-01-30`

> @alipay/bigfish@4.1.17

* 新增 HMR 支持 link 的 npm 包的调试 by [@zhangpanweb](https://github.com/zhangpanweb) in [#864](https://github.com/umijs/mako/pull/864)
* 新增支持类似 raw-loader 的能力，通过加 ?raw query 开启 by [@ctts](https://github.com/ctts) in [#877](https://github.com/umijs/mako/pull/877)
* 新增 cjs 输出配置 by [@sorrycc](https://github.com/sorrycc) in [#886](https://github.com/umijs/mako/pull/886)
* 新增 async script 的 preload 支持 by [@PeachScript](https://github.com/PeachScript) in [#895](https://github.com/umijs/mako/pull/895)
* 新增 emit_assets 和 css_modules_export_only_locales 配置 by [@sorrycc](https://github.com/sorrycc) in [#890](https://github.com/umijs/mako/pull/890)
* 升级 swc 到 86 by [@goo-yyh](https://github.com/goo-yyh) in [#876](https://github.com/umijs/mako/pull/876)
* 优化 node 场景下对 __dirname 和 __filename 的支持 by [@zhangpanweb](https://github.com/zhangpanweb) in [#885](https://github.com/umijs/mako/pull/885)
* 优化 platform: node 场景下的 code splitting 支持 by [@sorrycc](https://github.com/sorrycc) in [#887](https://github.com/umijs/mako/pull/887)
* 优化检测变量是否声明的方法，以提升速度 by [@zhangpanweb](https://github.com/zhangpanweb) in [#897](https://github.com/umijs/mako/pull/897)
* 优化 stats 信息，添加 siblings 和 origins 信息 by [@PeachScript](https://github.com/PeachScript) in [#893](https://github.com/umijs/mako/pull/893)
* 重构 emotion 插件的实现 by [@zhangpanweb](https://github.com/zhangpanweb) in [#884](https://github.com/umijs/mako/pull/884)

## 0.4.0

`2024-01-18`

> @alipay/bigfish@4.1.17

* 新增 react 配置项，支持不同的 react runtime 参数配置 by [@sorrycc](https://github.com/sorrycc) in [#872](https://github.com/umijs/mako/pull/872)
* 新增 mako.config.json 中有错误时，输出友好提示 by [@sorrycc](https://github.com/sorrycc) in [#875](https://github.com/umijs/mako/pull/875)
* 修复 HMR 无法从文件错误中恢复的问题 by [@sorrycc](https://github.com/sorrycc) in [#863](https://github.com/umijs/mako/pull/863)
* 修复 Less 参数取值优先读取 modifyVars 字段，其次 theme by [@sorrycc](https://github.com/sorrycc) in [#874](https://github.com/umijs/mako/pull/874)
* 修复 style 文件导入语句未删除的问题 by [@stormslowly](https://github.com/stormslowly) in [#869](https://github.com/umijs/mako/pull/869)
* 修复 skipModule 优化时丢失 default 导入的副作用 [@stormslowly](https://github.com/stormslowly) in [#862](https://github.com/umijs/mako/pull/862)

## 0.3.1

`2024-01-11`

> @alipay/bigfish@4.1.15

* 修复产物中模块 ID 的注释被 glob 表达式意外切断导致运行报错的问题 by [@PeachScript](https://github.com/PeachScript) in [#856](https://github.com/umijs/mako/pull/856)
* 优化内置插件钩子及暴露的 js hooks by [@sorrycc](https://github.com/sorrycc) in [#855](https://github.com/umijs/mako/pull/855)

## 0.2.3

`2024-01-10`

> @alipay/bigfish@4.1.14

* 暂时关闭 skipModules 优化 by [@stormslowly](https://github.com/stormslowly) in [#854](https://github.com/umijs/mako/pull/854)

## 0.2.2

`2024-01-09`

> @alipay/bigfish@4.1.14

* 修复 import/export 语句中使用 `as` 对同一导出使用多次导致的变量 undefined 问题 by [@stormslowly](https://github.com/stormslowly) in [#850](https://github.com/umijs/mako/pull/850)
* 修复 dev 启动时缺少的依赖在补齐后仍然构建失败的问题 by [@zhangpanweb](https://github.com/zhangpanweb) in [#845](https://github.com/umijs/mako/pull/845)
* 修复 less 文件中引入相对路径的 css 可能解析失败的问题 by [@sorrycc](https://github.com/sorrycc) in [#844](https://github.com/umijs/mako/pull/844)
* 优化产物生成，在不压缩时保留注释便于开发者排查问题 by [@sorrycc](https://github.com/sorrycc) in [#848](https://github.com/umijs/mako/pull/848)
* 优化产物生成，为模块声明添加 ID 注释便于开发者排查问题 by [@sorrycc](https://github.com/sorrycc) in [#849](https://github.com/umijs/mako/pull/849)

## 0.2.1

`2024-01-04`

> @alipay/bigfish@4.1.14

* 修复模块中对相同模块同时使用 import 和 require 时，skipModules 优化时误删依赖模块的问题 by [@stormslowly](https://github.com/stormslowly) in [#842](https://github.com/umijs/mako/pull/842)

## 0.2.0

`2024-01-04`

> @alipay/bigfish@4.1.14

* BREAK CHANGE：调整和合并配置项 by [@PeachScript](https://github.com/PeachScript) in [#837](https://github.com/umijs/mako/pull/837)
* 优化 optimizePackageImports 功能，支持缓存、export * 和深度桶文件 by [@sorrycc](https://github.com/sorrycc) in [#810](https://github.com/umijs/mako/pull/810)
* 优化 tree shaking，实现 skip modules 以进一步减少产物尺寸 by [@stormslowly](https://github.com/stormslowly) in [#807](https://github.com/umijs/mako/pull/807)
* 优化 stats，添加 entry 信息 by [@PeachScript](https://github.com/PeachScript) in [#823](https://github.com/umijs/mako/pull/823) #829
* 修复 runtime 里一处 es5 不兼容的代码 in [#830](https://github.com/umijs/mako/pull/830)
* 修复 cjs 模块被插入 esm helpers 导致变成 esm 模块的问题 by [@stormslowly](https://github.com/stormslowly) in [#831](https://github.com/umijs/mako/pull/831)
* 修复 optimizePackageImports default export 的处理 by [@zhangpanweb](https://github.com/zhangpanweb) in [#832](https://github.com/umijs/mako/pull/832)
* 优化 skip modules 的性能问题 by [@stormslowly](https://github.com/stormslowly) in [#826](https://github.com/umijs/mako/pull/826)
* 优化一处细节性能问题 by [@stormslowly](https://github.com/stormslowly) in [#835](https://github.com/umijs/mako/pull/835)

## 0.1.15

`2023-12-18`

> @alipay/bigfish@4.1.13

* 新增 支持显示 less 代码 sourcemap by [@jiesia](https://github.com/jiesia) in [#755](https://github.com/umijs/mako/pull/775)
* 修复 require context 不支持后缀 require 的问题 by [@PeachScript](https://github.com/PeachScript) in [#806](https://github.com/umijs/mako/pull/806)
* 修复 entry chunk 和 vendor chunk 中模块重复的问题 by [@PeachScript](https://github.com/PeachScript) in [#809](https://github.com/umijs/mako/pull/809)
* 修复 dynamicImportToRequire 开启后遗漏动态引用模块的问题 by [@stormslowly](https://github.com/stormslowly)  in [#811](https://github.com/umijs/mako/pull/811)

## 0.1.14

`2023-12-18`

> @alipay/bigfish@4.1.12

* 优化 chunk cache 在 build 时默认不使用 cache by [@zhangpanweb](https://github.com/zhangpanweb) in [#800](https://github.com/umijs/mako/pull/800)
* 修复由于 hashed id 策略导致的 build 后 chunk 可能加载失败的问题 by [@PeachScript](https://github.com/PeachScript) in [#805](https://github.com/umijs/mako/pull/805)
* 修复 try 语句下的 require 失败时的报错处理，在 dev 时也不在命令行报错 by [@sorrycc](https://github.com/sorrycc) in [#803](https://github.com/umijs/mako/pull/803)
* 修复 react refresh runtime 代码不应该出现在 platform:node 的 HMR 场景下 by [@sorrycc](https://github.com/sorrycc) in [#802](https://github.com/umijs/mako/pull/802)
* 修复 devtool 为 none 时产物为空 by [@zhangpanweb](https://github.com/zhangpanweb) in [#801](https://github.com/umijs/mako/pull/801)
* 修复非 entry chunk 可能加载失败的问题 by [@PeachScript](https://github.com/PeachScript) in [#798](https://github.com/umijs/mako/pull/798)
* 重构 chunks 收集算法以避免潜在的 stack overflow 问题 by [@PeachScript](https://github.com/PeachScript) in [#799](https://github.com/umijs/mako/pull/799)

## 0.1.12

`2023-12-14`

> @alipay/bigfish@4.1.9

* 新增多 entry 支持 shared chunk by [@PeachScript](https://github.com/PeachScript) in [#789](https://github.com/umijs/mako/pull/789)
* 修复 SWC Helper 在 module_id_strategy 为 hashed 时注入失败的问题 by [@sorrycc](https://github.com/sorrycc) in [#797](https://github.com/umijs/mako/pull/797)
* 修复 HMR 时优化 chunk 时可能会死锁的问题 by [@PeachScript](https://github.com/PeachScript) in [#795](https://github.com/umijs/mako/pull/795)

## 0.1.11

`2023-12-14`

> @alipay/bigfish@4.1.8

* 修复 CSS 热更在开启 runtimePublicPath 且最终值包含 origin 时失效的问题 by [@PeachScript](https://github.com/PeachScript) in [#768](https://github.com/umijs/mako/pull/768)
* 修复 require 动态目录时文件夹带假后缀名会编译失败的问题 by [@PeachScript](https://github.com/PeachScript) in [#778](https://github.com/umijs/mako/pull/778)
* 修复 CSS 文件内容相同时 chunk 可能丢失的问题 by [@stormslowly](https://github.com/stormslowly) in [#781](https://github.com/umijs/mako/pull/781)
* 优化 runtime 的尺寸，能力按需生成 by [@sorrycc](https://github.com/sorrycc) in [#767](https://github.com/umijs/mako/pull/767)
* 优化 chunk 加载及注册逻辑，支持非 entry chunk 先于 entry chunk 加载 by [@PeachScript](https://github.com/PeachScript) in [#783](https://github.com/umijs/mako/pull/783)

## 0.1.10

`2023-12-08`

> @alipay/bigfish@4.1.7

* 调整 swc 相应依赖替换成 swc_core by [@goo-yyh](https://github.com/goo-yyh) in [#765](https://github.com/umijs/mako/pull/765)
* 调整 tree-shaking 增加对变量声明语句副作用的判定 by [@stormslowly](https://github.com/stormslowly) in [#763](https://github.com/umijs/mako/pull/763)
* 修复 node binding TypeScript 定义 by [@stormslowly](https://github.com/stormslowly) in [#761](https://github.com/umijs/mako/pull/761)

## 0.1.9

`2023-12-07`

> @alipay/bigfish@4.1.6

- 新增 require 动态字符串的支持，比如 `require('./i18n' + lang)` by [@PeachScript](https://github.com/PeachScript) in [#747](https://github.com/umijs/mako/pull/747)
- 调整 tree-shaking，优化对 side effects 的处理 by [@stormslowly](https://github.com/stormslowly) in [#725](https://github.com/umijs/mako/pull/725)
- 重构 watch、dev 和 update 逻辑，增加 debounce，支持 git checkout 一次触发多次修改的问题 by [@sorrycc](https://github.com/sorrycc) in [#744](https://github.com/umijs/mako/pull/744)
- 修复 import() 内容为空时会 panic 报错的问题 by [@sorrycc](https://github.com/sorrycc) in [#743](https://github.com/umijs/mako/pull/743)
- 修复 require(css_file) 被处理成 css modules 的问题 by [@sorrycc](https://github.com/sorrycc) in [#751](https://github.com/umijs/mako/pull/751)
- 修复 node 补丁方案不支持类 fs/promise 引用的问题 by [@sorrycc](https://github.com/sorrycc) in [#746](https://github.com/umijs/mako/pull/746)
- 修复 import() 动态加载 CSS 不生效的问题 by [@jiesia](https://github.com/jiesia) in [#756](https://github.com/umijs/mako/pull/756)
- 修复 worker 里不支持 import() 动态加载的问题 by [@jiesia](https://github.com/jiesia) in [#755](https://github.com/umijs/mako/pull/755)
- 修复 HMR 时有几率触发 process undefined 的问题 by [@sorrycc](https://github.com/sorrycc) in [#741](https://github.com/umijs/mako/pull/741)
- 修复 external 配置格式判断逻辑 by [@PeachScript](https://github.com/PeachScript) in [#735](https://github.com/umijs/mako/pull/735)
- 修复 Minifish 的 inject 功能支持配置 preferRequire 和 插入代码顺序根据根据插入变量出现顺序排序 by [@stormslowly](https://github.com/stormslowly) in [#731](https://github.com/umijs/mako/pull/731) #734

## 0.1.5

`2023-11-28`

> @alipay/bigfish@4.1.3

- 添加 flexBugs 配置项，并在 umi 场景下默认开启 by [@PeachScript](https://github.com/PeachScript) in [#728](https://github.com/umijs/mako/pull/728)
- 修复 okam node 包的 dts 问题 by [@stormslowly](https://github.com/stormslowly) in [#726](https://github.com/umijs/mako/pull/726)

## 0.1.3

`2023-11-27`

> @alipay/bigfish@4.1.2

- 修复合并到 common 的 async chunk 在生成 ensure 语句时数据错误导致加载失败的问题 by [@PeachScript](https://github.com/PeachScript) in [#712](https://github.com/umijs/mako/pull/712)
- 修复 require.loadScript 没有替换成 `__mako__require__` 的问题 by [@stormslowly](https://github.com/stormslowly) in [#715](https://github.com/umijs/mako/pull/715)
- 添加 node api 的 dts by [@stormslowly](https://github.com/stormslowly) in [#716](https://github.com/umijs/mako/pull/716)

## 0.1.0

`2023-11-23`

> @alipay/bigfish@4.1.0

- 新增 Emotion 支持 by [@zhangpanweb](https://github.com/zhangpanweb) in [#694](https://github.com/umijs/mako/pull/694)
- 提升 generate chunks 的性能，m1 yuyanAssets build 稳定提升 200ms 左右 by [@sorrycc](https://github.com/sorrycc) in [#709](https://github.com/umijs/mako/pull/709)
- 提升 generate 阶段 transform 的性能，m1 yuyanAssets 此步骤耗时从 3431ms 降到 1019ms by [@sorrycc](https://github.com/sorrycc) in [#707](https://github.com/umijs/mako/pull/707)
- 修复 window.require 不应该被替换成 `window.__mako_require__` 的问题 by [@jiesia](https://github.com/jiesia) in [#708](https://github.com/umijs/mako/pull/708)
- 修复 transform_in_generate 多线程 transform 时子线程错误没有被处理的问题 by [@sorrycc](https://github.com/sorrycc) in [#710](https://github.com/umijs/mako/pull/710)
- 捕获更多不支持的 loader 语法，比如 file-loader?esModule=false!./src-noconflict/theme-kr_theme.js by [@sorrycc](https://github.com/sorrycc) in [#704](https://github.com/umijs/mako/pull/704)<|MERGE_RESOLUTION|>--- conflicted
+++ resolved
@@ -4,15 +4,9 @@
 
 > @alipay/bigfish@4.1.23
 
-<<<<<<< HEAD
-* 修复 chunk 优化中出现孤立 chunk 的问题 by @Jinbao1001 in #988
-* 修复 entry chunk hash 不稳定的问题 by @xusd320 in #1003
-* 修复 concatenateModules 无法合并多个外部模块的问题 @stormslowly in #1005
-=======
 * 修复 chunk 优化中出现孤立 chunk 的问题 by [@Jinbao1001](https://github.com/Jinbao1001) in [#988](https://github.com/umijs/mako/pull/988)
 * 修复 entry chunk hash 不稳定的问题 by [@xusd320](https://github.com/xusd320) in [#1003](https://github.com/umijs/mako/pull/1003)
 * 修复 concatenateModules 无法合并多个外部模块的问题 [@stormslowly](https://github.com/stormslowly) in [#1005](https://github.com/umijs/mako/pull/1005)
->>>>>>> b106e286
 
 ## 0.4.8
 
