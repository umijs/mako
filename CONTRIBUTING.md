--- conflicted
+++ resolved
@@ -46,8 +46,16 @@
 Lint.
 
 ```bash
-<<<<<<< HEAD
-	cargo lint
+$ cargo lint
+```
+
+Benchmark with-antd example.
+
+```bash
+$ cargo build --release
+$ time ./target/release/mako examples/with-antd
+# or using hyperfine
+$ hyperfine --runs 10 "./target/release/mako examples/with-antd"
 ```
 
 ## Project Structure
@@ -131,17 +139,4 @@
 
 The CLI of mako, use to drive bundler via command line.
 
-Currently too simple, details omitted.
-=======
-$ cargo lint
-```
-
-Benchmark with-antd example.
-
-```bash
-$ cargo build --release
-$ time ./target/release/mako examples/with-antd
-# or using hyperfine
-$ hyperfine --runs 10 "./target/release/mako examples/with-antd"
-```
->>>>>>> 9989e26b
+Currently too simple, details omitted.